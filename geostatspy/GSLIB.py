"""
Some GeostatsPy functions - by Michael Pyrcz, maintained at
https://git.io/fhbRb.

A set of functions to provide reimplementations of GSLIB and access to GSLIB
functionalities through GSLIB .exe in Python. For the functions nscore, declus,
gam, gamv, vmodel, kb2d and sgsim you will need to have these executables:
nscore.exe, declus.exe, gam.exe, gamv.exe, vmodel.exe, kb2d.exe & sgsim.exe must
be in the working directory or in a directory included in the path environmental
variables.

The source for these are available from GSLIB.com. If you would like to get the
executables, ready to use without any need to compile them, go to GSLIB.com for
Windows and Linux. I failed to find any Mac OS X executables so my Ph.D. student
Wendi Liu compiled them for us (thank you Wendi!) and we have posted them here
https://github.com/GeostatsGuy/GSLIB_MacOS. If folks on Windows are encountering
missing DLL's, I could post static builds. Wendi provided instructions to help
Mac users with missing DLL issues at that same location above.
"""

import os  # for setting working directory and running fortran executables
import random as rand  # for random numbers

import matplotlib
import matplotlib.pyplot as plt  # for plotting
import numpy as np  # for ndarrays
import pandas as pd  # for DataFrames
from scipy import signal

# Hard coded image file output
image_type = "tif"
dpi = 600


def ndarray2GSLIB(array, data_file, col_name):
    """Convert 1D or 2D numpy ndarray to a GSLIB Geo-EAS file for use with
    GSLIB methods.

    :param array: input array
    :param data_file: file name
    :param col_name: column name
    :return: None
    """

    if array.ndim not in [1, 2]:
        raise ValueError("must use a 2D array")

    with open(data_file, "w") as f:
        f.write(data_file + "\n")
        f.write("1 \n")
        f.write(col_name + "\n")

        if array.ndim == 2:
            ny, nx = array.shape

            for iy in range(ny):
                for ix in range(nx):
                    f.write(str(array[ny - 1 - iy, ix]) + "\n")

        elif array.ndim == 1:
            nx = len(array)
            for ix in range(0, nx):
                f.write(str(array[ix]) + "\n")


def GSLIB2ndarray(data_file, kcol, nx, ny):
    """Convert GSLIB Geo-EAS file to a 1D or 2D numpy ndarray for use with
    Python methods

    :param data_file: file name
    :param kcol: TODO
    :param nx: shape along x dimension
    :param ny: shape along y dimension
    :return: ndarray, column name
    """
    if ny > 1:
        array = np.ndarray(shape=(ny, nx), dtype=float, order="F")
    else:
        array = np.zeros(nx)

    with open(data_file) as f:
        head = [next(f) for _ in range(2)]  # read first two lines
        line2 = head[1].split()
        ncol = int(line2[0])  # get the number of columns

        for icol in range(ncol):  # read over the column names
            head = next(f)
            if icol == kcol:
                col_name = head.split()[0]
        if ny > 1:
            for iy in range(ny):
                for ix in range(0, nx):
                    head = next(f)
                    array[ny - 1 - iy][ix] = head.split()[kcol]
        else:
            for ix in range(nx):
                head = next(f)
                array[ix] = head.split()[kcol]
    return array, col_name


def Dataframe2GSLIB(data_file, df):
    """Convert pandas DataFrame to a GSLIB Geo-EAS file for use with GSLIB
    methods.

    :param data_file: file name
    :param df: dataframe
    :return: None
    """
    ncol = len(df.columns)
    nrow = len(df.index)

    with open(data_file, "w") as f:
        f.write(data_file + "\n")
        f.write(str(ncol) + "\n")

        for icol in range(ncol):
            f.write(df.columns[icol] + "\n")
        for irow in range(nrow):
            for icol in range(ncol):
                f.write(str(df.iloc[irow, icol]) + " ")
            f.write("\n")


def GSLIB2Dataframe(data_file):
    """Convert GSLIB Geo-EAS files to a pandas DataFrame for use with Python
    methods.

    :param data_file: dataframe
    :return: None
    """

    columns = []
    with open(data_file) as f:
        head = [next(f) for _ in range(2)]  # read first two lines
        line2 = head[1].split()
        ncol = int(line2[0])  # get the number of columns

        for icol in range(ncol):  # read over the column names
            head = next(f)
            columns.append(head.split()[0])

        data = np.loadtxt(f, skiprows=0)
        df = pd.DataFrame(data)
        df.columns = columns
        return df


def hist(array, xmin, xmax, log, cumul, bins, weights, xlabel, title, fig_name):
    """Histogram, reimplemented in Python of GSLIB hist with Matplotlib methods,
    displayed and as image file.

    :param array: ndarray
    :param xmin: lower range of the bins for x axis
    :param xmax: upper range of the bins for x axis
    :param log: if True, the histogram axis will be set to a log scale
    :param cumul: If True, then a histogram is computed where each bin gives
                  the counts in that bin plus all bins for smaller values
    :param bins: bins
    :param weights: an array of weights, of the same shape as `array`
    :param xlabel: label for x axis
    :param title: title
    :param fig_name: figure name
    :return: None
    """
    plt.figure(figsize=(8, 6))
    plt.hist(
        array,
        alpha=0.2,
        color="red",
        edgecolor="black",
        bins=bins,
        range=[xmin, xmax],
        weights=weights,
        log=log,
        cumulative=cumul,
    )
    plt.title(title)
    plt.xlabel(xlabel)
    plt.ylabel("Frequency")
    plt.savefig(fig_name + "." + image_type, dpi=dpi)
    plt.show()


def hist_st(array, xmin, xmax, log, cumul, bins, weights, xlabel, title):
    """Histogram, reimplemented in Python of GSLIB hist with Matplotlib methods
    (version for subplots).

    :param array: ndarray
    :param xmin: lower range of the bins for x
    :param xmax: upper range of the bins for x
    :param log: if True, the histogram axis will be set to a log scale
    :param cumul: If True, then a histogram is computed where each bin gives
                  the counts in that bin plus all bins for smaller values
    :param bins: bins
    :param weights: an array of weights, of the same shape as `array`
    :param xlabel: label for x
    :param title: title
    :return: None
    """
    plt.hist(
        array,
        alpha=0.2,
        color="red",
        edgecolor="black",
        bins=bins,
        range=[xmin, xmax],
        weights=weights,
        log=log,
        cumulative=cumul,
    )
    plt.title(title)
    plt.xlabel(xlabel)
    plt.ylabel("Frequency")


def locmap(
    df,
    xcol,
    ycol,
    vcol,
    xmin,
    xmax,
    ymin,
    ymax,
    vmin,
    vmax,
    title,
    xlabel,
    ylabel,
    vlabel,
    cmap,
    fig_name,
):
    """Location map, reimplementation in Python of GSLIB locmap with Matplotlib
    methods.

    :param df: dataframe
    :param xcol: data for x axis
    :param ycol: data for y axis
    :param vcol: color, sequence, or sequence of color
    :param xmin: x axis minimum
    :param xmax: x axis maximum
    :param ymin: y axis minimum
    :param ymax: y axis maximum
    :param vmin: normalize luminance data
    :param vmax: normalize luminance data
    :param title: title
    :param xlabel: label for x axis
    :param ylabel: label for y axis
    :param vlabel: label for colorbar
    :param cmap: colormap
    :param fig_name: figure name
    :return: PathCollection
    """
    plt.figure(figsize=(8, 6))
    im = plt.scatter(
        df[xcol],
        df[ycol],
        s=None,
        c=df[vcol],
        marker=None,
        cmap=cmap,
        norm=None,
        vmin=vmin,
        vmax=vmax,
        alpha=0.8,
        linewidths=0.8,
        verts=None,
        edgecolors="black",
    )
    plt.title(title)
    plt.xlim(xmin, xmax)
    plt.ylim(ymin, ymax)
    plt.xlabel(xlabel)
    plt.ylabel(ylabel)
    cbar = plt.colorbar(
        im, orientation="vertical", ticks=np.linspace(vmin, vmax, 10)
    )
    cbar.set_label(vlabel, rotation=270, labelpad=20)
    plt.savefig(fig_name + "." + image_type, dpi=dpi)
    plt.show()
    return im


def locmap_st(
    df,
    xcol,
    ycol,
    vcol,
    xmin,
    xmax,
    ymin,
    ymax,
    vmin,
    vmax,
    title,
    xlabel,
    ylabel,
    vlabel,
    cmap,
):
    """Location map, reimplementation in Python of GSLIB locmap with Matplotlib
    methods (version for subplots).

    :param df: dataframe
    :param xcol: data for x axis
    :param ycol: data for y axis
    :param vcol: color, sequence, or sequence of color
    :param xmin: x axis minimum
    :param xmax: x axis maximum
    :param ymin: y axis minimum
    :param ymax: y axis maximum
    :param vmin: normalize luminance data
    :param vmax: normalize luminance data
    :param title: title
    :param xlabel: label for x axis
    :param ylabel: label for y axis
    :param vlabel: label for colorbar
    :param cmap: colormap
    :return: PathCollection
    """
    im = plt.scatter(
        df[xcol],
        df[ycol],
        s=None,
        c=df[vcol],
        marker=None,
        cmap=cmap,
        norm=None,
        vmin=vmin,
        vmax=vmax,
        alpha=0.8,
        linewidths=0.8,
        verts=None,
        edgecolors="black",
    )
    plt.title(title)
    plt.xlim(xmin, xmax)
    plt.ylim(ymin, ymax)
    plt.xlabel(xlabel)
    plt.ylabel(ylabel)
    cbar = plt.colorbar(
        im, orientation="vertical", ticks=np.linspace(vmin, vmax, 10)
    )
    cbar.set_label(vlabel, rotation=270, labelpad=20)
    return im


def pixelplt(
    array,
    xmin,
    xmax,
    ymin,
    ymax,
    step,
    vmin,
    vmax,
    title,
    xlabel,
    ylabel,
    vlabel,
    cmap,
    fig_name,
):
    """Pixel plot, reimplementation in Python of GSLIB pixelplt with Matplotlib
    methods.

    :param array: ndarray
    :param xmin: x axis minimum
    :param xmax: x axis maximum
    :param ymin: y axis minimum
    :param ymax: y axis maximum
    :param step: step
    :param vmin: normalize luminance data
    :param vmax: normalize luminance data
    :param title: title
    :param xlabel: label for x axis
    :param ylabel: label for y axis
    :param vlabel: label for colorbar
    :param cmap: colormap
    :param fig_name: figure name
    :return: QuadContourSet
    """
    xx, yy = np.meshgrid(
        np.arange(xmin, xmax, step), np.arange(ymax, ymin, -1 * step)
    )
    plt.figure(figsize=(8, 6))
    im = plt.contourf(
        xx,
        yy,
        array,
        cmap=cmap,
        vmin=vmin,
        vmax=vmax,
        levels=np.linspace(vmin, vmax, 100),
    )
    plt.title(title)
    plt.xlabel(xlabel)
    plt.ylabel(ylabel)
    cbar = plt.colorbar(
        im, orientation="vertical", ticks=np.linspace(vmin, vmax, 10)
    )
    cbar.set_label(vlabel, rotation=270, labelpad=20)
    plt.savefig(fig_name + "." + image_type, dpi=dpi)
    plt.show()
    return im


def pixelplt_st(
    array,
    xmin,
    xmax,
    ymin,
    ymax,
    step,
    vmin,
    vmax,
    title,
    xlabel,
    ylabel,
    vlabel,
    cmap,
):
    """Pixel plot, reimplementation in Python of GSLIB pixelplt with Matplotlib
    methods (version for subplots).

    :param array: ndarray
    :param xmin: x axis minimum
    :param xmax: x axis maximum
    :param ymin: y axis minimum
    :param ymax: y axis maximum
    :param step: step
    :param vmin: normalize luminance data
    :param vmax: normalize luminance data
    :param title: title
    :param xlabel: label for x axis
    :param ylabel: label for y axis
    :param vlabel: label for colorbar
    :param cmap: colormap
    :return: QuadContourSet
    """
    xx, yy = np.meshgrid(
        np.arange(xmin, xmax, step), np.arange(ymax, ymin, -1 * step)
    )

    # Use dummy since scatter plot controls legend min and max appropriately
    # and contour does not!
    x = []
    y = []
    v = []

    cs = plt.contourf(
        xx,
        yy,
        array,
        cmap=cmap,
        vmin=vmin,
        vmax=vmax,
        levels=np.linspace(vmin, vmax, 100),
    )
    im = plt.scatter(
        x,
        y,
        s=None,
        c=v,
        marker=None,
        cmap=cmap,
        vmin=vmin,
        vmax=vmax,
        alpha=0.8,
        linewidths=0.8,
        verts=None,
        edgecolors="black",
    )
    plt.title(title)
    plt.xlabel(xlabel)
    plt.ylabel(ylabel)
    plt.clim(vmin, vmax)
    cbar = plt.colorbar(im, orientation="vertical")
    cbar.set_label(vlabel, rotation=270, labelpad=20)
    return cs


def pixelplt_log_st(
    array,
    xmin,
    xmax,
    ymin,
    ymax,
    step,
    vmin,
    vmax,
    title,
    xlabel,
    ylabel,
    vlabel,
    cmap,
):
    """Pixel plot, reimplementation in Python of GSLIB pixelplt with Matplotlib
    methods (version for subplots, log scale).

    :param array: ndarray
    :param xmin: x axis minimum
    :param xmax: x axis maximum
    :param ymin: y axis minimum
    :param ymax: y axis maximum
    :param step: step
    :param vmin: normalize luminance data
    :param vmax: normalize luminance data
    :param title: title
    :param xlabel: label for x axis
    :param ylabel: label for y axis
    :param vlabel: label for colorbar
    :param cmap: colormap
    :return: QuadContourSet
    """
    xx, yy = np.meshgrid(
        np.arange(xmin, xmax, step), np.arange(ymax, ymin, -1 * step)
    )

    # Use dummy since scatter plot controls legend min and max appropriately
    # and contour does not!
    x = []
    y = []
    v = []

    color_int = np.r_[np.log(vmin): np.log(vmax): 0.5]
    color_int = np.exp(color_int)
    cs = plt.contourf(
        xx,
        yy,
        array,
        cmap=cmap,
        vmin=vmin,
        vmax=vmax,
        levels=color_int,
        norm=matplotlib.colors.LogNorm(vmin=vmin, vmax=vmax),
    )
    im = plt.scatter(
        x,
        y,
        s=None,
        c=v,
        marker=None,
        cmap=cmap,
        vmin=vmin,
        vmax=vmax,
        alpha=0.8,
        linewidths=0.8,
        verts=None,
        edgecolors="black",
        norm=matplotlib.colors.LogNorm(vmin=vmin, vmax=vmax),
    )
    plt.title(title)
    plt.xlabel(xlabel)
    plt.ylabel(ylabel)
    cbar = plt.colorbar(im, orientation="vertical")
    cbar.set_label(vlabel, rotation=270, labelpad=20)
    return cs


def locpix(
    array,
    xmin,
    xmax,
    ymin,
    ymax,
    step,
    vmin,
    vmax,
    df,
    xcol,
    ycol,
    vcol,
    title,
    xlabel,
    ylabel,
    vlabel,
    cmap,
    fig_name,
):
    """Pixel plot and location map, reimplementation in Python of a GSLIB MOD
    with Matplotlib methods.

    :param array: ndarray
    :param xmin: x axis minimum
    :param xmax: x axis maximum
    :param ymin: y axis minimum
    :param ymax: y axis maximum
    :param step: step
    :param vmin: normalize luminance data
    :param vmax: normalize luminance data
    :param df: dataframe
    :param xcol: data for x axis
    :param ycol: data for y axis
    :param vcol: color, sequence, or sequence of color
    :param title: title
    :param xlabel: label for x axis
    :param ylabel: label for y axis
    :param vlabel: label for colorbar
    :param cmap: colormap
    :param fig_name: figure name
    :return: QuadContourSet
    """
    xx, yy = np.meshgrid(
        np.arange(xmin, xmax, step), np.arange(ymax, ymin, -1 * step)
    )

    plt.figure(figsize=(8, 6))
    cs = plt.contourf(
        xx,
        yy,
        array,
        cmap=cmap,
        vmin=vmin,
        vmax=vmax,
        levels=np.linspace(vmin, vmax, 100),
    )
    plt.scatter(
        df[xcol],
        df[ycol],
        s=None,
        c=df[vcol],
        marker=None,
        cmap=cmap,
        vmin=vmin,
        vmax=vmax,
        alpha=0.8,
        linewidths=0.8,
        verts=None,
        edgecolors="black",
    )
    plt.title(title)
    plt.xlabel(xlabel)
    plt.ylabel(ylabel)
    plt.xlim(xmin, xmax)
    plt.ylim(ymin, ymax)
    cbar = plt.colorbar(orientation="vertical")
    cbar.set_label(vlabel, rotation=270, labelpad=20)
    plt.savefig(fig_name + "." + image_type, dpi=dpi)
    plt.show()
    return cs


def locpix_st(
    array,
    xmin,
    xmax,
    ymin,
    ymax,
    step,
    vmin,
    vmax,
    df,
    xcol,
    ycol,
    vcol,
    title,
    xlabel,
    ylabel,
    vlabel,
    cmap,
):
    """Pixel plot and location map, reimplementation in Python of a GSLIB MOD
    with Matplotlib methods (version for subplots).

    :param array: ndarray
    :param xmin: x axis minimum
    :param xmax: x axis maximum
    :param ymin: y axis minimum
    :param ymax: y axis maximum
    :param step: step
    :param vmin: normalize luminance data
    :param vmax: normalize luminance data
    :param df: dataframe
    :param xcol: data for x axis
    :param ycol: data for y axis
    :param vcol: color, sequence, or sequence of color
    :param title: title
    :param xlabel: label for x axis
    :param ylabel: label for y axis
    :param vlabel: label for colorbar
    :param cmap: colormap
    :return: QuadContourSet
    """
    xx, yy = np.meshgrid(
        np.arange(xmin, xmax, step), np.arange(ymax, ymin, -1 * step)
    )

    cs = plt.contourf(
        xx,
        yy,
        array,
        cmap=cmap,
        vmin=vmin,
        vmax=vmax,
        levels=np.linspace(vmin, vmax, 100),
    )
    plt.scatter(
        df[xcol],
        df[ycol],
        s=None,
        c=df[vcol],
        marker=None,
        cmap=cmap,
        vmin=vmin,
        vmax=vmax,
        alpha=0.8,
        linewidths=0.8,
        verts=None,
        edgecolors="black",
    )
    plt.title(title)
    plt.xlabel(xlabel)
    plt.ylabel(ylabel)
    plt.xlim(xmin, xmax)
    plt.ylim(ymin, ymax)
    cbar = plt.colorbar(orientation="vertical")
    cbar.set_label(vlabel, rotation=270, labelpad=20)
    return cs


def locpix_log_st(
    array,
    xmin,
    xmax,
    ymin,
    ymax,
    step,
    vmin,
    vmax,
    df,
    xcol,
    ycol,
    vcol,
    title,
    xlabel,
    ylabel,
    vlabel,
    cmap,
):
    """Pixel plot and location map, reimplementation in Python of a GSLIB MOD
    with Matplotlib methods (version for subplots, log scale).

    :param array: ndarray
    :param xmin: x axis minimum
    :param xmax: x axis maximum
    :param ymin: y axis minimum
    :param ymax: y axis maximum
    :param step: step
    :param vmin: normalize luminance data
    :param vmax: normalize luminance data
    :param df: dataframe
    :param xcol: data for x axis
    :param ycol: data for y axis
    :param vcol: color, sequence, or sequence of color
    :param title: title
    :param xlabel: label for x axis
    :param ylabel: label for y axis
    :param vlabel: label for colorbar
    :param cmap: colormap
    :return: QuadContourSet
    """
    xx, yy = np.meshgrid(
        np.arange(xmin, xmax, step), np.arange(ymax, ymin, -1 * step)
    )

    color_int = np.r_[np.log(vmin): np.log(vmax): 0.5]
    color_int = np.exp(color_int)
    cs = plt.contourf(
        xx,
        yy,
        array,
        cmap=cmap,
        vmin=vmin,
        vmax=vmax,
        levels=color_int,
        norm=matplotlib.colors.LogNorm(vmin=vmin, vmax=vmax),
    )
    plt.scatter(
        df[xcol],
        df[ycol],
        s=None,
        c=df[vcol],
        marker=None,
        cmap=cmap,
        vmin=vmin,
        vmax=vmax,
        alpha=0.8,
        linewidths=0.8,
        verts=None,
        edgecolors="black",
        norm=matplotlib.colors.LogNorm(vmin=vmin, vmax=vmax),
    )
    plt.title(title)
    plt.xlabel(xlabel)
    plt.ylabel(ylabel)
    plt.xlim(xmin, xmax)
    plt.ylim(ymin, ymax)
    cbar = plt.colorbar(orientation="vertical")
    cbar.set_label(vlabel, rotation=270, labelpad=20)
    return cs


def affine(array, tmean, tstdev):
    """Affine distribution correction reimplemented in Python with numpy
    methods.

    :param array: ndarray
    :param tmean: adjusted standared deviation 
    :param tstdev: adjusted mean
    :return: ndarray
    """
    mean = np.average(array)
    stdev = np.std(array)
    array = (tstdev / stdev) * (array - mean) + tmean
    return array


def nscore(x):
    """Normal score transform, wrapper for nscore from GSLIB (.exe must be
    available in PATH or working directory).

    :param x: ndarray
    :return: ndarray
    """
    nx = np.ma.size(x)
    ny = 1
    ndarray2GSLIB(x, "nscore.dat", "value")

    with open("nscore.par", "w") as f:
        f.write("                  Parameters for NSCORE                                    \n")
        f.write("                  *********************                                    \n")
        f.write("                                                                           \n")
        f.write("START OF PARAMETERS:                                                       \n")
        f.write("nscore.dat           -file with data                                       \n")
        f.write("1   0                    -  columns for variable and weight                \n")
        f.write("-1.0e21   1.0e21         -  trimming limits                                \n")
        f.write("0                        -1=transform according to specified ref. dist.    \n")
        f.write("../histsmth/histsmth.out -  file with reference dist.                      \n")
        f.write("1   2                    -  columns for variable and weight                \n")
        f.write("nscore.out               -file for output                                  \n")
        f.write("nscore.trn               -file for output transformation table             \n")

    os.system("nscore.exe nscore.par")
    y, name = GSLIB2ndarray("nscore.out", 1, nx, ny)
    return y


def make_variogram(
    nug,
    nst,
    it1,
    cc1,
    azi1,
    hmaj1,
    hmin1,
    it2=1,
    cc2=0,
    azi2=0,
    hmaj2=0,
    hmin2=0,
):
    """Make a dictionary of variogram parameters for application with spatial
    estimation and simulation.

    :param nug: the nugget value for this particular variogram 
    :param nst: whether a normal score transformation is used on this variogram
    :param it1: internal trend of the variogram 
    :param cc1: covariance contribution of the variable  
    :param azi1: azimuth, in degrees, used in this particular variogram
    :param hmaj1: maximum lag distance measured in this variogram
    :param hmin1: minimum lag distance measured in this variogram
    :param it2: (optional, default = 0) internal trend of second variable of variogram
    :param cc2: (optional, default = 0) covariance contribution of this variable
    :param azi2: (optional, default = 0) azimuth, in degrees, used for this variable 
    :param hmaj2: (optional, default = 0) maximum lag distance used for this variable
    :param hmin2: (optional, default = 0) minimum lag distance used for this variable
    :return: a dicitonary with all input values mapped to by variable name
    """
    if cc2 == 0:
        nst = 1
    var = dict(
        [
            ("nug", nug),
            ("nst", nst),
            ("it1", it1),
            ("cc1", cc1),
            ("azi1", azi1),
            ("hmaj1", hmaj1),
            ("hmin1", hmin1),
            ("it2", it2),
            ("cc2", cc2),
            ("azi2", azi2),
            ("hmaj2", hmaj2),
            ("hmin2", hmin2),
        ]
    )
    if nug + cc1 + cc2 != 1:
        print(
            "\x1b[0;30;41m make_variogram Warning: "
            "sill does not sum to 1.0, do not use in simulation \x1b[0m"
        )
    if (
        cc1 < 0
        or cc2 < 0
        or nug < 0
        or hmaj1 < 0
        or hmaj2 < 0
        or hmin1 < 0
        or hmin2 < 0
    ):
        print(
            "\x1b[0;30;41m make_variogram Warning: "
            "contributions and ranges must be all positive \x1b[0m"
        )
    if hmaj1 < hmin1 or hmaj2 < hmin2:
        print(
            "\x1b[0;30;41m make_variogram Warning: "
            "major range should be greater than minor range \x1b[0m"
        )
    return var


def gamv_2d(df, xcol, ycol, vcol, nlag, lagdist, azi, atol, bstand):
    """Irregularly sampled variogram, 2D wrapper for gam from GSLIB (.exe must
    be available in PATH or working directory).

    :param df: dataframe
    :param xcol: TODO
    :param ycol: TODO
    :param vcol: TODO
    :param nlag: TODO
    :param lagdist: TODO
    :param azi: TODO
    :param atol: TODO
    :param bstand: TODO
    :return: TODO
    """
    lag = []
    gamma = []
    npair = []

    df_ext = pd.DataFrame({"X": df[xcol], "Y": df[ycol], "Z": df[vcol]})
    Dataframe2GSLIB("gamv_out.dat", df_ext)

    with open("gamv.par", "w") as f:
        f.write("                  Parameters for GAMV                                      \n")
        f.write("                  *******************                                      \n")
        f.write("                                                                           \n")
        f.write("START OF PARAMETERS:                                                       \n")
        f.write("gamv_out.dat                    -file with data                            \n")
        f.write("1   2   0                         -   columns for X, Y, Z coordinates      \n")
        f.write("1   3   0                         -   number of variables,col numbers      \n")
        f.write("-1.0e21     1.0e21                -   trimming limits                      \n")
        f.write("gamv.out                          -file for variogram output               \n")
        f.write(str(nlag) + "                      -number of lags                          \n")
        f.write(str(lagdist) + "                       -lag separation distance                 \n")
        f.write(str(lagdist * 0.5) + "                   -lag tolerance                           \n")
        f.write("1                                 -number of directions                    \n")
        f.write(str(azi) + " " + str(atol) + " 99999.9 0.0  90.0  50.0  -azm,atol,bandh,dip,dtol,bandv \n")
        f.write(str(bstand) + "                    -standardize sills? (0=no, 1=yes)        \n")
        f.write("1                                 -number of variograms                    \n")
        f.write("1   1   1                         -tail var., head var., variogram type    \n")

    os.system("gamv.exe gamv.par")

    with open("gamv.out") as f:
        next(f)  # skip the first line

        for line in f:
            _, l, g, n, *_ = line.split()
            lag.append(float(l))
            gamma.append(float(g))
            npair.append(float(n))

    return lag, gamma, npair

def gamv_3d(df, xcol, ycol, zcol, vcol, nlag, lagdist,lag_tol, azi, atol, bandh, dip, dtol, bandv, isill):
    """Irregularly sampled variogram, 3D wrapper for gam from GSLIB (.exe must
    be available in PATH or working directory).

    :param df: dataframe
    :param xcol: TODO
    :param ycol: TODO
    :param zcol: TODO
    :param vcol: TODO
    :param nlag: TODO
    :param lagdist: TODO
    :param azi: TODO
    :param atol: TODO
    :param bstand: TODO
    :return: TODO
    """
    lag = []
    gamma = []
    npair = []

    df_ext = pd.DataFrame({"X": df[xcol], "Y": df[ycol], "Z": df[zcol],"Variable": df[vcol]})
    Dataframe2GSLIB("gamv_out.dat", df_ext)

    with open("gamv.par", "w") as f:
        f.write("                  Parameters for GAMV                                      \n")
        f.write("                  *******************                                      \n")
        f.write("                                                                           \n")
        f.write("START OF PARAMETERS:                                                       \n")
        f.write("gamv_out.dat                    -file with data                            \n")
        f.write("1   2   3                         -   columns for X, Y, Z coordinates      \n")
        f.write("1   4   0                         -   number of variables,col numbers      \n")
        f.write("-1.0e21     1.0e21                -   trimming limits                      \n")
        f.write("gamv.out                          -file for variogram output               \n")
        f.write(str(nlag) + "                      -number of lags                          \n")
        f.write(str(lagdist) + "                       -lag separation distance                 \n")
        f.write(str(lag_tol) + "                   -lag tolerance                           \n")
        f.write("1                                 -number of directions                    \n")
        f.write(str(azi) + " " + str(atol) + " " + str(bandh) + " " +str(dip) + " " + str(dtol) + " " + str(bandv)+ "  -azm,atol,bandh,dip,dtol,bandv \n")
        f.write(str(isill) + "                    -standardize sills? (0=no, 1=yes)        \n")
        f.write("1                                 -number of variograms                    \n")
        f.write("1   1   1                         -tail var., head var., variogram type    \n")

    os.system("gamv.exe gamv.par")

    with open("gamv.out") as f:
        next(f)  # skip the first line

        for line in f:
            _, l, g, n, *_ = line.split()
            lag.append(float(l))
            gamma.append(float(g))
            npair.append(float(n))

    return lag, gamma, npair

def varmapv_2d(
    df,
    xcol,
    ycol,
    vcol,
    nx,
    ny,
    lagdist,
    minpairs,
    vmax,
    bstand,
    title,
    vlabel,
    cmap,
    fig_name,
):
    """Irregular spaced data, 2D wrapper for varmap from GSLIB (.exe must be
    available in PATH or working directory).

    :param df: dataframe
    :param xcol: TODO
    :param ycol: TODO
    :param vcol: TODO
    :param nx: TODO
    :param ny: TODO
    :param lagdist: TODO
    :param minpairs: TODO
    :param vmax: TODO
    :param bstand: TODO
    :param title: TODO
    :param vlabel: TODO
    :param cmap: colormap
    :param fig_name: figure name
    :return: TODO
    """
    df_ext = pd.DataFrame(
        {"X": df[xcol], "Y": df[ycol], "Z": df[vcol]} # TODO unknown function
    )
    Dataframe2GSLIB("varmap_out.dat", df_ext)

    with open("varmap.par", "w") as f:
        f.write("              Parameters for VARMAP                                        \n")
        f.write("              *********************                                        \n")
        f.write("                                                                           \n")
        f.write("START OF PARAMETERS:                                                       \n")
        f.write("varmap_out.dat          -file with data                                    \n")
        f.write("1   3                        -   number of variables: column numbers       \n")
        f.write("-1.0e21     1.0e21           -   trimming limits                           \n")
        f.write("0                            -1=regular grid, 0=scattered values           \n")
        f.write(" 50   50    1                -if =1: nx,     ny,   nz                      \n")
        f.write("1.0  1.0  1.0                -       xsiz, ysiz, zsiz                      \n")
        f.write("1   2   0                    -if =0: columns for x,y, z coordinates        \n")
        f.write("varmap.out                   -file for variogram output                    \n")
        f.write(str(nx) + " " + str(ny) + " 0 " + "-nxlag, nylag, nzlag                     \n")
        f.write(str(lagdist) + " " + str(lagdist) + " 1.0              -dxlag, dylag, dzlag \n")
        f.write(str(minpairs) + "             -minimum number of pairs                      \n")
        f.write(str(bstand) + "               -standardize sill? (0=no, 1=yes)              \n")
        f.write("1                            -number of variograms                         \n")
        f.write("1   1   1                    -tail, head, variogram type                   \n")

    os.system("varmap.exe varmap.par")
    nnx = nx * 2 + 1
    nny = ny * 2 + 1
    varmap_, name = GSLIB2ndarray("varmap.out", 0, nnx, nny)

    xmax = (float(nx) + 0.5) * lagdist
    xmin = -1 * xmax
    ymax = (float(ny) + 0.5) * lagdist
    ymin = -1 * ymax
    pixelplt(
        varmap_,
        xmin,
        xmax,
        ymin,
        ymax,
        lagdist,
        0,
        vmax,
        title,
        "X",
        "Y",
        vlabel,
        cmap,
        fig_name
    )
    return varmap_


def varmap(
    array,
    nx,
    ny,
    hsiz,
    nlagx,
    nlagy,
    minpairs,
    vmax,
    bstand,
    title,
    vlabel,
    cmap,
    fig_name,
):
    """Regular spaced data, 2D wrapper for varmap from GSLIB (.exe must be
    available in PATH or working directory).

    :param array: ndarray
    :param nx: TODO
    :param ny: TODO
    :param hsiz: TODO
    :param nlagx: TODO
    :param nlagy: TODO
    :param minpairs: TODO
    :param vmax: TODO
    :param bstand: TODO
    :param title: title
    :param vlabel: TODO
    :param cmap: colormap
    :param fig_name: figure name
    :return: TODO
    """
    ndarray2GSLIB(array, "varmap_out.dat", "gam.dat")

    with open("varmap.par", "w") as f:
        f.write("              Parameters for VARMAP                                        \n")
        f.write("              *********************                                        \n")
        f.write("                                                                           \n")
        f.write("START OF PARAMETERS:                                                       \n")
        f.write("varmap_out.dat          -file with data                                    \n")
        f.write("1   1                        -   number of variables: column numbers       \n")
        f.write("-1.0e21     1.0e21           -   trimming limits                           \n")
        f.write("1                            -1=regular grid, 0=scattered values           \n")
        f.write(str(nx) + " " + str(ny) + " 1  -if =1: nx,     ny,   nz                     \n")
        f.write(str(hsiz) + " " + str(hsiz) + " 1.0  - xsiz, ysiz, zsiz                     \n")
        f.write("1   2   0                    -if =0: columns for x,y, z coordinates        \n")
        f.write("varmap.out                   -file for variogram output                    \n")
        f.write(str(nlagx) + " " + str(nlagy) + " 0 " + "-nxlag, nylag, nzlag               \n")
        f.write(str(hsiz) + " " + str(hsiz) + " 1.0              -dxlag, dylag, dzlag       \n")
        f.write(str(minpairs) + "             -minimum number of pairs                      \n")
        f.write(str(bstand) + "               -standardize sill? (0=no, 1=yes)              \n")
        f.write("1                            -number of variograms                         \n")
        f.write("1   1   1                    -tail, head, variogram type                   \n")

    os.system("varmap.exe varmap.par")
    nnx = nlagx * 2 + 1
    nny = nlagy * 2 + 1
    varmap_, name = GSLIB2ndarray("varmap.out", 0, nnx, nny)

    xmax = (float(nlagx) + 0.5) * hsiz
    xmin = -1 * xmax
    ymax = (float(nlagy) + 0.5) * hsiz
    ymin = -1 * ymax
    pixelplt(
        varmap_,
        xmin,
        xmax,
        ymin,
        ymax,
        hsiz,
        0,
        vmax,
        title,
        "X",
        "Y",
        vlabel,
        cmap,
        fig_name
    )
    return varmap_


def vmodel(
    nlag,
    step,
    azi,
    nug,
    nst,
    tstr1,
    c1,
    azi1,
    rmaj1,
    rmin1,
    tstr2=1,
    c2=0,
    azi2=0,
    rmaj2=0,
    rmin2=0,
):
    """Variogram model, 2D wrapper for vmodel from GSLIB (.exe must be
    available in PATH or working directory).

    :param nlag: TODO
    :param step: TODO
    :param azi: TODO
    :param nug: TODO
    :param nst: TODO
    :param tstr1: TODO
    :param c1: TODO
    :param azi1: TODO
    :param rmaj1: TODO
    :param rmin1: TODO
    :param tstr2: TODO
    :param c2: TODO
    :param azi2: TODO
    :param rmaj2: TODO
    :param rmin2: TODO
    :return: TODO
    """
    lag = []
    gamma = []

    with open("vmodel.par", "w") as f:
        f.write("                                                                           \n")
        f.write("                  Parameters for VMODEL                                    \n")
        f.write("                  *********************                                    \n")
        f.write("                                                                           \n")
        f.write("START OF PARAMETERS:                                                       \n")
        f.write("vmodel.var                   -file for variogram output                    \n")
        f.write("1 " + str(nlag) + "          -number of directions and lags                \n")
        f.write(str(azi) + " 0.0 " + str(step) + " -azm, dip, lag distance                  \n")
        f.write(str(nst) + " " + str(nug) + " -nst, nugget effect                           \n")
        f.write(str(tstr1) + " " + str(c1) + " " + str(azi1) + " 0.0   0.0   0.0 -it,cc,ang1,ang2,ang3 \n")
        f.write(str(rmaj1) + " " + str(rmin1) + " 0.0 -a_hmax, a_hmin, a_vert               \n")
        f.write(str(tstr2) + " " + str(c2) + " " + str(azi2) + " 0.0   0.0   0.0 -it,cc,ang1,ang2,ang3 \n")
        f.write(str(rmaj2) + " " + str(rmin2) + " 0.0 -a_hmax, a_hmin, a_vert               \n")

    os.system("vmodel.exe vmodel.par")

    with open("vmodel.var") as f:
        next(f)  # skip the first line

        for line in f:
            _, l, g, *_ = line.split()
            lag.append(float(l))
            gamma.append(float(g))

    return lag, gamma


def declus(df, xcol, ycol, vcol, cmin, cmax, cnum, bmin):
    """Cell-based declustering, 2D wrapper for declus from GSLIB (.exe must be
    available in PATH or working directory).

    :param df: dataframe
    :param xcol: TODO
    :param ycol: TODO
    :param vcol: TODO
    :param cmin: TODO
    :param cmax: TODO
    :param cnum: TODO
    :param bmin: TODO
    :return: TODO
    """
    nrow = len(df)
    weights = []

    with open("declus_out.dat", "w") as f:
        f.write("declus_out.dat" + "\n")
        f.write("3" + "\n")
        f.write("x" + "\n")
        f.write("y" + "\n")
        f.write("value" + "\n")

        for irow in range(0, nrow):
            f.write(
                str(df.iloc[irow][xcol]) + " " +
                str(df.iloc[irow][ycol]) + " " +
                str(df.iloc[irow][vcol]) + " \n"
            )

    with open("declus.par", "w") as f:
        f.write("                  Parameters for DECLUS                                    \n")
        f.write("                  *********************                                    \n")
        f.write("                                                                           \n")
        f.write("START OF PARAMETERS:                                                       \n")
        f.write("declus_out.dat           -file with data                                   \n")
        f.write("1   2   0   3               -  columns for X, Y, Z, and variable           \n")
        f.write("-1.0e21     1.0e21          -  trimming limits                             \n")
        f.write("declus.sum                  -file for summary output                       \n")
        f.write("declus.out                  -file for output with data & weights           \n")
        f.write("1.0   1.0                   -Y and Z cell anisotropy (Ysize=size*Yanis)    \n")
        f.write(str(bmin) + "                -0=look for minimum declustered mean (1=max)   \n")
        f.write(str(cnum) + " " + str(cmin) + " " + str(cmax) + " -number of cell sizes, min size, max size      \n")
        f.write("5                           -number of origin offsets                      \n")

    os.system("declus.exe declus.par")
    df = GSLIB2Dataframe("declus.out")
    for irow in range(nrow):
        weights.append(df.iloc[irow, 3])

    return weights


def sgsim_uncond(nreal, nx, ny, hsiz, seed, var, output_file):
    """Sequential Gaussian simulation, 2D unconditional wrapper for sgsim from
    GSLIB (.exe must be available in PATH or working directory).

    :param nreal: TODO
    :param nx: TODO
    :param ny: TODO
    :param hsiz: TODO
    :param seed: TODO
    :param var: TODO
    :param output_file: output file
    :return: TODO
    """
    nug = var["nug"]
    nst = var["nst"]
    it1 = var["it1"]
    cc1 = var["cc1"]
    azi1 = var["azi1"]
    hmaj1 = var["hmaj1"]
    hmin1 = var["hmin1"]
    it2 = var["it2"]
    cc2 = var["cc2"]
    azi2 = var["azi2"]
    hmaj2 = var["hmaj2"]
    hmin2 = var["hmin2"]
    max_range = max(hmaj1, hmaj2)
    hmn = hsiz * 0.5
    hctab = int(max_range / hsiz) * 2 + 1

    with open("sgsim.par", "w") as f:
        f.write("              Parameters for SGSIM                                         \n")
        f.write("              ********************                                         \n")
        f.write("                                                                           \n")
        f.write("START OF PARAMETER:                                                        \n")
        f.write("none                          -file with data                              \n")
        f.write("1  2  0  3  5  0              -  columns for X,Y,Z,vr,wt,sec.var.          \n")
        f.write("-1.0e21 1.0e21                -  trimming limits                           \n")
        f.write("0                             -transform the data (0=no, 1=yes)            \n")
        f.write("none.trn                      -  file for output trans table               \n")
        f.write("1                             -  consider ref. dist (0=no, 1=yes)          \n")
        f.write("none.dat                      -  file with ref. dist distribution          \n")
        f.write("1  0                          -  columns for vr and wt                     \n")
        f.write("-4.0    4.0                   -  zmin,zmax(tail extrapolation)             \n")
        f.write("1      -4.0                   -  lower tail option, parameter              \n")
        f.write("1       4.0                   -  upper tail option, parameter              \n")
        f.write("0                             -debugging level: 0,1,2,3                    \n")
        f.write("nonw.dbg                      -file for debugging output                   \n")
        f.write(str(output_file) + "           -file for simulation output                  \n")
        f.write(str(nreal) + "                 -number of realizations to generate          \n")
        f.write(str(nx) + " " + str(hmn) + " " + str(hsiz) + "                              \n")
        f.write(str(ny) + " " + str(hmn) + " " + str(hsiz) + "                              \n")
        f.write("1 0.0 1.0                     - nz zmn zsiz                                \n")
        f.write(str(seed) + "                  -random number seed                          \n")
        f.write("0     8                       -min and max original data for sim           \n")
        f.write("12                            -number of simulated nodes to use            \n")
        f.write("0                             -assign data to nodes (0=no, 1=yes)          \n")
        f.write("1     3                       -multiple grid search (0=no, 1=yes),num      \n")
        f.write("0                             -maximum data per octant (0=not used)        \n")
        f.write(str(max_range) + " " + str(max_range) + " 1.0 -maximum search  (hmax,hmin,vert) \n")
        f.write(str(azi1) + "   0.0   0.0       -angles for search ellipsoid                 \n")
        f.write(str(hctab) + " " + str(hctab) + " 1 -size of covariance lookup table        \n")
        f.write("0     0.60   1.0              -ktype: 0=SK,1=OK,2=LVM,3=EXDR,4=COLC        \n")
        f.write("none.dat                      -  file with LVM, EXDR, or COLC variable     \n")
        f.write("4                             -  column for secondary variable             \n")
        f.write(str(nst) + " " + str(nug) + "  -nst, nugget effect                          \n")
        f.write(str(it1) + " " + str(cc1) + " " + str(azi1) + " 0.0 0.0 -it,cc,ang1,ang2,ang3\n")
        f.write(" " + str(hmaj1) + " " + str(hmin1) + " 1.0 - a_hmax, a_hmin, a_vert        \n")
        f.write(str(it2) + " " + str(cc2) + " " + str(azi2) + " 0.0 0.0 -it,cc,ang1,ang2,ang3\n")
        f.write(" " + str(hmaj2) + " " + str(hmin2) + " 1.0 - a_hmax, a_hmin, a_vert        \n")

    os.system("sgsim.exe sgsim.par")
    sim_array = GSLIB2ndarray(output_file, 0, nx, ny)
    return sim_array[0]


def kb2d(df, xcol, ycol, vcol, nx, ny, hsiz, var, output_file):
    """Kriging estimation, 2D wrapper for kb2d from GSLIB (.exe must be
    available in PATH or working directory).

    :param df: dataframe
    :param xcol: TODO
    :param ycol: TODO
    :param vcol: TODO
    :param nx: TODO
    :param ny: TODO
    :param hsiz: TODO
    :param var: TODO
    :param output_file: output file
    :return: TODO
    """
    df_temp = pd.DataFrame({"X": df[xcol], "Y": df[ycol], "Var": df[vcol]})
    Dataframe2GSLIB("data_temp.dat", df_temp)

    nug = var["nug"]
    nst = var["nst"]
    it1 = var["it1"]
    cc1 = var["cc1"]
    azi1 = var["azi1"]
    hmaj1 = var["hmaj1"]
    hmin1 = var["hmin1"]
    it2 = var["it2"]
    cc2 = var["cc2"]
    azi2 = var["azi2"]
    hmaj2 = var["hmaj2"]
    hmin2 = var["hmin2"]
    max_range = max(hmaj1, hmaj2)
    hmn = hsiz * 0.5

    with open("kb2d.par", "w") as f:
        f.write("              Parameters for KB2D                                          \n")
        f.write("              ********************                                         \n")
        f.write("                                                                           \n")
        f.write("START OF PARAMETER:                                                        \n")
        f.write("data_temp.dat                         -file with data                      \n")
        f.write("1  2  3                               -  columns for X,Y,vr                \n")
        f.write("-1.0e21   1.0e21                      -   trimming limits                  \n")
        f.write("0                                     -debugging level: 0,1,2,3            \n")
        f.write("none.dbg                              -file for debugging output           \n")
        f.write(str(output_file) + "                   -file for kriged output              \n")
        f.write(str(nx) + " " + str(hmn) + " " + str(hsiz) + "                              \n")
        f.write(str(ny) + " " + str(hmn) + " " + str(hsiz) + "                              \n")
        f.write("1    1                                -x and y block discretization        \n")
        f.write("1    30                               -min and max data for kriging        \n")
        f.write(str(max_range) + "                     -maximum search radius               \n")
        f.write("1    -9999.9                          -0=SK, 1=OK,  (mean if SK)           \n")
        f.write(str(nst) + " " + str(nug) + "          -nst, nugget effect                  \n")
        f.write(str(it1) + " " + str(cc1) + " " + str(azi1) + " " + str(hmaj1) + " " + str(hmin1) + " -it, c ,azm ,a_max ,a_min \n")
        f.write(str(it2) + " " + str(cc2) + " " + str(azi2) + " " + str(hmaj2) + " " + str(hmin2) + " -it, c ,azm ,a_max ,a_min \n")

    os.system("kb2d.exe kb2d.par")
    est_array = GSLIB2ndarray(output_file, 0, nx, ny)
    var_array = GSLIB2ndarray(output_file, 1, nx, ny)
    return est_array[0], var_array[0]


def sgsim(nreal, df, xcol, ycol, vcol, nx, ny, hsiz, seed, var, output_file):
    """Sequential Gaussian simulation, 2D wrapper for sgsim from GSLIB (.exe
    must be available in PATH or working directory).

    :param nreal: TODO
    :param df: dataframe
    :param xcol: TODO
    :param ycol: TODO
    :param vcol: TODO
    :param nx: TODO
    :param ny: TODO
    :param hsiz: TODO
    :param seed: TODO
    :param var: TODO
    :param output_file: output file
    :return: TODO
    """
    x = df[xcol]
    y = df[ycol]
    v = df[vcol]
    var_min = v.values.min()
    var_max = v.values.max()
    df_temp = pd.DataFrame({"X": x, "Y": y, "Var": v})
    Dataframe2GSLIB("data_temp.dat", df_temp)

    nug = var["nug"]
    nst = var["nst"]
    it1 = var["it1"]
    cc1 = var["cc1"]
    azi1 = var["azi1"]
    hmaj1 = var["hmaj1"]
    hmin1 = var["hmin1"]
    it2 = var["it2"]
    cc2 = var["cc2"]
    azi2 = var["azi2"]
    hmaj2 = var["hmaj2"]
    hmin2 = var["hmin2"]
    max_range = max(hmaj1, hmaj2)
    hmn = hsiz * 0.5
    hctab = int(max_range / hsiz) * 2 + 1

    with open("sgsim.par", "w") as f:
        f.write("              Parameters for SGSIM                                         \n")
        f.write("              ********************                                         \n")
        f.write("                                                                           \n")
        f.write("START OF PARAMETER:                                                        \n")
        f.write("data_temp.dat                 -file with data                              \n")
        f.write("1  2  0  3  0  0              -  columns for X,Y,Z,vr,wt,sec.var.          \n")
        f.write("-1.0e21 1.0e21                -  trimming limits                           \n")
        f.write("1                             -transform the data (0=no, 1=yes)            \n")
        f.write("none.trn                      -  file for output trans table               \n")
        f.write("0                             -  consider ref. dist (0=no, 1=yes)          \n")
        f.write("none.dat                      -  file with ref. dist distribution          \n")
        f.write("1  0                          -  columns for vr and wt                     \n")
        f.write(str(var_min) + " " + str(var_max) + "   zmin,zmax(tail extrapolation)       \n")
        f.write("1   " + str(var_min) + "      -  lower tail option, parameter              \n")
        f.write("1   " + str(var_max) + "      -  upper tail option, parameter              \n")
        f.write("0                             -debugging level: 0,1,2,3                    \n")
        f.write("nonw.dbg                      -file for debugging output                   \n")
        f.write(str(output_file) + "           -file for simulation output                  \n")
        f.write(str(nreal) + "                 -number of realizations to generate          \n")
        f.write(str(nx) + " " + str(hmn) + " " + str(hsiz) + "                              \n")
        f.write(str(ny) + " " + str(hmn) + " " + str(hsiz) + "                              \n")
        f.write("1 0.0 1.0                     - nz zmn zsiz                                \n")
        f.write(str(seed) + "                  -random number seed                          \n")
        f.write("0     8                       -min and max original data for sim           \n")
        f.write("12                            -number of simulated nodes to use            \n")
        f.write("0                             -assign data to nodes (0=no, 1=yes)          \n")
        f.write("1     3                       -multiple grid search (0=no, 1=yes),num      \n")
        f.write("0                             -maximum data per octant (0=not used)        \n")
        f.write(str(max_range) + " " + str(max_range) + " 1.0 -maximum search  (hmax,hmin,vert) \n")
        f.write(str(azi1) + "   0.0   0.0       -angles for search ellipsoid                 \n")
        f.write(str(hctab) + " " + str(hctab) + " 1 -size of covariance lookup table        \n")
        f.write("0     0.60   1.0              -ktype: 0=SK,1=OK,2=LVM,3=EXDR,4=COLC        \n")
        f.write("none.dat                      -  file with LVM, EXDR, or COLC variable     \n")
        f.write("4                             -  column for secondary variable             \n")
        f.write(str(nst) + " " + str(nug) + "  -nst, nugget effect                          \n")
        f.write(str(it1) + " " + str(cc1) + " " + str(azi1) + " 0.0 0.0 -it,cc,ang1,ang2,ang3\n")
        f.write(" " + str(hmaj1) + " " + str(hmin1) + " 1.0 - a_hmax, a_hmin, a_vert        \n")
        f.write(str(it2) + " " + str(cc2) + " " + str(azi2) + " 0.0 0.0 -it,cc,ang1,ang2,ang3\n")
        f.write(" " + str(hmaj2) + " " + str(hmin2) + " 1.0 - a_hmax, a_hmin, a_vert        \n")

    os.system("sgsim.exe sgsim.par")
    sim_array = GSLIB2ndarray(output_file, 0, nx, ny)
    return sim_array[0]


def cosgsim_uncond(nreal, nx, ny, hsiz, seed, var, sec, correl, output_file):
    """Sequential Gaussian simulation, 2D unconditional wrapper for sgsim from
    GSLIB (.exe must be available in PATH or working directory).

    :param nreal: TODO
    :param nx: TODO
    :param ny: TODO
    :param hsiz: TODO
    :param seed: TODO
    :param var: TODO
    :param sec: TODO
    :param correl: TODO
    :param output_file: output file
    :return: TODO
    """
    nug = var["nug"]
    nst = var["nst"]
    it1 = var["it1"]
    cc1 = var["cc1"]
    azi1 = var["azi1"]
    hmaj1 = var["hmaj1"]
    hmin1 = var["hmin1"]
    it2 = var["it2"]
    cc2 = var["cc2"]
    azi2 = var["azi2"]
    hmaj2 = var["hmaj2"]
    hmin2 = var["hmin2"]

    max_range = max(hmaj1, hmaj2)
    hmn = hsiz * 0.5
    hctab = int(max_range / hsiz) * 2 + 1

    ndarray2GSLIB(sec, "sec.dat", "sec_dat")

    with open("sgsim.par", "w") as f:
        f.write("              Parameters for SGSIM                                         \n")
        f.write("              ********************                                         \n")
        f.write("                                                                           \n")
        f.write("START OF PARAMETER:                                                        \n")
        f.write("none                          -file with data                              \n")
        f.write("1  2  0  3  5  0              -  columns for X,Y,Z,vr,wt,sec.var.          \n")
        f.write("-1.0e21 1.0e21                -  trimming limits                           \n")
        f.write("0                             -transform the data (0=no, 1=yes)            \n")
        f.write("none.trn                      -  file for output trans table               \n")
        f.write("0                             -  consider ref. dist (0=no, 1=yes)          \n")
        f.write("none.dat                      -  file with ref. dist distribution          \n")
        f.write("1  0                          -  columns for vr and wt                     \n")
        f.write("-4.0    4.0                   -  zmin,zmax(tail extrapolation)             \n")
        f.write("1      -4.0                   -  lower tail option, parameter              \n")
        f.write("1       4.0                   -  upper tail option, parameter              \n")
        f.write("0                             -debugging level: 0,1,2,3                    \n")
        f.write("nonw.dbg                      -file for debugging output                   \n")
        f.write(str(output_file) + "           -file for simulation output                  \n")
        f.write(str(nreal) + "                 -number of realizations to generate          \n")
        f.write(str(nx) + " " + str(hmn) + " " + str(hsiz) + "                              \n")
        f.write(str(ny) + " " + str(hmn) + " " + str(hsiz) + "                              \n")
        f.write("1 0.0 1.0                     - nz zmn zsiz                                \n")
        f.write(str(seed) + "                  -random number seed                          \n")
        f.write("0     8                       -min and max original data for sim           \n")
        f.write("12                            -number of simulated nodes to use            \n")
        f.write("0                             -assign data to nodes (0=no, 1=yes)          \n")
        f.write("1     3                       -multiple grid search (0=no, 1=yes),num      \n")
        f.write("0                             -maximum data per octant (0=not used)        \n")
        f.write(str(max_range) + " " + str(max_range) + " 1.0 -maximum search  (hmax,hmin,vert) \n")
        f.write(str(azi1) + "   0.0   0.0       -angles for search ellipsoid                 \n")
        f.write(str(hctab) + " " + str(hctab) + " 1 -size of covariance lookup table        \n")
        f.write("4 " + str(correl) + " 1.0     -ktype: 0=SK,1=OK,2=LVM,3=EXDR,4=COLC        \n")
        f.write("sec.dat                       -  file with LVM, EXDR, or COLC variable     \n")
        f.write("1                             -  column for secondary variable             \n")
        f.write(str(nst) + " " + str(nug) + "  -nst, nugget effect                          \n")
        f.write(str(it1) + " " + str(cc1) + " " + str(azi1) + " 0.0 0.0 -it,cc,ang1,ang2,ang3 \n")
        f.write(" " + str(hmaj1) + " " + str(hmin1) + " 1.0 - a_hmax, a_hmin, a_vert        \n")
        f.write(str(it2) + " " + str(cc2) + " " + str(azi2) + " 0.0 0.0 -it,cc,ang1,ang2,ang3 \n")
        f.write(" " + str(hmaj2) + " " + str(hmin2) + " 1.0 - a_hmax, a_hmin, a_vert        \n")

    os.system("sgsim.exe sgsim.par")
    sim_array = GSLIB2ndarray(output_file, 0, nx, ny)
    return sim_array[0]


def sample(array, xmin, ymin, step, name, df, xcol, ycol):
    """Sample 2D model with provided X and Y and append to DataFrame.

    :param array: ndarray
    :param xmin: TODO
    :param ymin: TODO
    :param step: TODO
    :param name: TODO
    :param df: dataframe
    :param xcol: TODO
    :param ycol: TODO
    :return: dataframe
    """
    if array.ndim != 2:
        raise ValueError("Array must be 2D")

    ny, nx = array.shape

    v = []
    nsamp = len(df)
    for isamp in range(nsamp):
        x = df.iloc[isamp][xcol]
        y = df.iloc[isamp][ycol]
        iy = min(ny - int((y - ymin) / step) - 1, ny - 1)
        ix = min(int((x - xmin) / step), nx - 1)
        v.append(array[iy, ix])
    df[name] = v
    return df


def gkern(kernlen=21, std=3):
    """Return a 2D Gaussian kernel array.

    Stack Overflow solution from Teddy Hartano.
    """
    gkern1d = signal.gaussian(kernlen, std=std).reshape(kernlen, 1)
    gkern2d = np.outer(gkern1d, gkern1d)
    return gkern2d


def regular_sample(array, xmin, xmax, ymin, ymax, step, mx, my, nx, ny, name):
    """Extract regular spaced samples from a 2D spatial model.

    :param array: array containing data that is to be fit to a coordinate system
    :type array:  nparray
    :param xmin:  lowest x coordinate (inclusive) for the new coordinate system
    :type xmin:   float
    :param xmax:  largest x coordinate (noninclusive) for the new coordinate system
    :type xmax:   float
    :param ymin:  lowest y coordinate (noninclusive) for the new coordinate system
    :type ymin:   float
    :param ymax:  largest y coordinate (inclusive) for the new coordinate system
    :type ymax:   float
    :param step:  spacing between coordinates in the new coordinate system
    :type step:   float
    :param mx:    x coordinate for where to start extracting data from array
    :type mx:     float
    :param my:    y coordinate for where to start extracting data from array
    :type my:     float
    :param nx:    x coordinate for where to stop extracting data from array
    :type nx:     float
    :param ny:    y coordinate for where to stop extracting data from array
    :type ny:     float
    :param name:  name of the new column containing the data extracted from array
    :type name:   string
    :return:      new coordinate system with corresponding data from Array
    :type return: dataframe
    """
    x = []
    y = []
    v = []

    xx, yy = np.meshgrid(
        np.arange(xmin, xmax, step), np.arange(ymax, ymin, -1 * step)
    )
    iiy = 0
    for iy in range(ny):
        if iiy >= my:
            iix = 0
            for ix in range(nx):
                if iix >= mx:
                    x.append(xx[ix, iy])
                    y.append(yy[ix, iy])
                    v.append(array[ix, iy])
                    iix = 0
                    iiy = 0
                iix = iix + 1
        iiy = iiy + 1
    df = pd.DataFrame(np.c_[x, y, v], columns=["X", "Y", name])
    return df


def random_sample(array, xmin, xmax, ymin, ymax, step, nsamp, name):
    """Extract random samples from a 2D spatial model.

    :param array: array where the data is to be extracted from
    :type array:  nparray
    :param xmin:  lowest x coordinate in the new coordinate system
    :type xmin:   float
    :param xmax:  largest x coordinate in the new coordinate system
    :type xmax:   float
    :param ymin:  lowest y coordinate in the new coordinate system
    :type ymin:   float
    :param ymax:  largest y coordinate in the new coordinate system
    :type ymax:   float
    :param step:  spacing between coordinates in the new coordinate system
    :type step:   float
    :param nsamp: number of elements to extract from array
    :type nsamp:  float
    :param name:  name of the new column containing the data extracted from array
    :type name:   float
    :return:      new coordinate system with corresponding data from Array
    :type return: dataframe
    """
    x = []
    y = []
    v = []

    xx, yy = np.meshgrid(
        np.arange(xmin, xmax, step), np.arange(ymax - 1, ymin - 1, -1 * step)
    )
    ny, nx = xx.shape

    sample_index = rand.sample(range(nx * ny), nsamp)
    for isamp in range(nsamp):
        iy = int(sample_index[isamp] / ny)
        ix = sample_index[isamp] - iy * nx
        x.append(xx[iy, ix])
        y.append(yy[iy, ix])
        v.append(array[iy, ix])
    df = pd.DataFrame(np.c_[x, y, v], columns=["X", "Y", name])
    return df


def DataFrame2ndarray(df, xcol, ycol, vcol, xmin, xmax, ymin, ymax, step):
    """Take spatial data from a DataFrame and make a sparse ndarray (NaN where
    no data in cell).

    :param df: dataframe
    :param xcol: TODO
    :param ycol: TODO
    :param vcol: TODO
    :param xmin: TODO
    :param xmax: TODO
    :param ymin: TODO
    :param ymax: TODO
    :param step: TODO
    :return: ndarray
    """
    xx, yy = np.meshgrid(
        np.arange(xmin, xmax, step), np.arange(ymax - 1, ymin - 1, -1 * step)
    )
    ny, nx = xx.shape

    array = np.full((ny, nx), np.nan)
    nsamp = len(df)

    for isamp in range(0, nsamp):
        iy = min(ny - 1, ny - int((df.iloc[isamp][ycol] - ymin) / step) - 1)
        ix = min(nx - 1, int((df.iloc[isamp][xcol] - xmin) / step))
        array[iy, ix] = df.iloc[isamp][vcol]
<<<<<<< HEAD
    return array
=======
    return array


def make_variogram_3D(
    nug,
    nst,
    it1,
    cc1,
    azi1,
    dip1,
    hmax1,
    hmed1,
    hmin1,
    it2=1,
    cc2=0,
    azi2=0,
    dip2=0,
    hmax2=0,
    hmed2=0,
    hmin2=0,
):
    """Make a dictionary of variogram parameters for application with spatial
    estimation and simulation.

    :param nug: Nugget constant (isotropic)
    :param nst: Number of structures (up to 2)
    :param it1: Structure of 1st variogram (1: Gaussian, 2: Exponential, 3: Spherical)
    :param cc1: Contribution of 2nd variogram
    :param azi1: Azimuth of 1st variogram
    :param dip1: Dip of 1st variogram
    :param hmax1: Range in major direction (Horizontal)
    :param hmed1: Range in minor direction (Horizontal)
    :param hmin1: Range in vertical direction
    :param it2: Structure of 2nd variogram (1: Gaussian, 2: Exponential, 3: Spherical)
    :param cc2: Contribution of 2nd variogram
    :param azi2: Azimuth of 2nd variogram
    :param dip1: Dip of 2nd variogram
    :param hmax2: Range in major direction (Horizontal)
    :param hmed2: Range in minor direction (Horizontal)
    :param hmin2: Range in vertical direction
    :return: TODO
    """
    if cc2 == 0:
        nst = 1
    var = dict(
        [
            ("nug", nug),
            ("nst", nst),
            ("it1", it1),
            ("cc1", cc1),
            ("azi1", azi1),
            ("dip1", dip1),
            ("hmax1", hmax1),
            ("hmed1", hmed1),
            ("hmin1", hmin1),
            ("it2", it2),
            ("cc2", cc2),
            ("azi2", azi2),
            ("dip2", dip2),
            ("hmax2", hmax2),
            ("hmed2", hmed2),
            ("hmin2", hmin2),
        ]
    )
    if nug + cc1 + cc2 != 1:
        print(
            "\x1b[0;30;41m make_variogram Warning: "
            "sill does not sum to 1.0, do not use in simulation \x1b[0m"
        )
    if (
        cc1 < 0
        or cc2 < 0
        or nug < 0
        or hmax1 < 0
        or hmax2 < 0
        or hmin1 < 0
        or hmin2 < 0
    ):
        print(
            "\x1b[0;30;41m make_variogram Warning: "
            "contributions and ranges must be all positive \x1b[0m"
        )
    if hmax1 < hmed1 or hmax2 < hmed2:
        print(
            "\x1b[0;30;41m make_variogram Warning: "
            "major range should be greater than minor range \x1b[0m"
        )
    return var


def sgsim_3D(nreal, df, xcol, ycol, zcol, vcol, nx, ny, nz, hsiz, vsiz, seed, var, output_file):
    """Sequential Gaussian simulation, 2D wrapper for sgsim from GSLIB (.exe
    must be available in PATH or working directory).

    :param nreal: TODO
    :param df: dataframe
    :param xcol: TODO
    :param ycol: TODO
    :param vcol: TODO
    :param nx: TODO
    :param ny: TODO
    :param hsiz: TODO
    :param seed: TODO
    :param var: TODO
    :param output_file: output file
    :return: TODO
    """
    x = df[xcol]
    y = df[ycol]
    z = df[zcol]
    v = df[vcol]
    var_min = v.values.min()
    var_max = v.values.max()
    df_temp = pd.DataFrame({"X": x, "Y": y, "Z": z, "Var": v})
    Dataframe2GSLIB("data_temp.dat", df_temp)

    nug = var["nug"]
    nst = var["nst"]
    it1 = var["it1"]
    cc1 = var["cc1"]
    azi1 = var["azi1"]
    dip1 = var["dip1"] 
    hmax1 = var["hmax1"]
    hmed1 = var["hmed1"]
    hmin1 = var["hmin1"]
    it2 = var["it2"]
    cc2 = var["cc2"]
    azi2 = var["azi2"]
    dip2 = var["dip2"] 
    hmax2 = var["hmax2"]
    hmed2 = var["hmed2"]
    hmin2 = var["hmin2"]
    max_range = max(hmax1, hmax2)
    max_range_v = max(hmin1, hmin2) * 10
    hmn = hsiz * 0.5
    zmn = vsiz * 0.5
    hctab = int(max_range / hsiz) * 2 + 1

    with open("sgsim.par", "w") as f:
        f.write("              Parameters for SGSIM                                         \n")
        f.write("              ********************                                         \n")
        f.write("                                                                           \n")
        f.write("START OF PARAMETER:                                                        \n")
        f.write("data_temp.dat                 -file with data                              \n")
        f.write("1  2  3  4  0  0              -  columns for X,Y,Z,vr,wt,sec.var.          \n")
        f.write("-1.0e21 1.0e21                -  trimming limits                           \n")
        f.write("1                             -transform the data (0=no, 1=yes)            \n")
        f.write("none.trn                      -  file for output trans table               \n")
        f.write("0                             -  consider ref. dist (0=no, 1=yes)          \n")
        f.write("none.dat                      -  file with ref. dist distribution          \n")
        f.write("1  0                          -  columns for vr and wt                     \n")
        f.write(str(var_min) + " " + str(var_max) + "   zmin,zmax(tail extrapolation)       \n")
        f.write("1   " + str(var_min) + "      -  lower tail option, parameter              \n")
        f.write("1   " + str(var_max) + "      -  upper tail option, parameter              \n")
        f.write("0                             -debugging level: 0,1,2,3                    \n")
        f.write("nonw.dbg                      -file for debugging output                   \n")
        f.write(str(output_file) + "           -file for simulation output                  \n")
        f.write(str(nreal) + "                 -number of realizations to generate          \n")
        f.write(str(nx) + " " + str(hmn) + " " + str(hsiz) + "                              \n")
        f.write(str(ny) + " " + str(hmn) + " " + str(hsiz) + "                              \n")
        f.write(str(nz) + " " + str(zmn) + " " + str(vsiz) + "                              \n")
        f.write(str(seed) + "                  -random number seed                          \n")
        f.write("0     8                       -min and max original data for sim           \n")
        f.write("12                            -number of simulated nodes to use            \n")
        f.write("1                             -assign data to nodes (0=no, 1=yes)          \n")
        f.write("1     3                       -multiple grid search (0=no, 1=yes),num      \n")
        f.write("0                             -maximum data per octant (0=not used)        \n")
        f.write(str(max_range) + " " + str(max_range) +" "+ str(max_range_v) + " -maximum search  (hmax,hmin,vert) \n")
        f.write(str(azi1) + "   0.0   0.0       -angles for search ellipsoid                 \n")
        f.write(str(hctab) + " " + str(hctab) + " 1 -size of covariance lookup table        \n")
        f.write("1     0.60   1.0              - ktype: 0=SK,1=OK,2=LVM,3=EXDR,4=COLC        \n")
        f.write("none.dat                      -  file with LVM, EXDR, or COLC variable     \n")
        f.write("4                             -  column for secondary variable             \n")
        f.write(str(nst) + " " + str(nug) + "  -nst, nugget effect                          \n")
        f.write(str(it1) + " " + str(cc1) + " " + str(azi1) + "  " + str(dip1) +" 0.0 -it,cc,ang1,ang2,ang3\n")
        f.write(" " + str(hmax1) + " 	" + str(hmed1) +  "		" + str(hmin1) + "  - a_hmax, a_hmin, a_vert        \n")
        f.write(str(it2) + " " + str(cc2) + " 	" + str(azi2) + "		" + str(dip2) +" 0.0 -it,cc,ang1,ang2,ang3\n")
        f.write(" " + str(hmax2) + " " + str(hmed2) +  " " +str(hmin2) + " - a_hmax, a_hmin, a_vert        \n")

    os.system("sgsim.exe sgsim.par")
    sim_array = GSLIB2ndarray_3D(output_file, 0, nreal, nx, ny, nz)
    return sim_array[0]


def GSLIB2ndarray_3D(data_file, kcol,nreal, nx, ny, nz):
    """Convert GSLIB Geo-EAS file to a 1D or 2D numpy ndarray for use with
    Python methods

    :param data_file: file name
    :param kcol: name of column which contains property
    :param nreal: Number of realizations
    :param nx: shape along x dimension
    :param ny: shape along y dimension
    :param nz: shape along z dimension
    :return: ndarray, column name
    """
    if nz > 1 and ny > 1:
        array = np.ndarray(shape = (nreal, ny, nx, nz), dtype=float, order="F")
    elif ny > 1:
        array = np.ndarray(shape=(nreal, ny, nx), dtype=float, order="F")
    else:
        array = np.zeros(nreal, nx)

    with open(data_file) as f:
        head = [next(f) for _ in range(2)]  # read first two lines
        line2 = head[1].split()
        ncol = int(line2[0])  # get the number of columns

        for icol in range(ncol):  # read over the column names
            head = next(f)
            if icol == kcol:
                col_name = head.split()[0]
        for ineal in range(nreal):		
            if nz > 1 and ny > 1:
                for iz in range(nz):
                    for iy in range(ny):
                        for ix in range(nx):
                            head = next(f)
                            array[ineal][ny - 1 - iy][ix][iz] = head.split()[kcol]    					
            elif ny > 1:
                for iy in range(ny):
                    for ix in range(0, nx):
                        head = next(f)
                        array[ineal][ny - 1 - iy][ix] = head.split()[kcol]
            else:
                for ix in range(nx):
                    head = next(f)
                    array[ineal][ix] = head.split()[kcol]
    return array, col_name
>>>>>>> 9132f55c
<|MERGE_RESOLUTION|>--- conflicted
+++ resolved
@@ -1788,11 +1788,7 @@
         iy = min(ny - 1, ny - int((df.iloc[isamp][ycol] - ymin) / step) - 1)
         ix = min(nx - 1, int((df.iloc[isamp][xcol] - xmin) / step))
         array[iy, ix] = df.iloc[isamp][vcol]
-<<<<<<< HEAD
     return array
-=======
-    return array
-
 
 def make_variogram_3D(
     nug,
@@ -2020,4 +2016,3 @@
                     head = next(f)
                     array[ineal][ix] = head.split()[kcol]
     return array, col_name
->>>>>>> 9132f55c
