"""
This file includes the reimplementations of GSLIB functionality in Python. While
this code will not be as well-tested and robust as the original GSLIB, it does
provide the opportunity to build 2D spatial modeling projects in Python without
the need to rely on compiled Fortran code from GSLIB. If you want to use the
GSLIB compiled code called from Python workflows use the functions available
with geostatspy.GSLIB.
This file includes the (1) GSLIB subroutines (converted to Python), followed by
the (2) functions: declus, gam, gamv, nscore, kb2d (more added all the time)
Note: some GSLIB subroutines are not included as they were replaced by available
NumPy and SciPy functionality or they were not required as we don't have to deal
with graphics and files in the same manner as GSLIB.
The original GSLIB code is from GSLIB: Geostatistical Library by Deutsch and
Journel, 1998. The reimplementation is by Michael Pyrcz, Associate Professor,
the University of Texas at Austin.
"""

import math  # for trig functions etc.
from bisect import bisect  # for maintaining array elements sorted

import numpy as np  # for ndarrays
import numpy.linalg as linalg  # for linear algebra
import scipy.spatial as sp  # for fast nearest neighbor search
from numba import jit  # for numerical speed up
from statsmodels.stats.weightstats import DescrStatsW

def backtr(df,vcol,vr,vrg,zmin,zmax,ltail,ltpar,utail,utpar):   
    """Back transform an entire DataFrame column with a provided transformation table and tail extrapolation.
    :param df: the source DataFrame
    :param vcol: the column with the variable to transfrom
    :param vr: the transformation table, 1D ndarray with the original values
    :param vrg: the transformation table, 1D ndarray with the trasnformed variable
    :param zmin: lower trimming limits
    :param zmax: upper trimming limits
    :param ltail: lower tail value
    :param ltpar: lower tail extrapolation parameter
    :param utail: upper tail value
    :param utpar: upper tail extrapolation parameter
    :return: TODO
    """    
    
    EPSLON=1.0e-20
    nd = len(df); nt = len(vr) # number of data to transform and number of data in table
    backtr = np.zeros(nd)
    vrgs = df[vcol].values
    # Value in the lower tail?    1=linear, 2=power, (3 and 4 are invalid):
    for id in range(0,nd):
        if vrgs[id] <= vrg[0]:
            backtr[id] = vr[0]
            cdflo  = gcum(vrg[0])
            cdfbt  = gcum(vrgs[id])
            if ltail == 1:
                backtr[id] = powint(0.0,cdflo,zmin,vr[0],cdfbt,1.0)
            elif ltail == 2:
                cpow   = 1.0 / ltpar
                backtr[id] = powint(0.0,cdflo,zmin,vr[0],cdfbt,cpow)
        # Value in the upper tail?     1=linear, 2=power, 4=hyperbolic:
        elif vrgs[id] >= vrg[nt-1]:
            backtr[id] = vr[nt-1]
            cdfhi  = gcum(vrg[nt-1])
            cdfbt  = gcum(vrgs[id])
            if utail == 1:
                backtr[id] = powint(cdfhi,1.0,vr[nt-1],zmax,cdfbt,1.0)
            elif utail == 2: 
                cpow   = 1.0 / utpar
                backtr[id] = powint(cdfhi,1.0,vr[nt-1],zmax,cdfbt,cpow)
            elif utail == 4:
                plambda = (vr[nt-1]**utpar)*(1.0-gcum(vrg[nt-1]))
                backtr[id] = (plambda/(1.0-gcum(vrgs)))**(1.0/utpar)
        else:
            # Value within the transformation table:
            j = locate(vrg,1,nt,vrgs[id])
            j = max(min((nt-2),j),1)
            backtr[id] = powint(vrg[j],vrg[j+1],vr[j],vr[j+1],vrgs[id],1.0)
    return backtr

def backtr_value(vrgs,vr,vrg,zmin,zmax,ltail,ltpar,utail,utpar): 
    """Back transform a single value with a provided transformation table and tail extrapolation.
    :param vrgs: value to transform
    :param vr: the transformation table, 1D ndarray with the original values
    :param vrg: the transformation table, 1D ndarray with the trasnformed variable
    :param zmin: lower trimming limits
    :param zmax: upper trimming limits
    :param ltail: lower tail value
    :param ltpar: lower tail extrapolation parameter
    :param utail: upper tail value
    :param utpar: upper tail extrapolation parameter
    :return: TODO
    """  
    EPSLON=1.0e-20
    nt = len(vr) # number of data to transform 
# Value in the lower tail?    1=linear, 2=power, (3 and 4 are invalid):
    if vrgs <= vrg[0]:
        backtr = vr[0]
        cdflo  = gcum(vrg[0])
        cdfbt  = gcum(vrgs)
        if ltail == 1:
            backtr = dpowint(0.0,cdflo,zmin,vr[0],cdfbt,1.0)
        elif ltail == 2:
            cpow   = 1.0 / ltpar
            backtr = dpowint(0.0,cdflo,zmin,vr[0],cdfbt,cpow)
# Value in the upper tail?     1=linear, 2=power, 4=hyperbolic:
    elif vrgs >= vrg[nt-1]:
        backtr = vr[nt-1]
        cdfhi  = gcum(vrg[nt-1])
        cdfbt  = gcum(vrgs)
        if utail == 1:
            backtr = dpowint(cdfhi,1.0,vr[nt-1],zmax,cdfbt,1.0)
        elif utail == 2: 
            cpow   = 1.0 / utpar
            backtr = dpowint(cdfhi,1.0,vr[nt-1],zmax,cdfbt,cpow)
        elif utail == 4:
            plambda = (vr[nt-1]**utpar)*(1.0-gcum(vrg[nt-1]))
            backtr = (plambda/(1.0-gcum(vrgs)))**(1.0/utpar)
    else:
# Value within the transformation table:
        j = dlocate(vrg,1,nt,vrgs)
        j = max(min((nt-2),j),1)
        backtr = dpowint(vrg[j],vrg[j+1],vr[j],vr[j+1],vrgs,1.0)
    return backtr

def gcum(x):
    """Calculate the cumulative probability of the standard normal distribution.
    :param x: the value from the standard normal distribution 
    :return: TODO
    """    
    
    z = x
    if z < 0: 
        z = -z
    t  = 1./(1.+ 0.2316419*z)
    gcum = t*(0.31938153   + t*(-0.356563782 + t*(1.781477937 + t*(-1.821255978 + t*1.330274429))))
    e2   = 0.
    #  6 standard deviations out gets treated as infinity:
    if z <= 6.: 
        e2 = np.exp(-z*z/2.)*0.3989422803
    gcum = 1.0- e2 * gcum
    if x >= 0:
        return gcum
    gcum = 1.0 - gcum
    return gcum

def locate(xx,iis,iie,x):
    """Return value `j` such that `x` is between `xx[j]` and `xx[j+1]`, where
    `xx` is an array of length `n`, and `x` is a given value. `xx` must be
    monotonic, either increasing or decreasing (GSLIB version).
    :param xx: array
    :param iis: start point
    :param iie: end point
    :param x: given value
    :return: TODO
    """
    
    n = len(xx)
# Initialize lower and upper methods:
    if iis <= 0: 
        iis = 0
    if iie >= n:
        iie = n-1
    jl = iis-1
    ju = iie
    if xx[n-1] <= x:
        j = iie
        return j
# If we are not done then compute a midpoint:
    while (ju-jl) > 1: 
        jm = int((ju+jl)/2)
# Replace the lower or upper limit with the midpoint:
        if (xx[iie] > xx[iis]) == (x > xx[jm]):
            jl = jm
        else:
            ju = jm
# Return with the array index:
    j = jl
    return j

def dlocate(xx, iis, iie, x):
    """Return value `j` such that `x` is between `xx[j]` and `xx[j+1]`, where
    `xx` is an array of length `n`, and `x` is a given value. `xx` must be
    monotonic, either increasing or decreasing (updated with Python bisect)
    :param xx: array
    :param iis: start point
    :param iie: end point
    :param x: given value
    :return: TODO
    """
    n = len(xx)
    if iie <= iis:
        iis = 0
        iie = n - 1
    array = xx[iis: iie - 1]  # this is accounting for swith to 0,...,n-1 index
    j = bisect(array, x)
    return j

def powint(xlow,xhigh,ylow,yhigh,xval,power):
    """Power-based interpolator 
    :param xlow: x lower interval
    :param xhigh: x upper interval
    :param ylow: y lower interval
    :param yhigh: y upper interval
    :param xval: value on x
    :param power: power for interpolation
    :return: TODO
    """    
    EPSLON=1.0e-20
    if (xhigh-xlow) < EPSLON:
        powint = (yhigh+ylow)/2.0
    else:
        powint = ylow + (yhigh-ylow)*(((xval-xlow)/(xhigh-xlow))**power)
    return powint


def dsortem(ib, ie, a, iperm, b=0, c=0, d=0, e=0, f=0, g=0, h=0):
    """Sort array in ascending order.
    :param ib: start index
    :param ie: end index
    :param a: array
    :param iperm: 0 no other array is permuted.
                  1 array b is permuted according to array a.
                  2 arrays b, c are permuted.
                  3 arrays b, c, d are permuted.
                  4 arrays b, c, d, e are permuted.
                  5 arrays b, c, d, e, f are permuted.
                  6 arrays b, c, d, e, f, g are permuted.
                  7 arrays b, c, d, e, f, g, h are permuted.
                 >7 no other array is permuted.
    :param b: array to be permuted according to array a.
    :param c: array to be permuted according to array a.
    :param d: array to be permuted according to array a.
    :param e: array to be permuted according to array a.
    :param f: array to be permuted according to array a.
    :param g: array to be permuted according to array a.
    :param h: array to be permuted according to array a.
    :return: a: the array, a portion of which has been sorted.
             b, c, d, e, f, g, h: arrays permuted according to array a (see
             iperm)
    """
    a = a[ib:ie]
    inds = a.argsort()
    a = np.copy(a[inds])  # deepcopy forces pass to outside scope
    if iperm == 1:
        return a
    b_slice = b[ib:ie]
    b = b_slice[inds]
    if iperm == 2:
        return a, b
    c_slice = c[ib:ie]
    c = c_slice[inds]
    if iperm == 3:
        return a, b, c
    d_slice = d[ib:ie]
    d = d_slice[inds]
    if iperm == 4:
        return a, b, c, d
    e_slice = e[ib:ie]
    e = e_slice[inds]
    if iperm == 5:
        return a, b, c, d, e
    f_slice = f[ib:ie]
    f = f_slice[inds]
    if iperm == 6:
        return a, b, c, d, e, f
    g_slice = g[ib:ie]
    g = g_slice[inds]
    if iperm == 7:
        return a, b, c, d, e, f, g  # TODO: changed from 'a, b, c, d, e, f, h'
    h_slice = h[ib:ie]
    h = h_slice[inds]
    return a, b, c, d, e, f, g, h  # TODO: changed from 'a, b, c, d, e, f, h'

def gauinv(p):
    """Compute the inverse of the standard normal cumulative distribution
    function.
    :param p: cumulative probability value
    :return: TODO
    """
    lim = 1.0e-10
    p0 = -0.322_232_431_088
    p1 = -1.0
    p2 = -0.342_242_088_547
    p3 = -0.020_423_121_024_5
    p4 = -0.000_045_364_221_014_8
    q0 = 0.099_348_462_606_0
    q1 = 0.588_581_570_495
    q2 = 0.531_103_462_366
    q3 = 0.103_537_752_850
    q4 = 0.003_856_070_063_4

    # Check for an error situation
    if p < lim:
        xp = -1.0e10
        return xp
    if p > (1.0 - lim):
        xp = 1.0e10
        return xp

    # Get k for an error situation
    pp = p
    if p > 0.5:
        pp = 1 - pp
    xp = 0.0
    if p == 0.5:
        return xp

    # Approximate the function
    y = np.sqrt(np.log(1.0 / (pp * pp)))
    xp = float(
        y
        + ((((y * p4 + p3) * y + p2) * y + p1) * y + p0)
        / ((((y * q4 + q3) * y + q2) * y + q1) * y + q0)
    )
    if float(p) == float(pp):
        xp = -xp
    return xp


def gcum(x):
    """Evaluate the standard normal cdf given a normal deviate `x`. `gcum` is
    the area under a unit normal curve to the left of `x`. The results are
    accurate only to about 5 decimal places.
    :param x: TODO
    :return: TODO
    """
    z = x
    if z < 0:
        z = -z
    t = 1.0 / (1.0 + 0.231_641_9 * z)
    gcum_ = t * (
        0.319_381_53
        + t
        * (
            -0.356_563_782
            + t * (1.781_477_937 + t * (-1.821_255_978 + t * 1.330_274_429))
        )
    )
    e2 = 0.0
    # Standard deviations out gets treated as infinity
    if z <= 6:
        e2 = np.exp(-z * z / 2.0) * 0.398_942_280_3
    gcum_ = 1.0 - e2 * gcum_
    if x >= 0.0:
        return gcum_
    gcum_ = 1.0 - gcum_
    return gcum_


def dpowint(xlow, xhigh, ylow, yhigh, xval, pwr):
    """Power interpolate the value of `y` between (`xlow`, `ylow`) and
    (`xhigh`, `yhigh`) for a value of `x` and a power `pwr`.
    :param xlow: TODO
    :param xhigh: TODO
    :param ylow: TODO
    :param yhigh: TODO
    :param xval: TODO
    :param pwr: power
    :return: TODO
    """
    EPSLON = 1.0e-20
    if (xhigh - xlow) < EPSLON:
        dpowint_ = (yhigh + ylow) / 2.0
    else:
        dpowint_ = ylow + (yhigh - ylow) * (
            ((xval - xlow) / (xhigh - xlow)) ** pwr
        )
    return dpowint_

#@jit(nopython=True) # all NumPy array operations included in this function for precompile with NumBa
def setup_rotmat2(c0,nst,it,cc,ang):
    DTOR=3.14159265/180.0; EPSLON=0.000000; PI=3.141593
# The first time around, re-initialize the cosine matrix for the
# variogram structures:
    rotmat = np.zeros((4,nst))
    maxcov = c0
    for js in range(0,nst):
        azmuth = (90.0-ang[js])*DTOR
        rotmat[0,js] =  math.cos(azmuth)
        rotmat[1,js] =  math.sin(azmuth)
        rotmat[2,js] = -1*math.sin(azmuth)
        rotmat[3,js] =  math.cos(azmuth)
        if it[js] == 4:
            maxcov = maxcov + 9999.9
        else:
            maxcov = maxcov + cc[js]
    return rotmat, maxcov

@jit(nopython=True)
def setup_rotmat(c0, nst, it, cc, ang, pmx):
    """Setup rotation matrix.
    :param c0: nugget constant (isotropic)
    :param nst: number of nested structures (max. 4)
    :param it: TODO
    :param cc: multiplicative factor of each nested structure
    :param ang: TODO
    :param pmx: TODO
    :return: TODO
    """
    PI = 3.141_592_65
    DTOR = PI / 180.0

    # The first time around, re-initialize the cosine matrix for the variogram
    # structures
    rotmat = np.zeros((4, nst))
    maxcov = c0
    for js in range(0, nst):
        azmuth = (90.0 - ang[js]) * DTOR
        rotmat[0, js] = math.cos(azmuth)
        rotmat[1, js] = math.sin(azmuth)
        rotmat[2, js] = -1 * math.sin(azmuth)
        rotmat[3, js] = math.cos(azmuth)
        if it[js] == 4:
            maxcov = maxcov + pmx
        else:
            maxcov = maxcov + cc[js]
    return rotmat, maxcov


@jit(nopython=True)
def cova2(x1, y1, x2, y2, nst, c0, pmx, cc, aa, it, ang, anis, rotmat, maxcov):
    """Calculate the covariance associated with a variogram model specified by a
    nugget effect and nested variogram structures.
    :param x1: x coordinate of first point
    :param y1: y coordinate of first point
    :param x2: x coordinate of second point
    :param y2: y coordinate of second point
    :param nst: number of nested structures (maximum of 4)
    :param c0: isotropic nugget constant (TODO: not used)
    :param pmx: TODO
    :param cc: multiplicative factor of each nested structure
    :param aa: parameter `a` of each nested structure
    :param it: TODO
    :param ang: TODO: not used
    :param anis: TODO
    :param rotmat: rotation matrices
    :param maxcov: TODO
    :return: TODO
    """
    EPSLON = 0.000001

    # Check for very small distance
    dx = x2 - x1
    dy = y2 - y1

    if (dx * dx + dy * dy) < EPSLON:
        cova2_ = maxcov
        return cova2_

    # Non-zero distance, loop over all the structures
    cova2_ = 0.0
    for js in range(0, nst):
        # Compute the appropriate structural distance
        dx1 = dx * rotmat[0, js] + dy * rotmat[1, js]
        dy1 = (dx * rotmat[2, js] + dy * rotmat[3, js]) / anis[js]
        h = math.sqrt(max((dx1 * dx1 + dy1 * dy1), 0.0))
        if it[js] == 1:
            # Spherical model
            hr = h / aa[js]
            if hr < 1.0:
                cova2_ = cova2_ + cc[js] * (1.0 - hr * (1.5 - 0.5 * hr * hr))
        elif it[js] == 2:
            # Exponential model
            cova2_ = cova2_ + cc[js] * np.exp(-3.0 * h / aa[js])
        elif it[js] == 3:
            # Gaussian model
            hh = -3.0 * (h * h) / (aa[js] * aa[js])
            cova2_ = cova2_ + cc[js] * np.exp(hh)
        elif it[js] == 4:
            # Power model
            cov1 = pmx - cc[js] * (h ** aa[js])
            cova2_ = cova2_ + cov1
    return cova2_

def sqdist(x1,y1,z1,x2,y2,z2,ind,rotmat):
# Compute component distance vectors and the squared distance:
    dx = x1 - x2
    dy = y1 - y2
    dz = 0.0
    sqdist = 0.0
    for i in range(0,2):
        cont   = rotmat[ind,i,1] * dx + rotmat[ind,i,2] * dy
        sqdist = sqdist + cont * cont
    return sqdist

def sqdist2(x1,y1,x2,y2,ist,rotmat,anis):
    """Calculate the 2D square distance based on geometric ani
    :param x1: x coordinate of first point
    :param y1: y coordinate of first point
    :param x2: x coordinate of second point
    :param y2: y coordinate of second point
    :param ist: structure index 
    :param rotmat: 2d rotation matrix 
    :param anis: 2D anisotropy ratio
    :return: TODO
    """    
    
# Compute component distance vectors and the squared distance:
    dx = x1 - x2
    dy = y1 - y2
    dx1 = (dx*rotmat[0,ist] + dy*rotmat[1,ist])
    dy1 = (dx*rotmat[2,ist] + dy*rotmat[3,ist])/anis[ist]
    sqdist_ = (dx1*dx1+dy1*dy1)  
    return sqdist_

def setrot(ang1,ang2,sang1,anis1,anis2,sanis1,nst,MAXROT):
    """GSLIB's SETROT subroutine (Deutsch and Journel, 1998) converted from the
    original Fortran to Python by Michael Pyrcz, the University of Texas at
    Austin (March, 2019).
    Note this was simplified to 2D only.
    """
    DEG2RAD = 3.141592654/180.0; EPSLON=1.e-20
    rotmat = np.zeros((MAXROT+1,3,3))
    if ang1 >= 0.0 and ang1 < 270.0:
        alpha = (90.0   - ang1) * DEG2RAD
    else:
        alpha = (450.0  - ang1) * DEG2RAD
# Get the required sines and cosines:
    sina  = math.sin(alpha)
    cosa  = math.cos(alpha)
# Construct the rotation matrix in the required memory:
    afac1 = 1.0 / (max(anis1,EPSLON))
    rotmat[0,1,1] = cosa
    rotmat[0,1,2] = sina
    rotmat[0,2,1] = afac1*(-sina)
    rotmat[0,2,2] = afac1*(cosa)
# 2nd structure if present    
    if nst > 1:
        if ang2 >= 0.0 and ang2 < 270.0:
            alpha = (90.0   - ang2) * DEG2RAD
        else:
            alpha = (450.0  - ang2) * DEG2RAD
# Get the required sines and cosines:
        sina  = math.sin(alpha)
        cosa  = math.cos(alpha)
# Construct the rotation matrix in the required memory:
        afac2 = 1.0 / (max(anis2,EPSLON))
        rotmat[1,1,1] = cosa
        rotmat[1,1,2] = sina
        rotmat[1,2,1] = afac1*(-sina)
        rotmat[1,2,2] = afac1*(cosa)
# search rotation
    if sang1 >= 0.0 and sang1 < 270.0:
        alpha = (90.0   - sang1) * DEG2RAD
    else:
        alpha = (450.0  - sang1) * DEG2RAD
# Get the required sines and cosines:
    sina  = math.sin(alpha)
    cosa  = math.cos(alpha)
# Construct the rotation matrix in the required memory:
    afac1 = 1.0 / (max(sanis1,EPSLON))
    rotmat[MAXROT,1,1] = cosa
    rotmat[MAXROT,1,2] = sina
    rotmat[MAXROT,2,1] = afac1*(-sina)
    rotmat[MAXROT,2,2] = afac1*(cosa)
# Return to calling program:
    return rotmat

def ksol_numpy(neq, a, r):
    """Find solution of a system of linear equations.
    :param neq: number of equations
    :param a: upper triangular left hand side matrix
    :param r: right hand side matrix
    :return: solution array, same dimension as `r`
    """
    a = a[0: neq * neq]  # trim the array
    a = np.reshape(a, (neq, neq))  # reshape to 2D
    ainv = linalg.inv(a)  # invert matrix
    r = r[0: neq]  # trim the array
    s = np.matmul(ainv, r)  # matrix multiplication
    return s

def ctable(MAXNOD,MAXCXY,MAXCTX,MAXCTY,MAXXYZ,xsiz,ysiz,isrot,nx,ny,nst,c0,cc,aa,it,ang,anis,global_rotmat,radsqd):
    """GSLIB's CTABLE subroutine (Deutsch and Journel, 1998) converted from the
    original Fortran to Python by Michael Pyrcz, the University of Texas at
    Austin (March, 2019).
    Note this was simplified to 2D only, WARNING: only spiral search setup works currently.
    """
# Declare constants
    TINY = 1.0e-10
    PMX = 9999.9
    MAXROT=2
# Size of the look-up table:
    tmp = np.zeros(MAXXYZ)
    MAXORD = MAXXYZ
    if (nx*ny)  < MAXCXY: 
        MAXORD = MAXCXY
     
    order = np.zeros(MAXORD)
    nctx = int(min(((MAXCTX-1)/2),(nx-1)))
    ncty = int(min(((MAXCTY-1)/2),(ny-1)))
    
#    print('CTable check')
#    print('nctx ' + str(nctx) + ', ncty ' + str(ncty))
    
    ixnode = np.zeros(MAXXYZ)
    iynode = np.zeros(MAXXYZ)
    covtab = np.zeros((MAXCTX,MAXCTY))
# Initialize the covariance subroutine and cbb at the same time:
    rotmat, maxcov = setup_rotmat2(c0,nst,it,cc,ang)
    cbb = cova2(0.0,0.0,0.0,0.0,nst,c0,PMX,cc,aa,it,ang,anis,rotmat,maxcov)

# Now, set up the table and keep track of the node offsets that are
# within the search radius:
    nlooku = -1 # adjusted for 0 origin
    for i in range(-nctx,nctx+1):   # cover entire range   
        xx = i * xsiz
        ic = nctx + i
        for j in range(-ncty,ncty+1):   # cover entire range      
            yy = j * ysiz
            jc = ncty + j

            covtab[ic,jc] = cova2(0.0,0.0,xx,yy,nst,c0,PMX,cc,aa,it,ang,anis,rotmat,maxcov)
#            print('cov table offset'); print(xx,yy); print(covtab[ic,jc])
            hsqd = sqdist(0.0,0.0,0.0,xx,yy,0.0,MAXROT,global_rotmat)
            if hsqd <= radsqd: 
                nlooku = nlooku + 1

# We want to search by closest variogram distance (and use the
# anisotropic Euclidean distance to break ties:
                tmp[nlooku]   = - (covtab[ic,jc] - TINY*hsqd)
                order[nlooku] = (jc)*MAXCTX+ic
#    print('populated presort'); print(tmp,order) 
# Finished setting up the look-up table, now order the nodes such
# that the closest ones, according to variogram distance, are searched
# first. Note: the "loc" array is used because I didn't want to make
# special allowance for 2 byte integers in the sorting subroutine:
                              
    nlooku = nlooku + 1
#    print('nlooku' + str(nlooku)); print('MAXCTX' + str(MAXCTX))
    tmp, order = dsortem(0,nlooku,tmp,2,b=order)
#    print('populated postsort'); print(tmp,order)
    for il in range(0,nlooku):                                    
        loc = int(order[il])
        iy  = int((loc-0)/MAXCTX)
        ix  = loc - (iy-0)*MAXCTX
        iynode[il] = int(iy)
        ixnode[il] = int(ix)
#    print('populated ix, iy node list'); print(ixnode, iynode)
                                   
    return covtab,tmp,order,ixnode,iynode,nlooku,nctx,ncty

def srchnd(ix,iy,nx,ny,xmn,ymn,xsiz,ysiz,sim,noct,nodmax,ixnode,iynode,nlooku,nctx,ncty,UNEST):
    """GSLIB's SRCHND subroutine (Deutsch and Journel, 1998) converted from the
    original Fortran to Python by Michael Pyrcz, the University of Texas at
    Austin (March, 2019).
    Note this was simplified to 2D only.
    """
    
# Consider all the nearby nodes until enough have been found:
    ncnode = 0; 
    icnode = np.zeros(nodmax,dtype=int); icnode.fill(-1) 
    cnodev = np.zeros(nodmax);cnodex = np.zeros(nodmax); cnodey = np.zeros(nodmax);
    
#    print('Node search at '); print(ix,iy)
#    print('nlooku'); print(nlooku)
    if noct > 0:
        ninoct = np.zeros(8)
    for il in range(0,nlooku):   
        if ncnode == nodmax: return ncnode, icnode, cnodev, cnodex, cnodey
        i = ix + (int(ixnode[il])-nctx)
        j = iy + (int(iynode[il])-ncty)
#        print('i,j'); print(i,j)
        if i < 0 or j < 0: continue
        if i >= nx or j >= ny: continue
        ind = i + (j)*nx 
        if sim[ind] > UNEST:
            icnode[ncnode] = il
            cnodex[ncnode] = xmn + (i)*xsiz # adjust for 0 origin
            cnodey[ncnode] = ymn + (j)*ysiz
            cnodev[ncnode] = sim[ind] 
#            print('srchnd found at index - ' +str(ind) + ' at x and y ' + str(cnodex[ncnode]) + ',' + str(cnodey[ncnode]))
#            print('     ix = ' + str(i) + ' and iy = ' + str(j))
#            print('     value = ' + str(sim[ind]))
            ncnode = ncnode + 1  # moved to account for origin 0
    return ncnode, icnode, cnodev, cnodex, cnodey

def beyond(ivtype,nccut,ccut,ccdf,ncut,cut,cdf,zmin,zmax,ltail,ltpar,middle,mpar,utail,utpar,zval,cdfval):
    """GSLIB's BEYOND subroutine (Deutsch and Journel, 1998) converted from the
    original Fortran to Python by Michael Pyrcz, the University of Texas at
    Austin (March, 2019).
    Note this was simplified to 2D only.
    """
    EPSLON = 1.0e-20; UNEST=-1.0

# Check for both "zval" and "cdfval" defined or undefined:
    ierr  = 1; 
    if zval > UNEST and cdfva > UNEST: 
        return -1
    if zval <= UNEST and cdfval <= UNEST: 
        return - 1
    
# Handle the case of a categorical variable:
    if ivtype == 0:
        cum = 0
        for i in range(0,nccut):
            cum = cum + ccdf[i]
            if cdfval <= cum:
                zval = ccut[i]
                return zval
        return zval
    
# Figure out what part of distribution: ipart = 0 - lower tail
#                                       ipart = 1 - middle
#                                       ipart = 2 - upper tail
    ierr  = 0
    ipart = 1
    if zva > UNEST:
        if zval <= ccut[0]:       
            ipart = 0
        if zval >= ccut[nccut-1]:
            ipart = 2
    else:
        if cdfval <= ccdf[0]:
            ipart = 0
        if cdfval >= ccdf[nccut-1]:
            ipart = 2
      
# ARE WE IN THE LOWER TAIL?

    if ipart == 0: 
        if ltail ==1:
# Straight Linear Interpolation:
            powr = 1.0
            if zval > UNEST:
                cdfval = powint(zmin,ccut[0],0.0,ccdf[0],zval,powr)
            else:
                zval = powint(0.0,ccdf[0],zmin,ccut[0],cdfval,powr)
        elif ltail == 2:

# Power Model interpolation to lower limit "zmin"?
                if zval > UNEST: 
                    cdfval = powint(zmin,ccut[0],0.0,ccdf[0],zval,ltpar)
                else:
                    powr = 1.0 / ltpar
                    zval = powint(0.0,ccdf[0],zmin,ccut[0],cdfval,powr)
                
# Linear interpolation between the rescaled global cdf?
        elif ltail == 3:
            if zval > UNEST:
# Computing the cdf value. Locate the point and the class bound:
                idat = locate(cut,1,ncut,zval)
                iupp = locate(cut,ncut,1,ncut,ccut[0])

# Straight linear interpolation if no data; otherwise, linear:
                if idat <= -1 or idat >= ncut -1 or iupp <= -1 or iupp >= ncut-1: # modfity for 0 index
                    cdfval = powint(zmin,cut[0],0.0,cdf[0],zval,1.)
                else:
                    temp = powint(cut[idat],cut[idat+1],cdf[idat],cdf[idat+1],zval,1.)
                    cdfval = temp*ccdf[0]/cdf[iupp]
            else:

# Computing Z value: Are there any data out in the tail?

                iupp = locate(cut,ncut,1,ncut,ccut[0])

# Straight linear interpolation if no data; otherwise, local linear
# interpolation:
                if iupp <= 0 or iupp >= ncut:
                    zval = powint(0.0,cdf[0],zmin,cut[0],cdfval,1.)
                else:
                    temp = cdfval*cdf[iupp]/ccdf[1]
                    idat = locate(cdf,ncut,1,ncut,temp)
                    if idat <= -1 or idat >= ncut-1:  # adjusted for 0 origin
                        zval = powint(0.0,cdf[0],zmin,cut[0],cdfval,1.)
                    else:
                        zval = powint(cdf[idat],cdf[idat+1],cut[dat],cut[idat+1],temp,1.)
        else:

# Error situation - unacceptable option:
           ierr = 2
           return -1
            
# FINISHED THE LOWER TAIL,  ARE WE IN THE MIDDLE?
    if ipart == 1:

# Establish the lower and upper limits:
        if zval > UNEST: 
            cclow = locate(ccut,1,nccut,zval)
        else:
            cclow = locate(ccdf,1,nccut,cdfval)
            cchigh = cclow + 1
        if middle == 1:

# Straight Linear Interpolation:
            powr = 1.0
            if zval > UNEST:
                cdfval = powint(ccut[cclow],ccut[cchigh],ccdf[cclow],ccdf[cchigh],zval,powr)
            else:
                zval = powint(ccdf[cclow],ccdf[cchigh],ccut[cclow],ccut[cchigh],cdfval,powr)
                  
# Power interpolation between class bounds?
        elif middle == 2:
                if zval > UNEST:
                    cdfval = powint(ccut[cclow],ccut[cchigh],ccdf[cclow],ccdf[cchigh],zval,mpar)
                else:
                    powr = 1.0 / mpar
                    zval = powint(ccdf[cclow],ccdf[cchigh],ccut[cclow],ccut[cchigh],cdfval,powr)
                  
# Linear interpolation between the rescaled global cdf?
        elif middle == 3:
            ilow = locate(cut,ncut,1,ncut,ccut[cclow])
            iupp = locate(cut,ncut,1,ncut,ccut[cchigh])
            if cut[ilow] < ccut[cclow]:  
                ilow = ilow + 1
            if cut[iupp]  > ccut[cchigh]:  
                iupp = iupp - 1
            if zval > UNEST:
                idat = locate(cut,1,ncut,zval)

# Straight linear interpolation if no data; otherwise, local linear
# interpolation:
                if idat <= -1 or idat >= ncut-1 or ilow <= -1 or ilow >= ncut-1 or iupp <= -1 or iupp >= ncut-1 or iupp <= ilow:
                    cdfval=powint(ccut[cclow],ccut[cchigh],ccdf[cclow],ccdf[cchigh],zval,1.)
                else:
                    temp = powint(cut[idat],cut[idat+1],cdf[idat],cdf[idat+1],zval,1.)
                    cdfval=powint(cdf[ilow],cdf[iupp],ccdf[cclow],ccdf[cchigh],temp,1.)
            else:

# Straight linear interpolation if no data; otherwise, local linear
# interpolation:
                if ilow <= -1 or ilow >= ncut-1 or iup <= -1 or iupp >= ncut-1 or iupp < ilow:
                    zval=powint(ccdf[cclow],ccdf[cchigh],ccut[cclow],ccut[cchigh],cdfval,1.)
                else:
                    temp=powint(ccdf[cclow],ccdf[cchigh],cdf[ilow],cdf[iupp],cdfval,1.)
                    idat = locate(cdf,1,ncut,temp)
                    if cut[idat] < ccut[cclow]: 
                        idat=idat+1
                    if idat <= -1 or idat >= ncut-1 or cut[idat+1] > ccut[cchigh]:
                        zval = powint(ccdf[cclow],ccdf[cchigh],ccut[cclow],ccut[cchigh],cdfval,1.)
                    else:
                        zval = powint(cdf[idat],cdf[idat+1],cut[idat],cut[idat+1],temp,1.)
                    zval = powint(cdf[idat],cdf[idat+1],cut[idat],cut[idat+1],temp,1.)

        else:

# Error situation - unacceptable option:
            ierr = 2
            return -1

# FINISHED THE MIDDLE,  ARE WE IN THE UPPER TAIL?
    if ipart == 2: 
        if utail == 1: 
            powr = 1.0
            if zval > UNEST:
                cdfval = powint(ccut(nccut),zmax,ccdf(nccut),1.0,zval,powr)
            else:
                zval   = powint(ccdf(nccut),1.0,ccut(nccut),zmax,cdfval,powr)        
        elif utail == 2:

# Power interpolation to upper limit "utpar"?
            if zval > UNEST:
                cdfval = powint(ccut(nccut),zmax,ccdf(nccut),1.0,zval,utpar)
            else:
                powr = 1.0 / utpar
                zval   = powint(ccdf(nccut),1.0,ccut(nccut),zmax,cdfval,powr)

# Linear interpolation between the rescaled global cdf?
        elif utail == 3:
            if zval > UNEST:

# Approximately Locate the point and the class bound:
                idat = locate(cut,1,ncut,zval,idat)
                ilow = locate(cut,1,ncut,ccut(nccut),ilow)
                if cut[idat] < zval:
                    idat = idat + 1
                if cut[ilow] < ccut[nccut-1]: 
                    ilow = ilow + 1

# Straight linear interpolation if no data; otherwise, local linear
# interpolation:
                if idat < -1 or idat >= ncut-1 or ilow <= -1 or ilow >= ncut-1:
                    cdfval = powint(ccut(nccut),zmax,ccdf(nccut),1.0,zval,1.)
                else:
                    temp   = powint(cut(idat),cut(idat+1),cdf(idat),cdf(idat+1),zval,1.)
                    cdfval = powint(cdf(ilow),1.0,ccdf(nccut),1.0,temp,1.)

            else:

# Computing Z value: Are there any data out in the tail?
                ilow = locate(cut,ncut,1,ncut,ccut(nccut),ilow)
                if cut[ilow] < ccut[nccut-1]: 
                    ilow = ilow + 1

# Straight linear interpolation if no data; otherwise, local linear
# interpolation:
                if ilow <= -1 or ilow >= ncut-1:
                    zval   = powint(ccdf(nccut),1.0,ccut(nccut),zmax,cdfval,1.)
                else:
                    temp = powint(ccdf(nccut),1.0,cdf(ilow),1.0,cdfval,1.)
                    idat = locate(cdf,ncut,1,ncut,temp)
                    if cut[idat] < ccut[nccut-1]: 
                        idat=idat+1
                    if idat >= ncut-1:
                        zval   = powint(ccdf[nccut-1],1.0,ccut[nccut-1],zmax,cdfval,1.)
                    else:
                        zval = powint(cdf[idat],cdf[idat+1],cut[idat],cut[idat+1],temp,1.)

# Fit a Hyperbolic Distribution?
        elif utail == 4:

# Figure out "lambda" and required info:
            lambd = math.pow(ccut[nccut],utpar)*(1.0-ccdf[nccut-1])
            if zval > UNEST: 
                cdfval = 1.0 - (lambd/(math.pow(zval,utpar)))
            else:
                zval = (lambd/math.pow((1.0-cdfval),(1.0/utpar)))          
        else:

# Error situation - unacceptable option:
            ierr = 2
            return -1
        

    if zval < zmin:
        zval = zmin
    if zval > zmax: 
        zval = zmax

# All finished - return:

    return zval

def krige(ix,iy,nx,ny,xx,yy,lktype,x,y,vr,sec,colocorr,lvm,close,covtab,nctx,ncty,icnode,ixnode,iynode,cnodev,cnodex,cnodey,nst,c0,PMX,cc,aa,it,ang,anis,rotmat,maxcov,MAXCTX,MAXCTY,MAXKR1,MAXKR2):
    """GSLIB's KRIGE subroutine (Deutsch and Journel, 1998) converted from the
    original Fortran to Python by Michael Pyrcz, the University of Texas at
    Austin (March, 2019).
    Note this was simplified to 2D only.
    """
    EPSLON = 1.0e-20
    cur_index  = ix + (iy)*nx
#    print('krige at grid '); print(ix,iy) 
#    print('krige at node '); print(xx,yy)
#    print('grid index = '); print(cur_index)
#    print('Check ixnode '); print(ixnode); print(iynode)
    nclose = len(close)
    ncnode = (icnode >= 0).sum() 
#    print('In kriging, maxcov = ' + str(maxcov))
#    print('kriging')
#    print('nclose ' + str(nclose) + ', ncnode ' + str(ncnode))
#    print('MAXKR1'); print(MAXKR1)
    vra = np.zeros(MAXKR1); vrea = np.zeros(MAXKR1)
    r = np.zeros(MAXKR1); rr = np.zeros(MAXKR1); s = np.zeros(MAXKR1); a = np.zeros(MAXKR2)
    cbb = cova2(0,0,0,0,nst,c0,9999.9,cc,aa,it,ang,anis,rotmat,maxcov) 
#    print(r.shape)
# Local mean
    if lktype == 2:
        gmean = lvm[cur_index]
    else:
        gmean = 0.0

# Size of the kriging system:
    first = False
    na    = nclose + ncnode
#    print('lktype' + str(lktype))
    if lktype == 0: neq = na
    if lktype == 1:
#        print('ordinary kriging')
        neq = na + 1
    if lktype == 2: neq = na
    if lktype == 3: neq = na + 2
    if lktype == 4: neq = na + 1
#    print('prior matrix build neq'); print(neq)
#    print('na'); print(na)
        
# Set up kriging matrices:
    iin=-1 # acocunting for 0 origin
#    print('krige na' + str(na))
    for j in range(0,na):

# Sort out the actual location of point "j"
        if j < nclose: # adjusted for 0 index origin
            index  = int(close[j])
            x1     = x[index]
            y1     = y[index]
            vra[j] = vr[index]
#            print('data: index = ' + str(index) + ', x,y ' + str(x1) + ',' + str(y1) + ', value = ' + str(vra[j]))
            if sec.shape[0] > 1: 
                vrea[j]= sec[index];
            else:
                vrea[j] = 0.0 # added this - no effect
            if lktype == 2: vra[j] = vra[j] - vrea[j]
        else:
            
# It is a previously simulated node (keep index for table look-up):
#            print(j)
            index  = j-(nclose) # adjust for 0 index
            x1     = cnodex[index]
            y1     = cnodey[index]
            vra[j] = cnodev[index]
            ind    = icnode[index]
#            print('prev node: index = ' + str(index) + ', x,y ' + str(x1) + ',' + str(y1) + ', value = ' + str(vra[j])) 
            ix1    = ix + (int(ixnode[ind])-nctx-1)
            iy1    = iy + (int(iynode[ind])-ncty-1)
#            print('ix1, iy1 = '); print(ix1,iy1)
            index  = ix1 + (iy1-1)*nx
            if lktype == 2: 
                vrea[j]= lvm[index]
                vra[j] = vra[j] - vrea[j]
        for i in range(0,na): # we need the full matrix 
#            print('kriging indice populated' + str(j) + ',' + str(i))
# Sort out the actual location of point "i"
            if i < nclose:
                index  = int(close[i]) # adjust for 0 index
                x2     = x[index]
                y2     = y[index]
            else:

# It is a previously simulated node (keep index for table look-up):
                #print('i = ' + str(i) + ',nclose = ' + str(nclose) + ', na = ' + str(na))
                index  = i-(nclose)
                x2     = cnodex[index]
                y2     = cnodey[index]
                ind    = icnode[index]
#                print('previous node index' + str(ind))
                ix2    = ix + (int(ixnode[ind])-nctx-1)
                iy2    = iy + (int(iynode[ind])-ncty-1)

# Now, get the covariance value:
            iin = iin + 1
#            print('kriging data location = '); print(x2,y2)
# Decide whether or not to use the covariance look-up table:
            if j <= nclose or i <= nclose:
                cov = cova2(x1,y1,x2,y2,nst,c0,9999.9,cc,aa,it,ang,anis,rotmat,maxcov)
                a[iin] = cov
            else:

# Try to use the covariance look-up (if the distance is in range):
#                ii = nctx + 1 + (ix1 - ix2)
#                jj = ncty + 1 + (iy1 - iy2)
                cov = cova2(x1,y1,x2,y2,nst,c0,9999.9,cc,aa,it,ang,anis,rotmat,maxcov)
#                if ii < 0 or ii >= MAXCTX or jj < 0 or jj >= MAXCTY:
#                    cov = cova2(x1,y1,x2,y2,nst,c0,9999.9,cc,aa,it,ang,anis,rotmat,maxcov)
#                else:
#                    cov = covtab[ii,jj]
#                print(x1,y1,x2,y2,cov)
                a[iin] = cov

# Get the RHS value (possibly with covariance look-up table):
        if j <= nclose:
#            print(cc,aa,it,ang,anis,rotmat,maxcov)
            cov = cova2(xx,yy,x1,y1,nst,c0,9999.9,cc,aa,it,ang,anis,rotmat,maxcov)
#            if cov >= 1.0:
#                print('cov of 1.0 RHS for data ')
#                print('ix,iy ='); print(xx,xx)
#                print('ix1,iy1'); print(x1,y1)      
            r[j] = cov        
        else:

# Try to use the covariance look-up (if the distance is in range):
#            ii = nctx + 1 + (ix - ix1)
#            jj = ncty + 1 + (iy - iy1)
    
#            print('RHS ctable coord' + str(ii) + ',' + str(jj))
#            print('ix,iy ='); print(ix,iy)
#            print('ix1,iy1'); print(ix1,iy1)
#            if ii < 0 or ii >= MAXCTX or jj < 0 or jj >= MAXCTY: # adjusted for origin 0
#                print('Not using covariance table')
#                cov = cova2(xx,yy,x1,y1,nst,c0,9999.9,cc,aa,it,ang,anis,rotmat,maxcov)    
#            else:
#               cov = covtab[ii,jj]
            cov = cova2(xx,yy,x1,y1,nst,c0,9999.9,cc,aa,it,ang,anis,rotmat,maxcov) 
#            if cov >= 1.0:
#                print('cov of 1.0 RHS for node ' + str(j))
#                print('ix,iy ='); print(xx,xx)
#                print('ix1,iy1'); print(x1,y1)               
        
            r[j] = cov
#        print('kriging, writing RHS '+ str(j) + ',' + str(cov) + 'loc_est' + str(xx) + ',' + str(yy) + 'data' + str(x1) + ',' + str(y1))
        rr[j] = r[j]
        if lktype == 1: # we need the full array
            iin = iin + 1
            a[iin] = 1.0 
        if lktype == 4: # we need the full array
            iin = iin + 1
            a[iin] = colocorr*r[j]    
# Addition of OK constraint:
    if lktype == 1 or lktype == 3:
        for i in range(0,na):
            iin    = iin + 1
            a[iin] = 1.0
        iin       = iin + 1
        a[iin]    = 0.0
        r[na]  = 1.0
        rr[na] = 1.0

# Addition of the External Drift Constraint:
    if lktype == 3:
        edmin =  999999.
        edmax = -999999.
        for i in range(0,na):
            iin    = iin + 1
            a[iin] = vrea(i)
            if a[iin] <edmin: edmin = a[iin]
            if a[iin] > edmax: edmax = a[iin]
        iin       = iin + 1
        a[iin]   = 0.0
        iin      = iin + 1
        a[iin]    = 0.0
        ind      = ix + (iy-1)*nx
        r[na+1]  = lvm[ind]
        rr[na+1] = r[na+1]
        if (edmax-edmin) < EPSLON: neq = neq - 1

# Addition of Collocated Cosimulation Constraint:
    if lktype == 4:
        colc = True
        sfmin =  1.0e21
        sfmax = -1.0e21
        for i in range(0,na):
            iin    = iin + 1
            a[iin] = colocorr*r[i]
            if a[iin] < sfmin: sfmin = a[iin]
            if a[iin] > sfmax: sfmax = a[iin]
        iin    = iin + 1
        a[iin] = 1.0
        ii     = na
        r[ii]  = colocorr
        rr[ii] = r[ii]
#        if (sfmax-sfmin) < EPSLON: 
#            neq = neq - 1
#            colc = False

# Solve the Kriging System:
#    print('neq = ' + str(neq)); 
#    print('a'); print(a)
#    print('r'); print(r)
#    print('data'); print(vra)
    if neq == 1 and lktype != 3:
#        print('neq = 1 '); print(a,r)
        s[0]  = r[0] / a[0]
    else:
#        print('neq prior ksol' + str(neq))
        s = ksol_numpy(neq,a,r)
#        print('neq post ksol' + str(neq))      
#        if s.shape[0]< neq:
#            print('s shape'); print(s.shape)
#            print('a'); print(a)
#            print('r'); print(r)            

        ising = 0 # need to figure this out
#    print('s'); print(s)

# Compute the estimate and kriging variance.  Recall that kriging type
#     0 = Simple Kriging:
#     1 = Ordinary Kriging:
#     2 = Locally Varying Mean:
#     3 = External Drift:
#     4 = Collocated Cosimulation:

#    print('kriging weights'); print(s)
    cmean  = 0.0
#    print('cbb = ' + str(cbb))
    cstdev = cbb 
    sumwts = 0.0
    for i in range(0,na):
        cmean  = cmean  + s[i]*vra[i]
        cstdev = cstdev - s[i]*rr[i]
        sumwts = sumwts + s[i]
    if lktype == 1: 
        cstdev = cstdev - s[na]
 #       print('Ordinary Weight' + str(s[na]))
    if lktype == 2: cmean  = cmean + gmean
    if lktype == 4 and colc == True: # we may drop colocated if low covariance dispersion
        ind    = ix + (iy-1)*nx
#        print(ind)
#        print('neq'); print(neq)
#        print('s'); print(s.shape)
#        print('lvm'); print(lvm.shape)
#        print('colc wt = ' + str(s[na]) + ' for ' + str(lvm[cur_index]) + ' at index ' + str(cur_index))
        cmean  = cmean  + s[na]*lvm[cur_index]
        cstdev = cstdev - s[na] *rr[na]

# Error message if negative variance:
    if cstdev < 0.0:
#        print('ERROR: Negative Variance: ' + str(cstdev))
        cstdev = 0.0
    cstdev = math.sqrt(max(cstdev,0.0))
#    print('kriging estimate and variance' + str(cmean) + ', ' + str(cstdev))
    return cmean, cstdev

def ikrige(ix,iy,nx,ny,xx,yy,lktype,x,y,vr,sec,colocorr,gmean,lvm,close,covtab,nctx,ncty,icnode,ixnode,iynode,cnodev,cnodex,cnodey,nst,c0,PMX,cc,aa,it,ang,anis,rotmat,maxcov,MAXCTX,MAXCTY,MAXKR1,MAXKR2):
    """GSLIB's KRIGE subroutine (Deutsch and Journel, 1998) converted from the
    original Fortran to Python and modified for indicator kriging  by Michael Pyrcz, the University of Texas at
    Austin (March, 2019).
    Note this was simplified to 2D only. WARNING: tested only for ktype 0,1,2 (2 is local proportion model / local mean provided, not residual approach)
    """
    EPSLON = 1.0e-20
    cur_index  = ix + (iy)*nx
#    print('krige at grid '); print(ix,iy) 
#    print('krige at node '); print(xx,yy)
#    print('grid index = '); print(cur_index)
#    print('Check ixnode '); print(ixnode); print(iynode)
    nclose = len(close)
    ncnode = (icnode >= 0).sum() 
#    print('In kriging, maxcov = ' + str(maxcov))
#    print('kriging')
#    print('nclose ' + str(nclose) + ', ncnode ' + str(ncnode))
#    print('MAXKR1'); print(MAXKR1)
    vra = np.zeros(MAXKR1); vrea = np.zeros(MAXKR1)
    r = np.zeros(MAXKR1); rr = np.zeros(MAXKR1); s = np.zeros(MAXKR1); a = np.zeros(MAXKR2)
    cbb = cova2(0,0,0,0,nst,c0,9999.9,cc,aa,it,ang,anis,rotmat,maxcov) 
#    print(r.shape)
# Local mean # just pass the local probability as gmean 
#   if lktype == 2:
#       gmean = lvm[cur_index]

# keep input gmean otherwise    

# Size of the kriging system:
    first = False
    na    = nclose + ncnode
#    print('lktype' + str(lktype))
    if lktype == 0: neq = na
    if lktype == 1:
#        print('ordinary kriging')
        neq = na + 1
    if lktype == 2: neq = na
    if lktype == 3: neq = na + 2
    if lktype == 4: neq = na + 1
#    print('prior matrix build neq'); print(neq)
#    print('na'); print(na)
        
#    print('kriging data close'); print(close)
#    print('kriging node close'); print(icnode)
# Set up kriging matrices:
    iin=-1 # acocunting for 0 origin
#    print('krige na' + str(na))
    for j in range(0,na):

# Sort out the actual location of point "j"
        if j < nclose: # adjusted for 0 index origin
            index  = int(close[j])
            x1     = x[index]
            y1     = y[index]
            vra[j] = vr[index]
#            print('data: index = ' + str(index) + ', x,y ' + str(x1) + ',' + str(y1) + ', value = ' + str(vra[j]))
#            if lvm.shape[0] > 1: 
#                vrea[j]= sec[index];
#            else:
            vrea[j] = 0.0 # added this - no effect
#            if lktype == 2: vra[j] = vra[j] - vrea[j] # just using local variable mean not full residual approach
        else:
            
# It is a previously simulated node (keep index for table look-up):
#            print(j)
            index  = j-(nclose) # adjust for 0 index
            x1     = cnodex[index]
            y1     = cnodey[index]
            vra[j] = cnodev[index]
            ind    = icnode[index]
#            print('prev node: index = ' + str(index) + ', x,y ' + str(x1) + ',' + str(y1) + ', value = ' + str(vra[j])) 
            ix1    = ix + (int(ixnode[ind])-nctx-1)
            iy1    = iy + (int(iynode[ind])-ncty-1)
#            print('ix1, iy1 = '); print(ix1,iy1)
            index  = ix1 + (iy1-1)*nx
#            if lktype == 2: 
#                vrea[j]= lvm[index]
#                vra[j] = vra[j] - vrea[j]
        for i in range(0,na): # we need the full matrix 
#            print('kriging indice populated' + str(j) + ',' + str(i))
# Sort out the actual location of point "i"
            if i < nclose:
                index  = int(close[i]) # adjust for 0 index
                x2     = x[index]
                y2     = y[index]
            else:

# It is a previously simulated node (keep index for table look-up):
                #print('i = ' + str(i) + ',nclose = ' + str(nclose) + ', na = ' + str(na))
                index  = i-(nclose)
                x2     = cnodex[index]
                y2     = cnodey[index]
                ind    = icnode[index]
#                print('previous node index' + str(ind))
                ix2    = ix + (int(ixnode[ind])-nctx-1)
                iy2    = iy + (int(iynode[ind])-ncty-1)

# Now, get the covariance value:
            iin = iin + 1
#            print('kriging data location = '); print(x2,y2)
# Decide whether or not to use the covariance look-up table:
            if j <= nclose or i <= nclose:
#                print('x1,y1,x2,y2,nst,c0,9999.9,cc,aa,it,ang,anis,rotmat,maxcov')
#                print(x1,y1,x2,y2,nst,c0,9999.9,cc,aa,it,ang,anis,rotmat,maxcov)
                cov = cova2(x1,y1,x2,y2,nst,c0,9999.9,cc,aa,it,ang,anis,rotmat,maxcov)
#                print('cov'); print(cov)
                a[iin] = cov
            else:

# Try to use the covariance look-up (if the distance is in range):
#                ii = nctx + 1 + (ix1 - ix2)
#                jj = ncty + 1 + (iy1 - iy2)
                cov = cova2(x1,y1,x2,y2,nst,c0,9999.9,cc,aa,it,ang,anis,rotmat,maxcov)
#                if ii < 0 or ii >= MAXCTX or jj < 0 or jj >= MAXCTY:
#                    cov = cova2(x1,y1,x2,y2,nst,c0,9999.9,cc,aa,it,ang,anis,rotmat,maxcov)
#                else:
#                    cov = covtab[ii,jj]
#                print(x1,y1,x2,y2,cov)
                a[iin] = cov

# Get the RHS value (possibly with covariance look-up table):
        if j <= nclose:
#            print(cc,aa,it,ang,anis,rotmat,maxcov)
            cov = cova2(xx,yy,x1,y1,nst,c0,9999.9,cc,aa,it,ang,anis,rotmat,maxcov)
#            if cov >= 1.0:
#                print('cov of 1.0 RHS for data ')
#                print('ix,iy ='); print(xx,xx)
#                print('ix1,iy1'); print(x1,y1)      
            r[j] = cov        
        else:

# Try to use the covariance look-up (if the distance is in range):
#            ii = nctx + 1 + (ix - ix1)
#            jj = ncty + 1 + (iy - iy1)
    
#            print('RHS ctable coord' + str(ii) + ',' + str(jj))
#            print('ix,iy ='); print(ix,iy)
#            print('ix1,iy1'); print(ix1,iy1)
#            if ii < 0 or ii >= MAXCTX or jj < 0 or jj >= MAXCTY: # adjusted for origin 0
#                print('Not using covariance table')
#                cov = cova2(xx,yy,x1,y1,nst,c0,9999.9,cc,aa,it,ang,anis,rotmat,maxcov)    
#            else:
#               cov = covtab[ii,jj]
            cov = cova2(xx,yy,x1,y1,nst,c0,9999.9,cc,aa,it,ang,anis,rotmat,maxcov) 
#            if cov >= 1.0:
#                print('cov of 1.0 RHS for node ' + str(j))
#                print('ix,iy ='); print(xx,xx)
#                print('ix1,iy1'); print(x1,y1)               
        
            r[j] = cov
#        print('kriging, writing RHS '+ str(j) + ',' + str(cov) + 'loc_est' + str(xx) + ',' + str(yy) + 'data' + str(x1) + ',' + str(y1))
        rr[j] = r[j]
        if lktype == 1: # we need the full array
            iin = iin + 1
            a[iin] = 1.0 
        if lktype == 4: # we need the full array
            iin = iin + 1
            a[iin] = colocorr*r[j]    
# Addition of OK constraint:
    if lktype == 1 or lktype == 3:
        for i in range(0,na):
            iin    = iin + 1
            a[iin] = 1.0
        iin       = iin + 1
        a[iin]    = 0.0
        r[na]  = 1.0
        rr[na] = 1.0

# Addition of the External Drift Constraint:
    if lktype == 3:
        edmin =  999999.
        edmax = -999999.
        for i in range(0,na):
            iin    = iin + 1
            a[iin] = vrea(i)
            if a[iin] <edmin: edmin = a[iin]
            if a[iin] > edmax: edmax = a[iin]
        iin       = iin + 1
        a[iin]   = 0.0
        iin      = iin + 1
        a[iin]    = 0.0
        ind      = ix + (iy-1)*nx
        r[na+1]  = lvm[ind]
        rr[na+1] = r[na+1]
        if (edmax-edmin) < EPSLON: neq = neq - 1

# Addition of Collocated Cosimulation Constraint:
    if lktype == 4:
        colc = True
        sfmin =  1.0e21
        sfmax = -1.0e21
        for i in range(0,na):
            iin    = iin + 1
            a[iin] = colocorr*r[i]
            if a[iin] < sfmin: sfmin = a[iin]
            if a[iin] > sfmax: sfmax = a[iin]
        iin    = iin + 1
        a[iin] = 1.0
        ii     = na
        r[ii]  = colocorr
        rr[ii] = r[ii]
#        if (sfmax-sfmin) < EPSLON: 
#            neq = neq - 1
#            colc = False

# Solve the Kriging System:
#    print('Kriging equations neq = ' + str(neq)); 
#    print('a'); print(a)
#    print('r'); print(r)
#    print('data'); print(vra)
    if neq == 1 and lktype != 3:
#        print('neq = 1 '); print(a,r)
        s[0]  = r[0] / a[0]
    else:
#        print('neq prior ksol' + str(neq))
        s = ksol_numpy(neq,a,r)
#        print('neq post ksol' + str(neq))      
#        if s.shape[0]< neq:
#            print('s shape'); print(s.shape)
#            print('a'); print(a)
#            print('r'); print(r)            

        ising = 0 # need to figure this out
#    print('s'); print(s)

# Compute the estimate and kriging variance.  Recall that kriging type
#     0 = Simple Kriging:
#     1 = Ordinary Kriging:
#     2 = Locally Varying Mean:
#     3 = External Drift:
#     4 = Collocated Cosimulation:

#    print('kriging weights'); print(s)
    cmean  = 0.0
#    print('cbb = ' + str(cbb))
    cstdev = cbb 
    sumwts = 0.0
    for i in range(0,na):
        cmean  = cmean  + s[i]*vra[i]
        cstdev = cstdev - s[i]*rr[i]
        sumwts = sumwts + s[i]
    if lktype == 1: 
        cstdev = cstdev - s[na]
 #       print('Ordinary Weight' + str(s[na]))
 #   if lktype == 2: cmean  = cmean + gmean
    if lktype == 4 and colc == True: # we may drop colocated if low covariance dispersion
        ind    = ix + (iy-1)*nx
#        print(ind)
#        print('neq'); print(neq)
#        print('s'); print(s.shape)
#        print('lvm'); print(lvm.shape)
#        print('colc wt = ' + str(s[na]) + ' for ' + str(lvm[cur_index]) + ' at index ' + str(cur_index))
        cmean  = cmean  + s[na]*lvm[cur_index]
        cstdev = cstdev - s[na] *rr[na]
    if lktype == 0 or lktype == 2:
        cmean = cmean + (1.0-sumwts)*gmean
#    print('cmean'); print(cmean)
        
# Error message if negative variance:
    if cstdev < 0.0:
#        print('ERROR: Negative Variance: ' + str(cstdev))
        cstdev = 0.0
    cstdev = math.sqrt(max(cstdev,0.0))
#    print('kriging estimate and variance' + str(cmean) + ', ' + str(cstdev))
    return cmean, cstdev

def getindex(nc,cmn,csiz,loc):
    ic = min(int((loc - cmn) / csiz), nc - 1)
    return ic

def correct_trend(trend):
    """Correct a indicator based trend model for closure (probabilities sum to 1.0).
    :param trend: ndarray [ny,nx,ncut]
    :return: nadarray [ny,nx,ncut] corrected for closure
    """
    ny = trend.shape[0]
    nx = trend.shape[1]
    ncut = trend.shape[2]
    for iy in range(0,ny):
        for ix in range(0,nx):
            sum = 0.0
            for ic in range(0,ncut):
                sum = sum + trend[iy,ix,ic]
            if sum > 0.0:
                for icut in range(0,ncut):
                    trend[iy,ix,ic] = trend[iy,ix,ic] / sum
    return trend

def ordrel(ivtype,ncut,ccdf):
    """Correct a indicator based CDF for order relations.
    :param ivtype: variable type, 0 - categorical and 1 - continuous
    :param ncut: number of categories or thresholds
    :param ccdf: input cumulative distribution function
    :return: cumulative distribution function correct for order relations
    """
#    print('input ordering relations'); print(ccdf)
    ccdfo = np.zeros(ncut)
    ccdf1 = np.zeros(ncut)
    ccdf2 = np.zeros(ncut) # do we need MAXCUT = 100 for these 2?

# Make sure conditional cdf is within [0,1]:
    for i in range(0,ncut):
        if ccdf[i] < 0.0:
            ccdf1[i] = 0.0
            ccdf2[i] = 0.0
        elif ccdf[i] > 1.0:
            ccdf1[i] = 1.0
            ccdf2[i] = 1.0
        else:
            ccdf1[i] = ccdf[i]
            ccdf2[i] = ccdf[i]
#    print('ordering relations'); print(ccdf1,ccdf2)

# Correct sequentially up, then down, and then average:
    if ivtype == 0:
        sumcdf = 0.0
        for i in range(0,ncut):
            sumcdf = sumcdf + ccdf1[i]
        if sumcdf <= 0.0: sumcdf = 1.0
        for i in range(0,ncut):
            ccdfo[i] = ccdf1[i] / sumcdf
    else:
        for i in range(1,ncut):
            if ccdf1[i] < ccdf1[i-1]: ccdf1[i] = ccdf1[i-1]
        for i in range(ncut-2,0,-1):
            if ccdf2[i] > ccdf2[i+1]: ccdf2[i] = ccdf2[i+1]
        for i in range(0,ncut):
            ccdfo[i] = 0.5*(ccdf1[i]+ccdf2[i])

# Return with corrected CDF:
    return ccdfo

def declus(df, xcol, ycol, vcol, iminmax, noff, ncell, cmin, cmax):
    """GSLIB's DECLUS program (Deutsch and Journel, 1998) converted from the
    original Fortran to Python by Michael Pyrcz, the University of Texas at
    Austin (Jan, 2019).
    Note this was simplified to 2D only.
    :param df: pandas DataFrame with the spatial data
    :param xcol: name of the x coordinate column
    :param ycol: name of the y coordinate column
    :param vcol: name of the property column
    :param iminmax: 1 / True: for use cell size with max decluster mean
                    0 / False: for declustered mean minimizing cell size
    :param noff: number of offsets
    :param ncell: number of cell sizes
    :param cmin: min cell size
    :param cmax: max cell size
    :return: TODO
    """
    # Load data and set up arrays
    nd = len(df)
    x = df[xcol].values
    y = df[ycol].values
    v = df[vcol].values
    wt = np.zeros(nd)
    wtopt = np.ones(nd)
    index = np.zeros(nd, np.int32)
    xcs_mat = np.zeros(ncell + 2)  # we use 1,...,n for this array
    vrcr_mat = np.zeros(ncell + 2)  # we use 1,...,n for this array
    anisy = 1.0  # hard code the cells to 2D isotropic
    roff = float(noff)

    # Calculate extents
    xmin = np.min(x)
    xmax = np.max(x)
    ymin = np.min(y)
    ymax = np.max(y)

    # Calculate summary statistics
    vmean = np.mean(v)
    vstdev = np.std(v)
    vmin = np.min(v)
    vmax = np.max(v)
    xcs_mat[0] = 0.0
    vrcr_mat[0] = vmean
    vrop = vmean  # include the naive case

    print(f"There are {nd} data with:")
    print(f"   mean of      {vmean} ")
    print(f"   min and max  {vmin} and {vmax}")
    print(f"   standard dev {vstdev} ")

    # Define a "lower" origin to use for the cell sizes
    xo1 = xmin - 0.01
    yo1 = ymin - 0.01

    # Define the increment for the cell size
    xinc = (cmax - cmin) / ncell
    yinc = xinc

    # Loop over "ncell+1" cell sizes in the grid network
    ncellx = int((xmax - (xo1 - cmin)) / cmin) + 1
    ncelly = int((ymax - (yo1 - cmin * anisy)) / cmin) + 1
    ncellt = ncellx * ncelly
    cellwt = np.zeros(ncellt)
    xcs = cmin - xinc
    ycs = (cmin * anisy) - yinc

    # Main loop over cell sizes
    # 0 index is the 0.0 cell, note n + 1 in Fortran
    for lp in range(1, ncell + 2):
        xcs = xcs + xinc
        ycs = ycs + yinc

        # Initialize the weights to zero
        wt.fill(0.0)

        # Determine the maximum number of grid cells in the network
        ncellx = int((xmax - (xo1 - xcs)) / xcs) + 1
        ncelly = int((ymax - (yo1 - ycs)) / ycs) + 1
        ncellt = float(ncellx * ncelly)  # TODO: not used

        # Loop over all the origin offsets selected
        xfac = min((xcs / roff), (0.5 * (xmax - xmin)))
        yfac = min((ycs / roff), (0.5 * (ymax - ymin)))
        for kp in range(1, noff + 1):
            xo = xo1 - (float(kp) - 1.0) * xfac
            yo = yo1 - (float(kp) - 1.0) * yfac

            # Initialize the cumulative weight indicators
            cellwt.fill(0.0)

            # Determine which cell each datum is in
            for i in range(0, nd):
                icellx = int((x[i] - xo) / xcs) + 1
                icelly = int((y[i] - yo) / ycs) + 1
                icell = icellx + (icelly - 1) * ncellx
                index[i] = icell
                cellwt[icell] = cellwt[icell] + 1.0

            # The weight assigned to each datum is inversely proportional to the
            # number of data in the cell. We first need to get the sum of
            # weights so that we can normalize the weights to sum to one
            sumw = 0.0
            for i in range(0, nd):
                ipoint = index[i]
                sumw = sumw + (1.0 / cellwt[ipoint])
            sumw = 1.0 / sumw

            # Accumulate the array of weights (that now sum to one)
            for i in range(0, nd):
                ipoint = index[i]
                wt[i] = wt[i] + (1.0 / cellwt[ipoint]) * sumw

        # End loop over all offsets

        # Compute the weighted average for this cell size
        sumw = 0.0
        sumwg = 0.0
        for i in range(0, nd):
            sumw = sumw + wt[i]
            sumwg = sumwg + wt[i] * v[i]
        vrcr = sumwg / sumw
        vrcr_mat[lp] = vrcr
        xcs_mat[lp] = xcs

        # See if this weighting is optimal
        if iminmax and vrcr < vrop or not iminmax and vrcr > vrop or ncell == 1:
            best = xcs  # TODO: not used
            vrop = vrcr
            wtopt = wt.copy()  # deep copy

    # End main loop over all cell sizes

    # Get the optimal weights
    sumw = 0.0
    for i in range(0, nd):
        sumw = sumw + wtopt[i]
    wtmin = np.min(wtopt)  # TODO: not used
    wtmax = np.max(wtopt)  # TODO: not used
    facto = float(nd) / sumw
    wtopt = wtopt * facto
    return wtopt, xcs_mat, vrcr_mat


def gam(array, tmin, tmax, xsiz, ysiz, ixd, iyd, nlag, isill):
    """GSLIB's GAM program (Deutsch and Journel, 1998) converted from the
    original Fortran to Python by Michael Pyrcz, the University of Texas at
    Austin (Jan, 2019).
    :param array: 2D gridded data / model
    :param tmin: property trimming limit
    :param tmax: property trimming limit
    :param xsiz: grid cell extents in x direction
    :param ysiz: grid cell extents in y direction
    :param ixd: lag offset in grid cells
    :param iyd: lag offset in grid cells
    :param nlag: number of lags to calculate
    :param isill: 1 for standardize sill
    :return: TODO
    """
    if array.ndim == 2:
        ny, nx = array.shape
    elif array.ndim == 1:
        ny, nx = 1, len(array)

    nvarg = 1  # for multiple variograms repeat the program
    nxy = nx * ny  # TODO: not used
    mxdlv = nlag

    # Allocate the needed memory
    lag = np.zeros(mxdlv)
    vario = np.zeros(mxdlv)
    hm = np.zeros(mxdlv)
    tm = np.zeros(mxdlv)
    hv = np.zeros(mxdlv)  # TODO: not used
    npp = np.zeros(mxdlv)
    ivtail = np.zeros(nvarg + 2)
    ivhead = np.zeros(nvarg + 2)
    ivtype = np.zeros(nvarg + 2)
    ivtail[0] = 0
    ivhead[0] = 0
    ivtype[0] = 0

    # Summary statistics for the data after trimming
    inside = (array > tmin) & (array < tmax)
    avg = array[(array > tmin) & (array < tmax)].mean()  # TODO: not used
    stdev = array[(array > tmin) & (array < tmax)].std()
    var = stdev ** 2.0
    vrmin = array[(array > tmin) & (array < tmax)].min()  # TODO: not used
    vrmax = array[(array > tmin) & (array < tmax)].max()  # TODO: not used
    num = ((array > tmin) & (array < tmax)).sum()  # TODO: not used

    # For the fixed seed point, loop through all directions
    for iy in range(0, ny):
        for ix in range(0, nx):
            if inside[iy, ix]:
                vrt = array[iy, ix]
                ixinc = ixd
                iyinc = iyd
                ix1 = ix
                iy1 = iy
                for il in range(0, nlag):
                    ix1 = ix1 + ixinc
                    if 0 <= ix1 < nx:
                        iy1 = iy1 + iyinc
                        if 1 <= iy1 < ny:
                            if inside[iy1, ix1]:
                                vrh = array[iy1, ix1]
                                npp[il] = npp[il] + 1
                                tm[il] = tm[il] + vrt
                                hm[il] = hm[il] + vrh
                                vario[il] = vario[il] + ((vrh - vrt) ** 2.0)

    # Get average values for gam, hm, tm, hv, and tv, then compute the correct
    # "variogram" measure
    for il in range(0, nlag):
        if npp[il] > 0:
            rnum = npp[il]
            lag[il] = np.sqrt((ixd * xsiz * il) ** 2 + (iyd * ysiz * il) ** 2)
            vario[il] = vario[il] / float(rnum)
            hm[il] = hm[il] / float(rnum)
            tm[il] = tm[il] / float(rnum)

            # Standardize by the sill
            if isill == 1:
                vario[il] = vario[il] / var

            # Semivariogram
            vario[il] = 0.5 * vario[il]
    return lag, vario, npp


def gamv(
    df,
    xcol,
    ycol,
    vcol,
    tmin,
    tmax,
    xlag,
    xltol,
    nlag,
    azm,
    atol,
    bandwh,
    isill,
):
    """GSLIB's GAMV program (Deutsch and Journel, 1998) converted from the
    original Fortran to Python by Michael Pyrcz, the University of Texas at
    Austin (Jan, 2019).
    Note simplified for 2D, semivariogram only and one direction at a time.
    :param df: pandas DataFrame with the spatial data
    :param xcol: name of the x coordinate column
    :param ycol: name of the y coordinate column
    :param vcol: name of the property column
    :param tmin: property trimming limit
    :param tmax: property trimming limit
    :param xlag: lag distance
    :param xltol: lag distance tolerance
    :param nlag: number of lags to calculate
    :param azm: azimuth
    :param atol: azimuth tolerance
    :param bandwh: horizontal bandwidth / maximum distance offset orthogonal to
                   azimuth
    :param isill: 1 for standardize sill
    :return: TODO
    """
    # Load the data
    # Trim values outside tmin and tmax
    df_extract = df.loc[(df[vcol] >= tmin) & (df[vcol] <= tmax)]
    nd = len(df_extract)  # TODO: not used
    x = df_extract[xcol].values
    y = df_extract[ycol].values
    vr = df_extract[vcol].values

    # Summary statistics for the data after trimming
    avg = vr.mean()  # TODO: not used
    stdev = vr.std()
    sills = stdev ** 2.0
    ssq = sills  # TODO: not used
    vrmin = vr.min()  # TODO: not used
    vrmax = vr.max()  # TODO: not used

    # Define the distance tolerance if it isn't already
    if xltol < 0.0:
        xltol = 0.5 * xlag

    # Loop over combinatorial of data pairs to calculate the variogram
    dis, vario, npp = variogram_loop(
        x, y, vr, xlag, xltol, nlag, azm, atol, bandwh
    )

    # Standardize sill to one by dividing all variogram values by the variance
    for il in range(0, nlag + 2):
        if isill == 1:
            vario[il] = vario[il] / sills

        # Apply 1/2 factor to go from variogram to semivariogram
        vario[il] = 0.5 * vario[il]

    return dis, vario, npp


@jit(nopython=True)
def variogram_loop(x, y, vr, xlag, xltol, nlag, azm, atol, bandwh):
    """Calculate the variogram by looping over combinatorial of data pairs.
    :param x: x values
    :param y: y values
    :param vr: property values
    :param xlag: lag distance
    :param xltol: lag distance tolerance
    :param nlag: number of lags to calculate
    :param azm: azimuth
    :param atol: azimuth tolerance
    :param bandwh: horizontal bandwidth / maximum distance offset orthogonal to
                   azimuth
    :return: TODO
    """
    # Allocate the needed memory
    nvarg = 1
    mxdlv = nlag + 2  # in gamv the npp etc. arrays go to nlag + 2
    dis = np.zeros(mxdlv)
    lag = np.zeros(mxdlv)  # TODO: not used
    vario = np.zeros(mxdlv)
    hm = np.zeros(mxdlv)
    tm = np.zeros(mxdlv)
    hv = np.zeros(mxdlv)  # TODO: not used
    npp = np.zeros(mxdlv)
    ivtail = np.zeros(nvarg + 2)
    ivhead = np.zeros(nvarg + 2)
    ivtype = np.ones(nvarg + 2)
    ivtail[0] = 0
    ivhead[0] = 0
    ivtype[0] = 0

    EPSLON = 1.0e-20
    nd = len(x)
    # The mathematical azimuth is measured counterclockwise from EW and
    # not clockwise from NS as the conventional azimuth is
    azmuth = (90.0 - azm) * math.pi / 180.0
    uvxazm = math.cos(azmuth)
    uvyazm = math.sin(azmuth)
    if atol <= 0.0:
        csatol = math.cos(45.0 * math.pi / 180.0)
    else:
        csatol = math.cos(atol * math.pi / 180.0)

    # Initialize the arrays for each direction, variogram, and lag
    nsiz = nlag + 2  # TODO: not used
    dismxs = ((float(nlag) + 0.5 - EPSLON) * xlag) ** 2

    # Main loop over all pairs
    for i in range(0, nd):
        for j in range(0, nd):
            
            # Definition of the lag corresponding to the current pair
            dx = x[j] - x[i]
            dy = y[j] - y[i]
            dxs = dx * dx
            dys = dy * dy
            hs = dxs + dys
            if hs <= dismxs:
                if hs < 0.0:
                    hs = 0.0
                h = np.sqrt(hs)

                # Determine which lag this is and skip if outside the defined
                # distance tolerance
                if h <= EPSLON:
                    lagbeg = 0
                    lagend = 0
                else:
                    lagbeg = -1
                    lagend = -1
                    for ilag in range(1, nlag + 1):
                        # reduced to -1
                        if (
                            (xlag * float(ilag - 1) - xltol)
                            <= h
                            <= (xlag * float(ilag - 1) + xltol)
                        ):
                            if lagbeg < 0:
                                lagbeg = ilag
                            lagend = ilag
                if lagend >= 0:
                    # Definition of the direction corresponding to the current
                    # pair. All directions are considered (overlapping of
                    # direction tolerance cones is allowed)

                    # Check for an acceptable azimuth angle
                    dxy = np.sqrt(max((dxs + dys), 0.0))
                    if dxy < EPSLON:
                        dcazm = 1.0
                    else:
                        dcazm = (dx * uvxazm + dy * uvyazm) / dxy

                    # Check the horizontal bandwidth criteria (maximum deviation
                    # perpendicular to the specified direction azimuth)
                    band = uvxazm * dy - uvyazm * dx

                    # Apply all the previous checks at once to avoid a lot of
                    # nested if statements
                    if (abs(dcazm) >= csatol) and (abs(band) <= bandwh):
                        # Check whether or not an omni-directional variogram is
                        # being computed
                        omni = False
                        if atol >= 90.0:
                            omni = True

                        # For this variogram, sort out which is the tail and
                        # the head value
                        iv = 0  # hardcoded just one variogram
                        it = ivtype[iv]  # TODO: not used
                        if dcazm >= 0.0:
                            vrh = vr[i]
                            vrt = vr[j]
                            if omni:
                                vrtpr = vr[i]
                                vrhpr = vr[j]
                        else:
                            vrh = vr[j]
                            vrt = vr[i]
                            if omni:
                                vrtpr = vr[j]
                                vrhpr = vr[i]

                        # Reject this pair on the basis of missing values

                        # Data was trimmed at the beginning

                        # The Semivariogram (all other types of measures are
                        # removed for now)
                        for il in range(lagbeg, lagend + 1):
                            npp[il] = npp[il] + 1
                            dis[il] = dis[il] + h
                            tm[il] = tm[il] + vrt
                            hm[il] = hm[il] + vrh
                            vario[il] = vario[il] + ((vrh - vrt) * (vrh - vrt))
                            if omni:
                                npp[il] = npp[il] + 1.0
                                dis[il] = dis[il] + h
                                tm[il] = tm[il] + vrtpr
                                hm[il] = hm[il] + vrhpr
                                vario[il] = vario[il] + (
                                    (vrhpr - vrtpr) * (vrhpr - vrtpr)
                                )

    # Get average values for gam, hm, tm, hv, and tv, then compute the correct
    # "variogram" measure
    for il in range(0, nlag + 2):
        i = il
        if npp[i] > 0:
            rnum = npp[i]
            dis[i] = dis[i] / rnum
            vario[i] = vario[i] / rnum
            hm[i] = hm[i] / rnum
            tm[i] = tm[i] / rnum

    return dis, vario, npp

def varmapv(df,xcol,ycol,vcol,tmin,tmax,nxlag,nylag,dxlag,dylag,minnp,isill):
    """Calculate the variogram map from irregularly spaced data.
    :param df: DataFrame with the spatial data, xcol, ycol, vcol coordinates and property columns
    :param xcol: DataFrame column with x coordinate
    :param ycol: DataFrame column with y coordinate
    :param vcol: DataFrame column with value of interest
    :param tmin: lower trimming limit
    :param tmax: upper trimming limit
    :param nxlag: number of lags in the x direction
    :param nxlag: number of lags in the y direction
    :param dxlag: size of the lags in the x direction
    :param dylag: size of the lags in the y direction
    :param minnp: minimum number of pairs to calculate a variogram value
    :param isill: standardize sill to be 1.0
    :return: TODO
    """
    # Load the data
    df_extract = df.loc[(df[vcol] >= tmin) & (df[vcol] <= tmax)]    # trim values outside tmin and tmax
    nd = len(df_extract)
    x = df_extract[xcol].values
    y = df_extract[ycol].values
    vr = df_extract[vcol].values  
    
    # Summary statistics for the data after trimming
    avg = vr.mean()
    stdev = vr.std()
    sills = stdev**2.0
    ssq = sills
    vrmin = vr.min()
    vrmax = vr.max() 
    
    # Initialize the summation arrays
    npp = np.zeros((nylag*2+1,nxlag*2+1))
    gam = np.zeros((nylag*2+1,nxlag*2+1))
    nppf = np.zeros((nylag*2+1,nxlag*2+1))
    gamf = np.zeros((nylag*2+1,nxlag*2+1))
    hm = np.zeros((nylag*2+1,nxlag*2+1))
    tm = np.zeros((nylag*2+1,nxlag*2+1))
    hv = np.zeros((nylag*2+1,nxlag*2+1))
    tv = np.zeros((nylag*2+1,nxlag*2+1))
    
    # First fix the location of a seed point: 
    for i in range(0,nd):     
        # Second loop over the data: 
        for j in range(0,nd): 
            # The lag:
            ydis = y[j] - y[i]
            iyl = nylag + int(ydis/dylag)
            if iyl < 0 or iyl > nylag*2: # acocunting for 0,...,n-1 array indexing
                continue
            xdis = x[j] - x[i]
            ixl = nxlag + int(xdis/dxlag)
            if ixl < 0 or ixl > nxlag*2: # acocunting for 0,...,n-1 array indexing
                continue             
            # We have an acceptable pair, therefore accumulate all the statistics
            # that are required for the variogram:
            npp[iyl,ixl] = npp[iyl,ixl] + 1 # our ndarrays read from the base to top, so we flip
            tm[iyl,ixl] = tm[iyl,ixl] + vr[i]
            hm[iyl,ixl] = hm[iyl,ixl] + vr[j]
            tv[iyl,ixl] = tm[iyl,ixl] + vr[i]*vr[i]
            hv[iyl,ixl] = hm[iyl,ixl] + vr[j]*vr[j]
            gam[iyl,ixl] = gam[iyl,ixl] + ((vr[i]-vr[j])*(vr[i]-vr[j]))
            
    # Get average values for gam, hm, tm, hv, and tv, then compute
    # the correct "variogram" measure:
    for iy in range(0,nylag*2+1): 
        for ix in range(0,nxlag*2+1): 
            if npp[iy,ix] <= minnp:
                gam[iy,ix] = -999.
                hm[iy,ix]  = -999.
                tm[iy,ix]  = -999.
                hv[iy,ix]  = -999.
                tv[iy,ix]  = -999.
            else:
                rnum = npp[iy,ix]
                gam[iy,ix] = gam[iy,ix] / (2*rnum) # semivariogram
                hm[iy,ix] = hm[iy,ix] / rnum
                tm[iy,ix] = tm[iy,ix] / rnum
                hv[iy,ix] = hv[iy,ix] / rnum - hm[iy,ix]*hm[iy,ix]
                tv[iy,ix] = tv[iy,ix] / rnum - tm[iy,ix]*tm[iy,ix]                
                # Attempt to standardize:
            if isill > 0:
                gamf[iy,ix] = gamf[iy,ix]/sills
    for iy in range(0,nylag*2+1): 
        for ix in range(0,nxlag*2+1):             
            gamf[iy,ix] = gam[nylag*2-iy,ix]
            nppf[iy,ix] = npp[nylag*2-iy,ix]        
    return gamf, nppf

def vmodel(
    nlag,
    xlag,
    azm,
    vario
):
    """GSLIB's VMODEL program (Deutsch and Journel, 1998) converted from the
    original Fortran to Python by Michael Pyrcz, the University of Texas at
    Austin (Mar, 2019).
    :param nlag: number of variogram lags 
    :param xlag: size of the lags
    :param axm: direction by 2D azimuth, 000 is y positive, 090 is x positive 
    :param vario: dictionary with the variogram parameters
    :return:
    """
    
# Parameters
    MAXNST=4
    DEG2RAD=3.14159265/180.0 
    MAXROT=MAXNST+1
    EPSLON = 1.0e-20
    VERSION= 1.01
  
# Declare arrays
    index = np.zeros(nlag+1)
    h = np.zeros(nlag+1)
    gam = np.zeros(nlag+1)
    cov = np.zeros(nlag+1)
    ro = np.zeros(nlag+1)
    
# Load the variogram
    nst = vario["nst"]
    cc = np.zeros(nst)
    aa = np.zeros(nst)
    it = np.zeros(nst)
    ang = np.zeros(nst)
    anis = np.zeros(nst)
    
    c0 = vario["nug"]
    cc[0] = vario["cc1"]
    it[0] = vario["it1"]
    ang[0] = vario["azi1"]
    aa[0] = vario["hmaj1"]
    anis[0] = vario["hmin1"] / vario["hmaj1"]
    if nst == 2:
        cc[1] = vario["cc2"]
        it[1] = vario["it2"]
        ang[1] = vario["azi2"]
        aa[1] = vario["hmaj2"]
        anis[1] = vario["hmin2"] / vario["hmaj2"]
                    
    xoff = math.sin(DEG2RAD*azm)*xlag
    yoff = math.cos(DEG2RAD*azm)*xlag
    print(' x,y,z offsets = ' + str(xoff) + ',' + str(yoff))
    rotmat, maxcov = setup_rotmat(c0, nst, it, cc, ang, 99999.9)   
          
    
    xx = 0.0; yy = 0.0      
    for il in range(0,nlag+1):
        index[il] = il
        cov[il] = cova2(0.0,0.0,xx,yy,nst,c0,9999.9,cc,aa,it,ang,anis,rotmat,maxcov)
        gam[il] = maxcov - cov[il]
        ro[il]  = cov[il]/maxcov
        h[il]   = math.sqrt(max((xx*xx+yy*yy),0.0))
        xx = xx + xoff
        yy = yy + yoff

# finished
    return index,h,gam,cov,ro

def nscore(
    df, vcol, wcol=None, ismooth=False, dfsmooth=None, smcol=0, smwcol=0
):
    """GSLIB's NSCORE program (Deutsch and Journel, 1998) converted from the
    original Fortran to Python by Michael Pyrcz, the University of Texas at
    Austin (Jan, 2019).
    :param df: pandas DataFrame with the spatial data
    :param vcol: name of the variable column
    :param wcol: name of the weight column, if None assumes equal weighting
    :param ismooth: if True then use a reference distribution
    :param dfsmooth: pandas DataFrame required if reference distribution is used
    :param smcol: reference distribution property (required if reference
                  distribution is used)
    :param smwcol: reference distribution weight (required if reference
                   distribution is used)
    :return: TODO
    """
    # Set constants
    np.random.seed(73073)
    pwr = 1.0  # interpolation power, hard coded to 1.0 in GSLIB
    EPSILON = 1.0e-20

    # Decide which file to use for establishing the transformation table
    if ismooth:
        nd = len(dfsmooth)
        vr = dfsmooth[smcol].values
        wt_ns = np.ones(nd)
        if smwcol != 0:
            wt_ns = dfsmooth[smwcol].values
    else:
        nd = len(df)
        vr = df[vcol].values
        wt_ns = np.ones(nd)
        if wcol is not None:
            wt_ns = df[wcol].values
    twt = np.sum(wt_ns)

    # Sort data by value
    istart = 0
    iend = nd
    vr, wt_ns = dsortem(istart, iend, vr, 2, wt_ns)

    # Compute the cumulative probabilities and write transformation table
    wtfac = 1.0 / twt
    oldcp = 0.0
    cp = 0.0
    for j in range(istart, iend):
        w = wtfac * wt_ns[j]
        cp = cp + w
        wt_ns[j] = (cp + oldcp) / 2.0
        vrrg = gauinv(wt_ns[j])
        vrg = float(vrrg)
        oldcp = cp

        # Now, reset the weight to the normal scores value
        wt_ns[j] = vrg

    # Normal scores transform
    nd_trans = len(df)
    ns = np.zeros(nd_trans)
    val = df[vcol].values
    for i in range(0, nd_trans):
        vrr = val[i] + np.random.rand() * EPSILON

        # Now, get the normal scores value for "vrr"
        j = dlocate(vr, 1, nd, vrr)
        j = min(max(1, j), (nd - 1))
        ns[i] = dpowint(vr[j], vr[j + 1], wt_ns[j], wt_ns[j + 1], vrr, pwr)

    return ns, vr, wt_ns


def kb2d(
    df,
    xcol,
    ycol,
    vcol,
    tmin,
    tmax,
    nx,
    xmn,
    xsiz,
    ny,
    ymn,
    ysiz,
    nxdis,
    nydis,
    ndmin,
    ndmax,
    radius,
    ktype,
    skmean,
    vario,
):
    """GSLIB's KB2D program (Deutsch and Journel, 1998) converted from the
    original Fortran to Python by Michael Pyrcz, the University of Texas at
    Austin (Jan, 2019).
    :param df: pandas DataFrame with the spatial data
    :param xcol: name of the x coordinate column
    :param ycol: name of the y coordinate column
    :param vcol: name of the property column
    :param tmin: property trimming limit
    :param tmax: property trimming limit
    :param nx: definition of the grid system (x axis)
    :param xmn: definition of the grid system (x axis)
    :param xsiz: definition of the grid system (x axis)
    :param ny: definition of the grid system (y axis)
    :param ymn: definition of the grid system (y axis)
    :param ysiz: definition of the grid system (y axis)
    :param nxdis: number of discretization points for a block
    :param nydis: number of discretization points for a block
    :param ndmin: minimum number of data points to use for kriging a block
    :param ndmax: maximum number of data points to use for kriging a block
    :param radius: maximum isotropic search radius
    :param ktype:
    :param skmean:
    :param vario:
    :return:
    """
    
# Constants
    UNEST = -999.
    EPSLON = 1.0e-10
    VERSION = 2.907
    first = True
    PMX = 9999.0    
    MAXSAM = ndmax + 1
    MAXDIS = nxdis * nydis
    MAXKD = MAXSAM + 1
    MAXKRG = MAXKD * MAXKD
    
# load the variogram
    nst = vario['nst']
    cc = np.zeros(nst); aa = np.zeros(nst); it = np.zeros(nst)
    ang = np.zeros(nst); anis = np.zeros(nst)
    
    c0 = vario['nug']; 
    cc[0] = vario['cc1']; it[0] = vario['it1']; ang[0] = vario['azi1']; 
    aa[0] = vario['hmaj1']; anis[0] = vario['hmin1']/vario['hmaj1'];
    if nst == 2:
        cc[1] = vario['cc2']; it[1] = vario['it2']; ang[1] = vario['azi2']; 
        aa[1] = vario['hmaj2']; anis[1] = vario['hmin2']/vario['hmaj2'];
    
# Allocate the needed memory:   
    xdb = np.zeros(MAXDIS)
    ydb = np.zeros(MAXDIS)
    xa = np.zeros(MAXSAM)
    ya = np.zeros(MAXSAM)
    vra = np.zeros(MAXSAM)
    dist = np.zeros(MAXSAM)
    nums = np.zeros(MAXSAM)
    r = np.zeros(MAXKD)
    rr = np.zeros(MAXKD)
    s = np.zeros(MAXKD)
    a = np.zeros(MAXKRG)
    kmap = np.zeros((nx,ny))
    vmap = np.zeros((nx,ny))

# Load the data
    df_extract = df.loc[(df[vcol] >= tmin) & (df[vcol] <= tmax)]    # trim values outside tmin and tmax
    nd = len(df_extract)
    ndmax = min(ndmax,nd)
    x = df_extract[xcol].values
    y = df_extract[ycol].values
    vr = df_extract[vcol].values
    
# Make a KDTree for fast search of nearest neighbours   
    dp = list((y[i], x[i]) for i in range(0,nd))
    data_locs = np.column_stack((y,x))
    tree = sp.cKDTree(data_locs, leafsize=16, compact_nodes=True, copy_data=False, balanced_tree=True)

# Summary statistics for the data after trimming
    avg = vr.mean()
    stdev = vr.std()
    ss = stdev**2.0
    vrmin = vr.min()
    vrmax = vr.max()

# Set up the discretization points per block.  Figure out how many
# are needed, the spacing, and fill the xdb and ydb arrays with the
# offsets relative to the block center (this only gets done once):
    ndb  = nxdis * nydis
    if ndb > MAXDIS: 
        print('ERROR KB2D: Too many discretization points ')
        print('            Increase MAXDIS or lower n[xy]dis')
        return kmap
    xdis = xsiz  / max(float(nxdis),1.0)
    ydis = ysiz  / max(float(nydis),1.0)
    xloc = -0.5*(xsiz+xdis)
    i    = -1   # accounting for 0 as lowest index
    for ix in range(0,nxdis):       
        xloc = xloc + xdis
        yloc = -0.5*(ysiz+ydis)
        for iy in range(0,nydis): 
            yloc = yloc + ydis
            i = i+1
            xdb[i] = xloc
            ydb[i] = yloc

# Initialize accumulators:
    cbb  = 0.0
    rad2 = radius*radius

# Calculate Block Covariance. Check for point kriging.
    rotmat, maxcov = setup_rotmat(c0,nst,it,cc,ang,PMX)
    cov = cova2(xdb[0],ydb[0],xdb[0],ydb[0],nst,c0,PMX,cc,aa,it,ang,anis,rotmat,maxcov)
# Keep this value to use for the unbiasedness constraint:
    unbias = cov
    first  = False
    if ndb <= 1:
        cbb = cov
    else:
        for i in range(0,ndb): 
            for j in range(0,ndb): 
                cov = cova2(xdb[i],ydb[i],xdb[j],ydb[j],nst,c0,PMX,cc,aa,it,ang,anis,rotmat,maxcov)
            if i == j: 
                cov = cov - c0
            cbb = cbb + cov
        cbb = cbb/real(ndb*ndb)

# MAIN LOOP OVER ALL THE BLOCKS IN THE GRID:
    nk = 0
    ak = 0.0
    vk = 0.0
    for iy in range(0,ny):
        yloc = ymn + (iy-0)*ysiz  
        for ix in range(0,nx):
            xloc = xmn + (ix-0)*xsiz
            current_node = (yloc,xloc)
        
# Find the nearest samples within each octant: First initialize
# the counter arrays:
            na = -1   # accounting for 0 as first index
            dist.fill(1.0e+20)
            nums.fill(-1)
            dist, nums = tree.query(current_node,ndmax) # use kd tree for fast nearest data search
            # remove any data outside search radius
            na = len(dist)
            nums = nums[dist<radius]
            dist = dist[dist<radius] 
            na = len(dist)        

# Is there enough samples?
            if na + 1 < ndmin:   # accounting for min index of 0
                est  = UNEST
                estv = UNEST
                print('UNEST at ' + str(ix) + ',' + str(iy))
            else:

# Put coordinates and values of neighborhood samples into xa,ya,vra:
                for ia in range(0,na):
                    jj = int(nums[ia])
                    xa[ia]  = x[jj]
                    ya[ia]  = y[jj]
                    vra[ia] = vr[jj]
                    
# Handle the situation of only one sample:
                if na == 0:  # accounting for min index of 0 - one sample case na = 0
                    cb1 = cova2(xa[0],ya[0],xa[0],ya[0],nst,c0,PMX,cc,aa,it,ang,anis,rotmat,maxcov)
                    xx  = xa[0] - xloc
                    yy  = ya[0] - yloc

# Establish Right Hand Side Covariance:
                    if ndb <= 1:
                        cb = cova2(xx,yy,xdb[0],ydb[0],nst,c0,PMX,cc,aa,it,ang,anis,rotmat,maxcov)
                    else:
                        cb  = 0.0
                        for i in range(0,ndb):                  
                            cb = cb + cova2(xx,yy,xdb[i],ydb[i],nst,c0,PMX,cc,aa,it,ang,anis,rotmat,maxcov)
                            dx = xx - xdb(i)
                            dy = yy - ydb(i)
                            if (dx*dx+dy*dy) < EPSLON:
                                cb = cb - c0
                            cb = cb / real(ndb)
                    if ktype == 0:
                        s[0] = cb/cbb
                        est  = s[0]*vra[0] + (1.0-s[0])*skmean
                        estv = cbb - s[0] * cb
                    else:
                        est  = vra[0]
                        estv = cbb - 2.0*cb + cb1
                else:

# Solve the Kriging System with more than one sample:
                    neq = na + ktype # accounting for first index of 0
#                    print('NEQ' + str(neq))
                    nn  = (neq + 1)*neq/2

# Set up kriging matrices:
                    iin=-1 # accounting for first index of 0
                    for j in range(0,na):

# Establish Left Hand Side Covariance Matrix:
                        for i in range(0,na):  # was j - want full matrix                    
                            iin = iin + 1
                            a[iin] = cova2(xa[i],ya[i],xa[j],ya[j],nst,c0,PMX,cc,aa,it,ang,anis,rotmat,maxcov) 
                        if ktype == 1:
                            iin = iin + 1
                            a[iin] = unbias
                        xx = xa[j] - xloc
                        yy = ya[j] - yloc

# Establish Right Hand Side Covariance:
                        if ndb <= 1:
                            cb = cova2(xx,yy,xdb[0],ydb[0],nst,c0,PMX,cc,aa,it,ang,anis,rotmat,maxcov)
                        else:
                            cb  = 0.0
                            for j1 in range(0,ndb):    
                                cb = cb + cova2(xx,yy,xdb[j1],ydb[j1],nst,c0,PMX,cc,aa,it,ang,anis,rotmat,maxcov)
                                dx = xx - xdb[j1]
                                dy = yy - ydb[j1]
                                if (dx*dx+dy*dy) < EPSLON:
                                    cb = cb - c0
                            cb = cb / real(ndb)
                        r[j]  = cb
                        rr[j] = r[j]

# Set the unbiasedness constraint:
                    if ktype == 1:
                        for i in range(0,na):
                            iin = iin + 1
                            a[iin] = unbias
                        iin      = iin + 1
                        a[iin]   = 0.0
                        r[neq-1]  = unbias
                        rr[neq-1] = r[neq]

# Solve the Kriging System:
#                    print('NDB' + str(ndb))
#                    print('NEQ' + str(neq) + ' Left' + str(a) + ' Right' + str(r))
#                    stop
                    s = ksol_numpy(neq,a,r)
                    ising = 0 # need to figure this out
#                    print('weights' + str(s))
#                    stop
                
            
# Write a warning if the matrix is singular:
                    if ising != 0:
                        print('WARNING KB2D: singular matrix')
                        print('              for block' + str(ix) + ',' + str(iy)+ ' ')
                        est  = UNEST
                        estv = UNEST
                    else:

# Compute the estimate and the kriging variance:
                        est  = 0.0
                        estv = cbb
                        sumw = 0.0
                        if ktype == 1: 
                            estv = estv - (s[na])*unbias
                        for i in range(0,na):                          
                            sumw = sumw + s[i]
                            est  = est  + s[i]*vra[i]
                            estv = estv - s[i]*rr[i]
                        if ktype == 0: 
                            est = est + (1.0-sumw)*skmean
            kmap[ny-iy-1,ix] = est
            vmap[ny-iy-1,ix] = estv
            if est > UNEST:
                nk = nk + 1
                ak = ak + est
                vk = vk + est*est

# END OF MAIN LOOP OVER ALL THE BLOCKS:

    if nk >= 1:
        ak = ak / float(nk)
        vk = vk/float(nk) - ak*ak
        print('  Estimated   ' + str(nk) + ' blocks ')
        print('      average   ' + str(ak) + '  variance  ' + str(vk))

    return kmap, vmap

def ik2d(df,xcol,ycol,vcol,ivtype,koption,ncut,thresh,gcdf,trend,tmin,tmax,nx,xmn,xsiz,ny,ymn,ysiz,ndmin,ndmax,radius,ktype,vario):
          
    """A 2D version of GSLIB's IK3D Indicator Kriging program (Deutsch and Journel, 1998) converted from the
    original Fortran to Python by Michael Pyrcz, the University of Texas at
    Austin (March, 2019).
    :param df: pandas DataFrame with the spatial data
    :param xcol: name of the x coordinate column
    :param ycol: name of the y coordinate column
    :param vcol: name of the property column (cateogorical or continuous - note continuous is untested)
    :param ivtype: variable type, 0 - categorical, 1 - continuous
    :param koption: kriging option, 0 - estimation, 1 - cross validation (under construction)
    :param ncut: number of categories or continuous thresholds
    :param thresh: an ndarray with the category labels or continuous thresholds
    :param gcdf: global CDF, not used if trend is present
    :param trend: an ndarray [ny,ny,ncut] with the local trend proportions or cumulative CDF values
    :param tmin: property trimming limit
    :param tmax: property trimming limit
    :param nx: definition of the grid system (x axis)
    :param xmn: definition of the grid system (x axis)
    :param xsiz: definition of the grid system (x axis)
    :param ny: definition of the grid system (y axis)
    :param ymn: definition of the grid system (y axis)
    :param ysiz: definition of the grid system (y axis)
    :param nxdis: number of discretization points for a block
    :param nydis: number of discretization points for a block
    :param ndmin: minimum number of data points to use for kriging a block
    :param ndmax: maximum number of data points to use for kriging a block
    :param radius: maximum isotropic search radius
    :param ktype: kriging type, 0 - simple kriging and 1 - ordinary kriging
    :param vario: list with all of the indicator variograms (sill of 1.0) in consistent order with above parameters
    :return:
    """
        
# Find the needed paramters:
    PMX = 9999.9
    MAXSAM = ndmax + 1
    MAXEQ = MAXSAM + 1
    mik = 0  # full indicator kriging
    use_trend = False
    if trend.shape[0] == nx and trend.shape[1] == ny and trend.shape[2] == ncut: use_trend = True
    
# load the variogram
    MAXNST = 2
    nst = np.zeros(ncut,dtype=int); c0 = np.zeros(ncut); cc = np.zeros((MAXNST,ncut)) 
    aa = np.zeros((MAXNST,ncut),dtype=int); it = np.zeros((MAXNST,ncut),dtype=int) 
    ang = np.zeros((MAXNST,ncut)); anis = np.zeros((MAXNST,ncut))

    for icut in range(0,ncut):
        nst[icut] = int(vario[icut]['nst'])
        c0[icut] = vario[icut]['nug']; cc[0,icut] = vario[icut]['cc1']; it[0,icut] = vario[icut]['it1']; 
        ang[0,icut] = vario[icut]['azi1']; 
        aa[0,icut] = vario[icut]['hmaj1']; anis[0,icut] = vario[icut]['hmin1']/vario[icut]['hmaj1'];
        if nst[icut] == 2:
            cc[1,icut] = vario[icut]['cc2']; it[1,icut] = vario[icut]['it2']; ang[1,icut] = vario[icut]['azi2']; 
            aa[1,icut] = vario[icut]['hmaj2']; anis[1,icut] = vario[icut]['hmin2']/vario[icut]['hmaj2'];

# Load the data
    df_extract = df.loc[(df[vcol] >= tmin) & (df[vcol] <= tmax)]    # trim values outside tmin and tmax
    MAXDAT = len(df_extract)
    MAXCUT = ncut
    MAXNST = 2
    MAXROT = MAXNST*MAXCUT+ 1
    ikout = np.zeros((nx,ny,ncut))
    maxcov = np.zeros(ncut)
            
    # Allocate the needed memory:   
    xa = np.zeros(MAXSAM)
    ya = np.zeros(MAXSAM)
    vra = np.zeros(MAXSAM)
    dist = np.zeros(MAXSAM)
    nums = np.zeros(MAXSAM)
    r = np.zeros(MAXEQ)
    rr = np.zeros(MAXEQ)
    s = np.zeros(MAXEQ)
    a = np.zeros(MAXEQ*MAXEQ)
    ikmap = np.zeros((nx,ny,ncut))
    vr = np.zeros((MAXDAT,MAXCUT+1))
    
    nviol = np.zeros(MAXCUT)
    aviol = np.zeros(MAXCUT)
    xviol = np.zeros(MAXCUT)
    
    ccdf = np.zeros(ncut)
    ccdfo = np.zeros(ncut)
    ikout = np.zeros((nx,ny,ncut))
    
    x = df_extract[xcol].values
    y = df_extract[ycol].values
    v = df_extract[vcol].values
    
# The indicator data are constructed knowing the thresholds and the
# data value.
    
    if ivtype == 0:
        for icut in range(0,ncut): 
            vr[:,icut] = np.where((v <= thresh[icut] + 0.5) & (v > thresh[icut] - 0.5), '1', '0')
    else:
        for icut in range(0,ncut): 
            vr[:,icut] = np.where(v <= thresh[icut], '1', '0')
    vr[:,ncut] = v

# Make a KDTree for fast search of nearest neighbours   
    dp = list((y[i], x[i]) for i in range(0,MAXDAT))
    data_locs = np.column_stack((y,x))
    tree = sp.cKDTree(data_locs, leafsize=16, compact_nodes=True, copy_data=False, balanced_tree=True)
    
# Summary statistics of the input data
    
    avg = vr[:,ncut].mean()
    stdev = vr[:,ncut].std()
    ss = stdev**2.0
    vrmin = vr[:,ncut].min()
    vrmax = vr[:,ncut].max()
    print('Data for IK3D: Variable column ' + str(vcol))
    print('  Number   = ' + str(MAXDAT))
    ndh = MAXDAT
    
    actloc = np.zeros(MAXDAT, dtype = int)
    for i in range(1,MAXDAT):
        actloc[i] = i
    
# Set up the rotation/anisotropy matrices that are needed for the
# variogram and search:

    print('Setting up rotation matrices for variogram and search')
    radsqd = radius * radius
    rotmat = []
    for ic in range(0,ncut):  
        rotmat_temp, maxcov[ic] = setup_rotmat(c0[ic],int(nst[ic]),it[:,ic],cc[:,ic],ang[:,ic],9999.9)
        rotmat.append(rotmat_temp)    
# Initialize accumulators:  # not setup yet
    nk = 0
    xk = 0.0
    vk = 0.0
    for icut in range (0,ncut):
        nviol[icut] =  0
        aviol[icut] =  0.0
        xviol[icut] = -1.0
    nxy   = nx*ny
    print('Working on the kriging')

# Report on progress from time to time:
    if koption == 0: 
        nxy   = nx*ny
        nloop = nxy
        irepo = max(1,min((nxy/10),10000))
    else:
        nloop = 10000000
        irepo = max(1,min((nd/10),10000))
    ddh = 0.0
    
# MAIN LOOP OVER ALL THE BLOCKS IN THE GRID:
    for index in range(0,nloop):
      
        if (int(index/irepo)*irepo) == index: print('   currently on estimate ' + str(index))
    
        if koption == 0:
            iy   = int((index)/nx) 
            ix   = index - (iy)*nx
            xloc = xmn + (ix)*xsiz
            yloc = ymn + (iy)*ysiz
        else:
            ddh = 0.0
            # TODO: pass the cross validation value

# Find the nearest samples within each octant: First initialize the counter arrays:
        na = -1   # accounting for 0 as first index
        dist.fill(1.0e+20)
        nums.fill(-1)
        current_node = (yloc,xloc)
        dist, close = tree.query(current_node,ndmax) # use kd tree for fast nearest data search
        # remove any data outside search radius
        close = close[dist<radius]
        dist = dist[dist<radius] 
        nclose = len(dist) 

# Is there enough samples?

        if nclose < ndmin:   # accounting for min index of 0
            for i in range(0,ncut):
                ccdfo[i] = UNEST
            print('UNEST at ' + str(ix) + ',' + str(iy))
        else:         

# Loop over all the thresholds/categories:
            for ic in range(0,ncut):
                krig = True
                if mik == 1 and ic >= 1: krig = False

# Identify the close data (there may be a different number of data at
# each threshold because of constraint intervals); however, if
# there are no constraint intervals then this step can be avoided.
                nca = -1
                for ia in range(0,nclose):
                    j  = int(close[ia]+0.5)
                    ii = actloc[j]
                    accept = True
                    if koption != 0 and (abs(x[j]-xloc) + abs(y[j]-yloc)).lt.EPSLON: accept = False
                    if accept:
                        nca = nca + 1
                        vra[nca] = vr[ii,ic]
                        xa[nca]  = x[j]
                        ya[nca]  = y[j]

# If there are no samples at this threshold then use the global cdf:
                if nca == -1:
                    if use_trend:
                        ccdf[ic] = trend[ny-iy-1,ix,ic]
                    else:
                        ccdf[ic] = gcdf[ic]
                else:
            
# Now, only load the variogram, build the matrix,... if kriging:
                    neq = nclose + ktype
                    na = nclose

# Set up kriging matrices:
                    iin=-1 # accounting for first index of 0
                    for j in range(0,na):
# Establish Left Hand Side Covariance Matrix:
                        for i in range(0,na):  # was j - want full matrix                    
                            iin = iin + 1
                            a[iin] = cova2(xa[i],ya[i],xa[j],ya[j],nst[ic],c0[ic],PMX,cc[:,ic],aa[:,ic],it[:,ic],ang[:,ic],anis[:,ic],rotmat[ic],maxcov[ic]) 
                        if ktype == 1:
                            iin = iin + 1
                            a[iin] = maxcov[ic]            
                        r[j] = cova2(xloc,yloc,xa[j],ya[j],nst[ic],c0[ic],PMX,cc[:,ic],aa[:,ic],it[:,ic],ang[:,ic],anis[:,ic],rotmat[ic],maxcov[ic]) 
    
# Set the unbiasedness constraint:
                    if ktype == 1:
                        for i in range(0,na):
                            iin = iin + 1
                            a[iin] = maxcov[ic]
                        iin      = iin + 1
                        a[iin]   = 0.0
                        r[neq-1]  = maxcov[ic]
                        rr[neq-1] = r[neq]
# Solve the system:
                    if neq == 1:
                        ising = 0.0
                        s[0]  = r[0] / a[0]
                    else:
                        s = ksol_numpy(neq,a,r)

# Finished kriging (if it was necessary):

# Compute Kriged estimate of cumulative probability:
                    sumwts   = 0.0
                    ccdf[ic] = 0.0
                    for i in range(0,nclose):
                        ccdf[ic] = ccdf[ic] + vra[i]*s[i]
                        sumwts   = sumwts   + s[i]
                    if ktype == 0: 
                        if use_trend == True:
                            ccdf[ic] = ccdf[ic] + (1.0-sumwts)*trend[ny-iy-1,ix,ic]
                        else:
                            ccdf[ic] = ccdf[ic] + (1.0-sumwts)*gcdf[ic]

# Keep looping until all the thresholds are estimated:
 
# Correct and write the distribution to the output file:
            nk = nk + 1
            ccdfo = ordrel(ivtype,ncut,ccdf)
        
# Write the IK CCDF for this grid node:
            if koption == 0:
                 ikout[ny-iy-1,ix,:] = ccdfo
            else:
                 print('TBD')
    return ikout  

def sgsim(df,xcol,ycol,vcol,wcol,scol,tmin,tmax,itrans,ismooth,dftrans,tcol,twtcol,zmin,zmax,ltail,ltpar,utail,utpar,nsim,
          nx,xmn,xsiz,ny,ymn,ysiz,seed,ndmin,ndmax,nodmax,mults,nmult,noct,radius,radius1,sang1,
          mxctx,mxcty,ktype,colocorr,sec_map,vario):
    
# Parameters from sgsim.inc    
    MAXNST=2; MAXROT=2; UNEST=-99.0; EPSLON=1.0e-20; VERSION=2.907
    KORDEI=12; MAXOP1=KORDEI+1; MAXINT=2**30
    
# Set other parameters
    np.random.seed(seed)
    nxy = nx*ny
    sstrat = 0 # search data and nodes by default, turned off if unconditional
    radsqd = radius * radius
    sanis1 = radius1/radius
    if ktype == 4: varred = 1.0
        
# load the variogram
    nst = int(vario['nst'])
    cc = np.zeros(nst); aa = np.zeros(nst); it = np.zeros(nst,dtype=int)
    ang = np.zeros(nst); anis = np.zeros(nst)
    
    c0 = vario['nug']; 
    cc[0] = vario['cc1']; it[0] = vario['it1']; ang[0] = vario['azi1']; 
    aa[0] = vario['hmaj1']; anis[0] = vario['hmin1']/vario['hmaj1'];
    if nst == 2:
        cc[1] = vario['cc2']; it[1] = vario['it2']; ang[1] = vario['azi2']; 
        aa[1] = vario['hmaj2']; anis[1] = vario['hmin2']/vario['hmaj2'];        

# Set the constants
    MAXCTX = mxctx
    MAXCTY = mxcty
    MAXCXY = MAXCTX * MAXCTY
    MAXX   = nx
    MAXY   = ny
    MAXZ   = 1 # assuming 2D for now
    MXY  = MAXX * MAXY
    if MXY < 100: MXY = 100
    MAXNOD = nodmax
    MAXSAM = ndmax
    MAXKR1 = MAXNOD + MAXSAM + 1
#    print('MAXKR1'); print(MAXKR1)
    MAXKR2 = MAXKR1 * MAXKR1
    MAXSBX = 1
    if nx >  1:
        MAXSBX = int(nx/2)
        if MAXSBX > 50: MAXSBX=50
    MAXSBY = 1
    if ny > 1: 
        MAXSBY = int(ny/2)
        if MAXSBY > 50: MAXSBY=50

    MAXSBZ = 1
    MAXSB = MAXSBX*MAXSBY*MAXSBZ
    
# Declare arrays

    dist = np.zeros(ndmax)
    nums = np.zeros(ndmax,dtype = int)
    
# Perform some quick checks
    if nx > MAXX or ny> MAXY:
        print('ERROR: available grid size: ' + str(MAXX) + ',' + str(MAXY) + ',' + str(MAXZ) +'.')
        print('       you have asked for : ' + str(nx) + ',' + str(ny) + ',' + str(nz) + '.')
        return sim
    if ltail != 1 and ltail != 2:
        print('ERROR invalid lower tail option ' + str(ltail))
        print('      only allow 1 or 2 - see GSLIB manual ')
        return sim
    if utail != 1 and utail != 2 and utail != 4:
        print('ERROR invalid upper tail option ' + str(ltail))
        print('      only allow 1,2 or 4 - see GSLIB manual ')
        return sim 
    if utail == 4 and utpar < 1.0:
        print('ERROR invalid power for hyperbolic tail' + str(utpar))
        print('      must be greater than 1.0!')
        return sim
    if ltail == 2 and ltpar < 0.0:
        print('ERROR invalid power for power model' + str(ltpar))
        print('      must be greater than 0.0!')
        return sim
    if utail == 2 and utpar < 0.0: 
        print('ERROR invalid power for power model' + str(utpar))
        print('      must be greater than 0.0!')
        return sim
     
# Load the data
    df_extract = df.loc[(df[vcol] >= tmin) & (df[vcol] <= tmax)]    # trim values outside tmin and tmax
    nd = len(df_extract)
    ndmax = min(ndmax,nd)
    x = df_extract[xcol].values
    y = df_extract[ycol].values
    vr = df_extract[vcol].values
    vr_orig = np.copy(vr)
#    print('size of data extract'); print(len(vr))
    wt = []; wt = np.array(wt)
    if wcol > -1: 
        wt = df_extract[wcol].values 
    else:
        wt = np.ones(nd)
    sec = []; sec = np.array(sec)
    if scol > -1:
        sec = df_extract[scol].values
    if itrans == 1:
        if ismooth == 1:
            dftrans_extract = dftrans.loc[(dftrans[tcol] >= tmin) & (dftrans[tcol] <= tmax)]  
            ntr = len(dftrans_extract)
            vrtr = dftrans_extrac[tcol].values
            if twtcol > -1: 
                vrgtr = dftrans_extrac[tcol].values
            else:
                vrgtr = np.ones(ntr) 
        else:
            vrtr = df_extract[vcol].values
            ntr = len(df_extract)  
            vrgtr = np.copy(wt)
        twt = np.sum(vrgtr)
# sort        
        vrtr,vrgtr = dsortem(0,ntr,vrtr,2,b=vrgtr)

# Compute the cumulative probabilities and write transformation table
        twt   = max(twt,EPSLON)
        oldcp = 0.0
        cp    = 0.0
#        print('ntr'); print(ntr)
        for j in range(0,ntr):               
            cp =  cp + vrgtr[j]/twt
            w  = (cp + oldcp)*0.5
            vrg = gauinv(w)
            oldcp =  cp
# Now, reset the weight to the normal scores value:
            vrgtr[j] = vrg
              
        twt = np.sum(wt)             
# Normal scores transform the data
        for id in range(0,nd):
            if itrans == 1: 
                vrr = vr[id]
                j = dlocate(vrtr,1,nd,vrr)
                j   = min(max(0,j),(nd-2))
                vrg = dpowint(vrtr[j],vrtr[j+1],vrgtr[j],vrgtr[j+1],vrr,1.0)
                if vrg < vrgtr[0]: vrg = vrgtr[0]
                if(vrg > vrgtr[nd-1]): vrg = vrgtr[nd-1]
                vr[id] = vrg   
    
    weighted_stats_orig = DescrStatsW(vr_orig,weights=wt)
    orig_av = weighted_stats_orig.mean        
    orig_ss = weighted_stats_orig.var   
    
    weighted_stats = DescrStatsW(vr,weights=wt)
    av = weighted_stats.mean        
    ss = weighted_stats.var        

    print('\n Data for SGSIM: Number of acceptable data     = ' + str(nd))
    print('                 Number trimmed                = ' + str(len(df)- nd))
    print('                 Weighted Average              = ' + str(round(orig_av,4)))
    print('                 Weighted Variance             = ' + str(round(orig_ss,4)))
    print('                 Weighted Transformed Average  = ' + str(round(av,4)))
    print('                 Weighted Transformed Variance = ' + str(round(ss,4)))
              
# Read in secondary data           
    sim = np.random.rand(nx*ny)
    index = 0
    for ixy in range(0,nxy):
        sim[index] = index
    
    lvm = []; lvm = np.array(lvm)
    if ktype >= 2:
        #lvm = np.copy(sec_map.flatten())
        ind = 0
        lvm = np.zeros(nxy)
        for iy in range(0,ny):
            for ix in range(0,nx):
                lvm[ind] = sec_map[ny-iy-1,ix]    
                ind = ind + 1
        if ktype == 2 and itrans == 1: 
            for ixy in range(0,nxy): 
# Do we to transform the secondary variable for a local mean?
                vrr = lvm[ixy]
                j = dlocate(vrtr,1,ntr,vrr)
                j   = min(max(0,j),(ntr-2))
                vrg = dpowint(vrtr[j],vrtr[j+1],vrgtr[j],vrgtr[j+1],vrr,1.0)
                if vrg < vrgtr[0]: vrg = vrgtr[0]
                if(vrg > vrgtr[ntr-1]): vrg = vrgtr[nd-1]
                lvm[ixy] = vrg 
        av = np.average(lvm)
        ss = np.var(lvm)
        print(' Secondary Data: Number of data             = ' + str(nx*ny))
        print('                 Equal Weighted Average     = ' + str(round(av,4)))
        print('                 Equal Weighted Variance    = ' + str(round(ss,4)))             

# Do we need to work with data residuals? (Locally Varying Mean)
        if ktype == 2:
            sec = np.zeros(nd)
            for idd in range(0,nd): 
                ix = getindex(nx,xmn,xsiz,x[idd])
                iy = getindex(ny,ymn,ysiz,y[idd])
                index = ix + (iy-1)*nx
                sec[idd] = lvm[index]
# Calculation of residual moved to krige subroutine: vr(i)=vr(i)-sec(i)


# Do we need to get an external drift attribute for the data?
        if ktype == 3:
            for idd in range(0,nd): 
                if sec[i] != UNEST:
                    ix = getindx(nx,xmn,xsiz,x[idd])
                    iy = getindx(ny,ymn,ysiz,y[idd])
                    ind = ix + (iy)*nx
                    sec[ind] = lvm[ind]

# Transform the secondary attribute to normal scores?
        if ktype == 4:
            order_sec = np.zeros(nxy)
            ind = 0
            for ixy in range(0,nxy): 
                order_sec[ixy] = ind  
                ind = ind + 1
            print(' Transforming Secondary Data with')
            print(' variance reduction of ' + str(varred))            
            lvm,order_sec = dsortem(0,nxy,lvm,2,b=order_sec)
            oldcp = 0.0
            cp    = 0.0
            for i in range(0,nxy): 
                cp =  cp + (1.0/(nxy))
                w  = (cp + oldcp)/2.0
                lvm[i] = gauinv(w)
                lvm[i] = lvm[i] * varred
                oldcp  =  cp
            order_sec,lvm = dsortem(0,nxy,order_sec,2,b=lvm) 
#            return np.reshape(lvm,(ny,nx)) # check the transform

# Set up the rotation/anisotropy matrices that are needed for the
# variogram and search.
    print('Setting up rotation matrices for variogram and search') 
    if nst == 1:
        rotmat = setrot(ang[0],ang[0],sang1,anis[0],anis[0],sanis1,nst,MAXROT=2)
    else:
        rotmat = setrot(ang[0],ang[1],sang1,anis[0],anis[1],sanis1,nst,MAXROT=2)
    isrot = 2 # search rotation is appended as 3rd

    rotmat_2d, maxcov = setup_rotmat2(c0,nst,it,cc,ang) # will use one in the future
#    print('MaxCov = ' + str(maxcov))
    
# Make a KDTree for fast search of nearest neighbours   
    dp = list((y[i], x[i]) for i in range(0,nd))
    data_locs = np.column_stack((y,x))
    tree = sp.cKDTree(data_locs, leafsize=16, compact_nodes=True, copy_data=False, balanced_tree=True)
              
# Set up the covariance table and the spiral search:
    cov_table,tmp,order,ixnode,iynode,nlooku,nctx,ncty = ctable(MAXNOD,MAXCXY,MAXCTX,MAXCTY,MXY,
                                xsiz,ysiz,isrot,nx,ny,nst,c0,cc,aa,it,ang,anis,rotmat,radsqd)
       
#    print('Covariance Table'); print(cov_table)
# MAIN LOOP OVER ALL THE SIMULAUTIONS:
    for isim in range(0,nsim):
          
# Work out a random path for this realization:
        sim = np.random.rand(nx*ny)
        order = np.zeros(nxy)
        ind = 0
        for ixy in range(0,nxy): 
            order[ixy] = ind  
            ind = ind + 1
            
# The multiple grid search works with multiples of 4 (yes, that is
# somewhat arbitrary):

        if mults == 1:
            for imult in range(0,nmult): 
                nny = int(max(1,ny/((imult+1)*4)))
                nnx = int(max(1,nx/((imult+1)*4)))
#                print('multi grid - nnx, nny'); print(nnx,nny)
                jy  = 1
                jx  = 1
                for iy in range(0,nny): 
                    if nny > 0: jy = iy*(imult+1)*4
                    for ix in range(0,nnx):
                        if nnx > 0: jx = ix*(imult+1)*4
                        index = jx + (jy-1)*nx
                        sim[index] = sim[index] - (imult+1)

    
# Initialize the simulation:
        sim, order = dsortem(0,nxy,sim,2,b=order)
        sim.fill(UNEST)
        print('Working on realization number ' + str(isim))

# Assign the data to the closest grid node:

        TINY = 0.0001
        for idd in range(0,nd):
#            print('data'); print(x[idd],y[idd])
            ix = getindex(nx,xmn,xsiz,x[idd])
            iy = getindex(ny,ymn,ysiz,y[idd])
            ind = ix + (iy-1)*nx 
            xx  = xmn + (ix)*xsiz
            yy  = ymn + (iy)*ysiz
#            print('xx, yy' + str(xx) + ',' + str(yy))
            test = abs(xx-x[idd]) + abs(yy-y[idd])

# Assign this data to the node (unless there is a closer data):
            if sstrat == 1:
                if sim[ind] > 0.0:
                    id2 = int(sim[ind]+0.5)
                    test2 = abs(xx-x(id2)) + abs(yy-y(id2))
                    if test <= test2: 
                        sim[ind] = idd
                    else:
                        sim[ind] = id2

# Assign a flag so that this node does not get simulated:
            if sstrat == 0 and test <= TINY: sim[ind]=10.0*UNEST

# Now, enter data values into the simulated grid:
        for ind in range(0,nxy):              
            idd = int(sim[ind]+0.5)
            if idd > 0: sim[ind] = vr[id]
        irepo = max(1,min((nxy/10),10000))          

# MAIN LOOP OVER ALL THE NODES:
        for ind in range(0,nxy):  
            if (int(ind/irepo)*irepo) == ind:
                print('   currently on node ' + str(ind))
              
# Figure out the location of this point and make sure it has
# not been assigned a value already:

            index = int(order[ind]+0.5)
            if (sim[index] > (UNEST+EPSLON)) or (sim[index] < (UNEST*2.0)): continue
            iy   = int((index)/nx) 
            ix   = index - (iy)*nx
            xx = xmn + (ix)*xsiz
            yy = ymn + (iy)*ysiz   
            current_node = (yy,xx)
#            print('Current_node'); print(current_node)

# Now, we'll simulate the point ix,iy,iz.  First, get the close data
# and make sure that there are enough to actually simulate a value,
# we'll only keep the closest "ndmax" data, and look for previously
# simulated grid nodes:

            if sstrat == 0:
#                print('searching for nearest data')
                na = -1   # accounting for 0 as first index
                if ndmax == 1:
                    dist = np.zeros(1); nums = np.zeros(1)
                    dist[0], nums[0] = tree.query(current_node,ndmax) # use kd tree for fast nearest data search
                else:
                    dist, nums = tree.query(current_node,ndmax)
                # remove any data outside search radius
                
#                print('nums'); print(nums)
#                print('dist'); print(dist)
                na = len(dist)
                nums = nums[dist<radius]
                dist = dist[dist<radius] 
                na = len(dist) 
                if na < ndmin: continue     # bail if not enough data
#                print('Found ' + str(na) + 'neighbouring data')            
                    
#            print('node search inputs')
#            print('nodmax ' + str(nodmax))
#            print('ixnode'); print(ixnode)
                    
            ncnode, icnode, cnodev, cnodex, cnodey = srchnd(ix,iy,nx,ny,xmn,ymn,xsiz,ysiz,sim,noct,nodmax,ixnode,iynode,nlooku,nctx,ncty,UNEST)
        
#           print('srchnd'); print(ncnode,icnode,cnodev,cnodex,cnodey)
#           print('Result of srchnd, cnodex = '); print(cnodex)
            nclose = na
 #           print('srch node, nclose ' + str(nclose) + ', ncnode ' + str(ncnode))
 #           print('nums'); print(nums)
# Calculate the conditional mean and standard deviation.  This will be
# done with kriging if there are data, otherwise, the global mean and
# standard deviation will be used:

            if ktype == 2:
                gmean = lvm[index]
            else:
                gmean = 0.0

            if nclose+ncnode < 1:
                cmean  = gmean
                cstdev = 1.0

#Perform the kriging.  Note that if there are fewer than four data
# then simple kriging is prefered so that the variance of the
# realization does not become artificially inflated:

            else:
                lktype = ktype
                if ktype == 1 and (nclose+ncnode) < 4: lktype=0
                cmean, cstdev = krige(ix,iy,nx,ny,xx,yy,lktype,x,y,vr,sec,colocorr,lvm,nums,cov_table,nctx,ncty,icnode,ixnode,iynode,cnodev,cnodex,cnodey,
                                      nst,c0,9999.9,cc,aa,it,ang,anis,rotmat_2d,maxcov,MAXCTX,MAXCTY,MAXKR1,
                                      MAXKR2)

# Draw a random number and assign a value to this node:
            p = np.random.rand()
            xp = gauinv(p)
            sim[index] = xp * cstdev + cmean
#            print('simulated value = ' + str(sim[index]))

# Quick check for far out results:
            if abs(cmean) > 5.0 or abs(cstdev) > 5.0 or abs(sim[index]) > 6.0:
                print('WARNING: grid node location: ' + str(ix) + ',' + str(iy))
                print('         conditional mean and stdev:  ' + str(cmean) + ',' + str(cstdev))
                print('         simulated value:    ' + str(sim[index]))

# Do we need to reassign the data to the grid nodes?
        if sstrat == 0:
            print('Reassigning data to nodes')
            for iid in range(0,nd): 
                ix = getindex(nx,xmn,xsiz,x[iid])
                iy = getindex(ny,ymn,ysiz,y[iid])
                xx  = xmn + (ix)*xsiz
                yy  = ymn + (iy)*ysiz
                ind = ix + (iy-1)*nx 
                test=abs(xx-x[iid])+abs(yy-y[iid])
                if test <= TINY: sim[ind] = vr[iid]

# Back transform each value and write results:
        ne = 0
        av = 0.0
        ss = 0.0
        for ind in range(0,nxy):
            iy = int((index-1)/nx) + 1
            ix = index - (iy-1)*nx
            simval = sim[ind]
            if simval > -9.0 and simval < 9.0:
                ne = ne + 1
                av = av + simval
                ss = ss + simval*simval
            if itrans == 1 and simval > (UNEST+EPSLON):
                simval = backtr_value(simval,vrtr,vrgtr,zmin,zmax,ltail,ltpar,utail,utpar)
                if simval < zmin: simval = zmin
                if simval > zmax: simval = zmax
            sim[ind] = simval
#            print('simulated value = ' + str(sim[ind]) + ' at location index = ' + str(ind))
        av = av / max(ne,1.0)
        ss =(ss / max(ne,1.0)) - av * av
        print('\n Realization ' + str(isim) + ': number   = ' + str(ne))
        print('                                   mean     = ' + str(round(av,4)) + ' (close to 0.0?)')
        print('                                   variance = ' + str(round(ss,4)) + ' (close to gammabar(V,V)? approx. 1.0)')

# END MAIN LOOP OVER SIMULATIONS:
        sim_out = np.zeros((ny,nx))
        for ind in range(0,nxy):
            iy   = int((ind)/nx) 
            ix   = ind - (iy)*nx
            sim_out[ny-iy-1,ix] = sim[ind]
    return sim_out

def sisim(df,xcol,ycol,vcol,ivtype,koption,ncut,thresh,gcdf,trend,tmin,tmax,zmin,zmax,ltail,ltpar,middle,mpar,utail,utpar,nx,xmn,xsiz,ny,ymn,ysiz,seed,ndmin,
          ndmax,nodmax,mults,nmult,noct,radius,ktype,vario):
          
    """A 2D version of GSLIB's SISIM Indicator Simulation program (Deutsch and Journel, 1998) converted from the
    original Fortran to Python by Michael Pyrcz, the University of Texas at
    Austin (March, 2019). WARNING: only tested for cateogrical ktype 0, 1 and 2 (locally variable proportion).
    :param df: pandas DataFrame with the spatial data
    :param xcol: name of the x coordinate column
    :param ycol: name of the y coordinate column
    :param vcol: name of the property column (cateogorical or continuous - note continuous is untested)
    :param ivtype: variable type, 0 - categorical, 1 - continuous
    :param koption: kriging option, 0 - estimation, 1 - cross validation (under construction)
    :param ncut: number of categories or continuous thresholds
    :param thresh: an ndarray with the category labels or continuous thresholds
    :param gcdf: global CDF, not used if trend is present
    :param trend: an ndarray [ny,ny,ncut] with the local trend proportions or cumulative CDF values
    :param tmin: property trimming limit
    :param tmax: property trimming limit
    :param nx: definition of the grid system (x axis)
    :param xmn: definition of the grid system (x axis)
    :param xsiz: definition of the grid system (x axis)
    :param ny: definition of the grid system (y axis)
    :param ymn: definition of the grid system (y axis)
    :param ysiz: definition of the grid system (y axis)
    :param nxdis: number of discretization points for a block
    :param nydis: number of discretization points for a block
    :param ndmin: minimum number of data points to use for kriging a block
    :param ndmax: maximum number of data points to use for kriging a block
    :param radius: maximum isotropic search radius
    :param ktype: kriging type, 0 - simple kriging and 1 - ordinary kriging
    :param vario: list with all of the indicator variograms (sill of 1.0) in consistent order with above parameters
    :return:
    """
# Checks
    if utail == 3 or ltail == 3 or middle == 3:
        print('ERROR - distribution extrapolation option 3 with table is not available')
        return sim_out
    if xcol == "" or ycol == "":
        print('ERROR - must have x and y column in the DataFrame')
        return sim_out
# Set parameters from the include
    UNEST = -99.0
    EPSLON = 1.0e-20
    VERSION = 0.001
    np.random.seed(seed)
    colocorr = 0.0 # no collocated cokriging
    lvm = 0 # no kriging with a locally variable mean
    sec = []; sec = np.array(sec) # no secondary data
    ng = 0 # no tabulated values 

# Find the needed paramters:
    PMX = 9999.9
    MAXSAM = ndmax + 1
    MAXEQ = MAXSAM + 1
    nxy   = nx*ny
    mik = 0  # full indicator kriging
    use_trend = False
    trend1d = np.zeros((nxy,1)) # no trend make a dummy trend
    if trend.shape[0] == nx and trend.shape[1] == ny and trend.shape[2] == ncut:
        trend1d = np.zeros((nxy,ncut))
        use_trend = True
        index = 0
        for iy in range(0,ny):
            for ix in range(0,nx):
                for ic in range(0,ncut):
                    trend1d[index,ic] = trend[ny-iy-1,ix,ic] # copy trend
                index = index + 1
        
    MAXORD = nxy
    MAXNOD = nodmax
    
    cnodeiv = np.zeros((ncut+1,MAXNOD))
    
    tmp = np.zeros(MAXORD) 
    sstrat = 0 # search data and nodes by default, turned off if unconditional
    sang1 = 0 # using isotropic search now
    sanis1 = 1.0
# No covariance lookup table
    mxctx = int(radius/xsiz)*2+1; mxcty = int(radius/xsiz)*2+1
#    print('cov table / spiral search nx, ny '); print(mxctx); print(mxcty)
    MAXCTX = mxctx
    MAXCTY = mxcty
    MAXCXY = MAXCTX * MAXCTY

# Grid extents
    MAXX = nx
    MAXY = ny
    MXY = MAXX * MAXY    
   
# Kriging system
    MAXKR1 = 2 * MAXNOD + 2 * MAXSAM + 1
    MAXKR2 = MAXKR1 * MAXKR1
    MAXSBX = 1
    if nx > 1:
        MAXSBX = int(nx/2)
    if MAXSBX > 50:
        MAXSBX=50
    MAXSBY = 1
    if ny > 1:
        MAXSBY = int(ny/2)
    if MAXSBY > 50: 
        MAXSBY=50
#    print('ncut'); print(ncut)
    
# load the variogram
    MAXNST = 2
    nst = np.zeros(ncut,dtype=int); c0 = np.zeros(ncut); cc = np.zeros((ncut,MAXNST)) 
    aa = np.zeros((ncut,MAXNST),dtype=int); it = np.zeros((ncut,MAXNST),dtype=int) 
    ang = np.zeros((ncut,MAXNST)); anis = np.zeros((ncut,MAXNST))

#    print('varios - 1 vario'); print(vario[1])
    
    for icut in range(0,ncut):
#        print('icut'); print(icut)
        nst[icut] = int(vario[icut]['nst'])
        c0[icut] = vario[icut]['nug']; cc[icut,0] = vario[icut]['cc1']; it[icut,0] = vario[icut]['it1']; 
        ang[icut,0] = vario[icut]['azi1']; 
        aa[icut,0] = vario[icut]['hmaj1']; anis[icut,0] = vario[icut]['hmin1']/vario[icut]['hmaj1'];
        if nst[icut] == 2:
            cc[icut,1] = vario[icut]['cc2']; it[icut,1] = vario[icut]['it2']; ang[icut,1] = vario[icut]['azi2']; 
            aa[icut,1] = vario[icut]['hmaj2']; anis[icut,1] = vario[icut]['hmin2']/vario[icut]['hmaj2'];
                
#        print('check loaded cov model- icut '); print(icut)
#        print(cc[icut],aa[icut],it[icut],ang[icut],anis[icut])
    
    
    
# Load the data
    df_extract = df.loc[(df[vcol] >= tmin) & (df[vcol] <= tmax)]    # trim values outside tmin and tmax
    MAXDAT = len(df_extract)
    nd = MAXDAT
    MAXCUT = ncut
    MAXNST = 2
    MAXROT = MAXNST*MAXCUT+ 1
    ikout = np.zeros((nx,ny,ncut))
    maxcov = np.zeros(ncut)
            
    # Allocate the needed memory:   
    xa = np.zeros(MAXSAM)
    ya = np.zeros(MAXSAM)
    vra = np.zeros(MAXSAM)
    dist = np.zeros(MAXSAM)
    nums = np.zeros(MAXSAM)
    r = np.zeros(MAXEQ)
    rr = np.zeros(MAXEQ)
    s = np.zeros(MAXEQ)
    a = np.zeros(MAXEQ*MAXEQ)
    ikmap = np.zeros((nx,ny,ncut))
    vr = np.zeros((MAXDAT,MAXCUT+1))
    
    nviol = np.zeros(MAXCUT)
    aviol = np.zeros(MAXCUT)
    xviol = np.zeros(MAXCUT)
    
    ccdf = np.zeros(ncut)
    ccdfo = np.zeros(ncut)
    ikout = np.zeros((nx,ny,ncut))
    
    x = df_extract[xcol].values
    y = df_extract[ycol].values
    v = df_extract[vcol].values
    
    MAXTAB = MAXDAT + MAXCUT # tabulated probabilities not used 
    gcut = np.zeros(MAXTAB)
    
# The indicator data are constructed knowing the thresholds and the
# data value.
    
#    print('ncut'); print(ncut)
    if ivtype == 0:
        for icut in range(0,ncut): 
            vr[:,icut] = np.where((v <= thresh[icut] + 0.5) & (v > thresh[icut] - 0.5), '1', '0')
    else:
        for icut in range(0,ncut): 
            vr[:,icut] = np.where(v <= thresh[icut], '1', '0')
    vr[:,ncut] = v

#    print('loaded data '); print(vr)
# Make a KDTree for fast search of nearest neighbours   
    dp = list((y[i], x[i]) for i in range(0,MAXDAT))
    data_locs = np.column_stack((y,x))
    tree = sp.cKDTree(data_locs, leafsize=16, compact_nodes=True, copy_data=False, balanced_tree=True)
    
# Summary statistics of the input data
    
    avg = vr[:,ncut].mean()
    stdev = vr[:,ncut].std()
    ss = stdev**2.0
    vrmin = vr[:,ncut].min()
    vrmax = vr[:,ncut].max()
    print('Data for IK3D: Variable column ' + str(vcol))
    print('  Number   = ' + str(MAXDAT))
    ndh = MAXDAT
    
    actloc = np.zeros(MAXDAT, dtype = int) # need to set up data at node locations
    for i in range(1,MAXDAT):
        actloc[i] = i
    
# Set up the rotation/anisotropy matrices that are needed for the
# variogram and search:

    print('Setting up rotation matrices for variogram and search')
    radsqd = radius * radius
    rotmat = []
    for ic in range(0,ncut):  
        rotmat_temp, maxcov[ic] = setup_rotmat(c0[ic],int(nst[ic]),it[ic],cc[ic],ang[ic],9999.9)
        rotmat.append(rotmat_temp) 
    
    #return rotmat
# Set up the covariance table and the spiral search based just on the first variogram
# This is ok as we are not using the covariance look up table, just spiral search for previous nodes
    isrot = MAXNST*MAXCUT + 1 # note I removed anisotropic search here
    
#    print('ang[0]'); print(ang[0])
    
    if nst[0] == 1:
        global_rotmat = setrot(ang[0,0],ang[0,0],sang1,anis[0,0],anis[0,0],sanis1,nst[0],MAXROT=2)
    else:
        global_rotmat = setrot(ang[0,0],ang[1,0],sang1,anis[0,0],anis[1,0],sanis1,nst[0],MAXROT=2)
    
    cov_table,tmp2,order,ixnode,iynode,nlooku,nctx,ncty = ctable(MAXNOD,MAXCXY,MAXCTX,MAXCTY,MXY,
                                xsiz,ysiz,isrot,nx,ny,nst[0],c0[0],cc[0],aa[0],it[0],ang[0],anis[0],global_rotmat,radsqd)        
   
   
#    print('spiral search number nodes '); print(nlooku)
#    print('ixnode,iynode'); print(ixnode,iynode)
# Initialize accumulators:  # not setup yet
    nk = 0
    xk = 0.0
    vk = 0.0
    for icut in range (0,ncut):
        nviol[icut] =  0
        aviol[icut] =  0.0
        xviol[icut] = -1.0

#    print('Working on the kriging')

# Report on progress from time to time:
    if koption == 0: 
        nxy   = nx*ny
        nloop = nxy
        irepo = max(1,min((nxy/10),10000))
    else:
        nloop = 10000000
        irepo = max(1,min((nd/10),10000))
    ddh = 0.0
 
# MAIN LOOP OVER ALL THE SIMULAUTIONS:
#    for isim in range(0,nsim): # will add multiple realizations soon
          
# Work out a random path for this realization:
    sim = np.random.rand(nx*ny)
    order = np.zeros(nxy)
    ind = 0
    for ixy in range(0,nxy): 
        order[ixy] = ind  
        ind = ind + 1
        
# Multiple grid search works with multiples of 4 (yes, that is
# soat arbitrary):

    if mults == 1:
        for imult in range(0,nmult): 
            nny = int(max(1,ny/((imult+1)*4)))
            nnx = int(max(1,nx/((imult+1)*4)))
#            print('multi grid - nnx, nny'); print(nnx,nny)
            jy  = 1
            jx  = 1
            for iy in range(0,nny): 
                if nny > 0: jy = iy*(imult+1)*4
                for ix in range(0,nnx):
                    if nnx > 0: jx = ix*(imult+1)*4
                    index = jx + (jy-1)*nx
                    sim[index] = sim[index] - (imult+1)

    
# Inlize the simulation:
    sim, order = dsortem(0,nxy,sim,2,b=order)
    sim.fill(UNEST)
    tmp.fill(0.0)
    print('Working on a single realization, seed ' + str(seed))
#    print('Random Path'); print(order)
    
# As the data to the closest grid node:

    TINY = 0.0001
    for idd in range(0,nd):
#        print('data'); print(x[idd],y[idd])
        ix = getindex(nx,xmn,xsiz,x[idd])
        iy = getindex(ny,ymn,ysiz,y[idd])
        ind = ix + (iy-1)*nx 
        xx  = xmn + (ix)*xsiz
        yy  = ymn + (iy)*ysiz
#        print('xx, yy' + str(xx) + ',' + str(yy))
        test = abs(xx-x[idd]) + abs(yy-y[idd])

# As this data to the node (unless there is a closer data):
        if sstrat == 1 or (sstrat == 0 and test <= TINY): 
            if sim[ind] > UNEST:
                id2 = int(sim[ind]+0.5)
                test2 = abs(xx-x[id2]) + abs(yy-y[id2])
                if test <= test2: 
                    sim[ind] = idd
            else:
                sim[ind] = idd

# As a flag so that this node does not get simulated:
        

# Another data values into the simulated grid:
    for ind in range(0,nxy):              
        idd = int(sim[ind]+0.5)
        if idd > 0: 
            sim[ind] = vr[idd]
        else: 
            tmp[ind] = sim[ind]
            sim[ind] = UNEST
    irepo = max(1,min((nxy/10),10000))          

# LOOP OVER ALL THE NODES:
    for ind in range(0,nxy):  
        if (int(ind/irepo)*irepo) == ind:
            print('   currently on node ' + str(ind))
          
# Find the index on the random path, check if assigned data and get location

        index = int(order[ind]+0.5)
        if (sim[index] > (UNEST+EPSLON)) or (sim[index] < (UNEST*2.0)): continue
        iy   = int((index)/nx) 
        ix   = index - (iy)*nx
        xx = xmn + (ix)*xsiz
        yy = ymn + (iy)*ysiz   
        current_node = (yy,xx)
#        print('Current_node'); print(current_node)

# Now we'll simulate the point ix,iy,iz.  First, get the close data
# and make sure that there are enough to actually simulate a value,
# we'll only keep the closest "ndmax" data, and look for previously
# simulated grid nodes:

        if sstrat == 0:
#            print('searching for nearest data')
            na = -1   # accounting for 0 as first index
            if ndmax == 1:
                dist = np.zeros(1); nums = np.zeros(1)
                dist[0], nums[0] = tree.query(current_node,ndmax) # use kd tree for fast nearest data search
            else:
                dist, nums = tree.query(current_node,ndmax)
            # remove any data outside search radius
            
#            print('nums'); print(nums)
#            print('dist'); print(dist)
            na = len(dist)
            nums = nums[dist<radius]
            dist = dist[dist<radius] 
            na = len(dist) 
            if na < ndmin: continue     # bail if not enough data
#            print('Found ' + str(na) + 'neighbouring data')            
                
#        print('node search inputs')
#        print('nodmax ' + str(nodmax))
#        print('ixnode'); print(ixnode)
    
# Indicator transform the nearest node data
#        print('start node search')
        ncnode, icnode, cnodev, cnodex, cnodey = srchnd(ix,iy,nx,ny,xmn,ymn,xsiz,ysiz,sim,noct,nodmax,ixnode,iynode,nlooku,nctx,ncty,UNEST)
  
        if ncnode > 0:
            for icut in range(0,ncut): 
                cnodeiv[icut,:] = np.where((cnodev <= thresh[icut] + 0.5) & (cnodev > thresh[icut] - 0.5), '1', '0')
        else:
            for icut in range(0,ncut): 
                cnodeiv[icut,:] = np.where(cnodev <= thresh[icut], '1', '0')
        cnodeiv[ncut,:] = cnodev

#        print('indicator transformed nearest nodes'); print(cnodeiv)
    
#       print('srchnd'); print(ncnode,icnode,cnodev,cnodex,cnodey)
#       print('Result of srchnd, cnodex = '); print(cnodex)
        nclose = na
#        print('*****srch node, nclose ' + str(nclose) + ', ncnode ' + str(ncnode))
#        print('near data'); print(nums)
#        print('near data distance'); print(dist)
 #       print('nums'); print(nums)

# What cdf value are we looking for?
        zval   = UNEST
        cdfval = np.random.rand()

# Use the global distribution?
# check inputs
 #       print('nst'); print(nst)

    
    
        if nclose + ncnode <= 0:
#            print('nclose & ncnode'); print(nclose, ncnode)
            zval = beyond(ivtype,ncut,thresh,gcdf,ng,gcut,gcdf,zmin,zmax,ltail,ltpar,middle,mpar,utail,utpar,zval,cdfval)
        else:
#            print('kriging')
# Estimate the local distribution by indicator kriging:
#            print('maxcov'); print(maxcov)
            for ic in range(0,ncut):
#                print('check kriging cov model- icut '); print(ic)
#                print('node data values for kriging'); print(cnodev)
#                print(cc[ic],aa[ic],it[ic],ang[ic],anis[ic],rotmat[ic],maxcov[ic])
                #ccdf([ic] = krige(ix,iy,iz,xx,yy,zz,ic,cdf(ic),MAXCTX,MAXCTY,MAXCTZ,MAXKR1,ccdf(ic),MAXROT)                             
                if ktype == 0:
                    gmean = gcdf[ic]  
                elif ktype == 2:
                    gmean = trend1d[index,ic]
                else:
                    gmean = 0 # if locally variable mean it is set from trend in ikrige, otherwise not used
#                    print('gmean'); print(gmean)
                ccdf[ic], cstdev = ikrige(ix,iy,nx,ny,xx,yy,ktype,x,y,vr[:,ic],sec,colocorr,gmean,trend[:,ic],nums,cov_table,nctx,ncty,
                                      icnode,ixnode,iynode,cnodeiv[ic],cnodex,cnodey,nst[ic],c0[ic],9999.9,cc[ic],aa[ic],it[ic],ang[ic],anis[ic],
                                      rotmat[ic],maxcov[ic],MAXCTX,MAXCTY,MAXKR1,MAXKR2)   
 #           print('ccdf'); print(ccdf)
                    
# Correct order relations:
            ccdfo = ordrel(ivtype,ncut,ccdf)
# Draw from the local distribution:
            zval = beyond(ivtype,ncut,thresh,ccdfo,ng,gcut,gcdf,zmin,zmax,ltail,ltpar,middle,mpar,utail,utpar,zval,cdfval)
        sim[index] = zval
 #       print('zval'); print(zval)
    

# END MAIN LOOP OVER SIMULATIONS:
    sim_out = np.zeros((ny,nx))
    for ind in range(0,nxy):
        iy   = int((ind)/nx) 
        ix   = ind - (iy)*nx
        sim_out[ny-iy-1,ix] = sim[ind]

    return sim_out  
    
    
def kb2d_locations(
    df,
    xcol,
    ycol,
    vcol,
    tmin,
    tmax,
    df_loc,
    xcol_loc,
    ycol_loc,
    ndmin,
    ndmax,
    radius,
    ktype,
    skmean,
    vario,
):
    """GSLIB's KB2D program (Deutsch and Journel, 1998) converted from the
    original Fortran to Python by Michael Pyrcz, the University of Texas at
    Austin (Jan, 2019).  Version for kriging at a set of spatial locations.
    :param df: pandas DataFrame with the spatial data
    :param xcol: name of the x coordinate column
    :param ycol: name of the y coordinate column
    :param vcol: name of the property column
    :param tmin: property trimming limit
    :param tmax: property trimming limit
    :param df_loc: pandas DataFrame with the locations to krige
    :param xcol: name of the x coordinate column for locations to krige
    :param ycol: name of the y coordinate column for locations to krige
    :param ndmin: minimum number of data points to use for kriging a block
    :param ndmax: maximum number of data points to use for kriging a block
    :param radius: maximum isotropic search radius
    :param ktype:
    :param skmean:
    :param vario:
    :return:
    """
    
# Constants
    UNEST = -999.
    EPSLON = 1.0e-10
    VERSION = 2.907
    first = True
    PMX = 9999.0    
    MAXSAM = ndmax + 1
    MAXKD = MAXSAM + 1
    MAXKRG = MAXKD * MAXKD
    
# load the variogram
    nst = vario['nst']
    cc = np.zeros(nst); aa = np.zeros(nst); it = np.zeros(nst)
    ang = np.zeros(nst); anis = np.zeros(nst)
    
    c0 = vario['nug']; 
    cc[0] = vario['cc1']; it[0] = vario['it1']; ang[0] = vario['azi1']; 
    aa[0] = vario['hmaj1']; anis[0] = vario['hmin1']/vario['hmaj1'];
    if nst == 2:
        cc[1] = vario['cc2']; it[1] = vario['it2']; ang[1] = vario['azi2']; 
        aa[1] = vario['hmaj2']; anis[1] = vario['hmin2']/vario['hmaj2'];
    
# Allocate the needed memory:   
    xa = np.zeros(MAXSAM)
    ya = np.zeros(MAXSAM)
    vra = np.zeros(MAXSAM)
    dist = np.zeros(MAXSAM)
    nums = np.zeros(MAXSAM)
    r = np.zeros(MAXKD)
    rr = np.zeros(MAXKD)
    s = np.zeros(MAXKD)
    a = np.zeros(MAXKRG)
    klist = np.zeros(len(df_loc))       # list of kriged estimates
    vlist = np.zeros(len(df_loc))

# Load the data
    df_extract = df.loc[(df[vcol] >= tmin) & (df[vcol] <= tmax)]    # trim values outside tmin and tmax
    nd = len(df_extract)
    ndmax = min(ndmax,nd)
    x = df_extract[xcol].values
    y = df_extract[ycol].values
    vr = df_extract[vcol].values
    
# Load the estimation loactions
    nd_loc = len(df_loc)
    x_loc = df_loc[xcol].values
    y_loc = df_loc[ycol].values
    vr_loc = df_loc[vcol].values
    
# Make a KDTree for fast search of nearest neighbours   
    dp = list((y[i], x[i]) for i in range(0,nd))
    data_locs = np.column_stack((y,x))
    tree = sp.cKDTree(data_locs, leafsize=16, compact_nodes=True, copy_data=False, balanced_tree=True)

# Summary statistics for the data after trimming
    avg = vr.mean()
    stdev = vr.std()
    ss = stdev**2.0
    vrmin = vr.min()
    vrmax = vr.max()

# Initialize accumulators:
    cbb  = 0.0
    rad2 = radius*radius

# Calculate Block Covariance. Check for point kriging.
    rotmat, maxcov = setup_rotmat(c0,nst,it,cc,ang,PMX)
    cov = cova2(0.0,0.0,0.0,0.0,nst,c0,PMX,cc,aa,it,ang,anis,rotmat,maxcov)
# Keep this value to use for the unbiasedness constraint:
    unbias = cov
    cbb = cov
    first  = False

# MAIN LOOP OVER ALL THE BLOCKS IN THE GRID:
    nk = 0
    ak = 0.0
    vk = 0.0
    
    for idata in range(len(df_loc)):
        print('Working on location ' + str(idata))
        xloc = x_loc[idata]
        yloc = y_loc[idata] 
        current_node = (yloc,xloc)
        
# Find the nearest samples within each octant: First initialize
# the counter arrays:
        na = -1   # accounting for 0 as first index
        dist.fill(1.0e+20)
        nums.fill(-1)
        dist, nums = tree.query(current_node,ndmax) # use kd tree for fast nearest data search
        # remove any data outside search radius
        na = len(dist)
        nums = nums[dist<radius]
        dist = dist[dist<radius] 
        na = len(dist)        

# Is there enough samples?
        if na + 1 < ndmin:   # accounting for min index of 0
            est  = UNEST
            estv = UNEST
            print('UNEST for Data ' + str(idata) + ', at ' + str(xloc) + ',' + str(yloc))
        else:

# Put coordinates and values of neighborhood samples into xa,ya,vra:
            for ia in range(0,na):
                jj = int(nums[ia])
                xa[ia]  = x[jj]
                ya[ia]  = y[jj]
                vra[ia] = vr[jj]
                    
# Handle the situation of only one sample:
            if na == 0:  # accounting for min index of 0 - one sample case na = 0
                cb1 = cova2(xa[0],ya[0],xa[0],ya[0],nst,c0,PMX,cc,aa,it,ang,anis,rotmat,maxcov)
                xx  = xa[0] - xloc
                yy  = ya[0] - yloc

# Establish Right Hand Side Covariance:
                cb = cova2(xx,yy,0.0,0.0,nst,c0,PMX,cc,aa,it,ang,anis,rotmat,maxcov)

                if ktype == 0:
                    s[0] = cb/cbb
                    est  = s[0]*vra[0] + (1.0-s[0])*skmean
                    estv = cbb - s[0] * cb
                else:
                    est  = vra[0]
                    estv = cbb - 2.0*cb + cb1
            else:

# Solve the Kriging System with more than one sample:
                neq = na + ktype # accounting for first index of 0
#                print('NEQ' + str(neq))
                nn  = (neq + 1)*neq/2

# Set up kriging matrices:
                iin=-1 # accounting for first index of 0
                for j in range(0,na):

# Establish Left Hand Side Covariance Matrix:
                    for i in range(0,na):  # was j - want full matrix                    
                        iin = iin + 1
                        a[iin] = cova2(xa[i],ya[i],xa[j],ya[j],nst,c0,PMX,cc,aa,it,ang,anis,rotmat,maxcov) 
                    if ktype == 1:
                        iin = iin + 1
                        a[iin] = unbias
                    xx = xa[j] - xloc
                    yy = ya[j] - yloc

# Establish Right Hand Side Covariance:
                    cb = cova2(xx,yy,0.0,0.0,nst,c0,PMX,cc,aa,it,ang,anis,rotmat,maxcov)
                    r[j]  = cb
                    rr[j] = r[j]

# Set the unbiasedness constraint:
                if ktype == 1:
                    for i in range(0,na):
                        iin = iin + 1
                        a[iin] = unbias
                    iin      = iin + 1
                    a[iin]   = 0.0
                    r[neq-1]  = unbias
                    rr[neq-1] = r[neq]

# Solve the Kriging System:
#                print('NDB' + str(ndb))
#                print('NEQ' + str(neq) + ' Left' + str(a) + ' Right' + str(r))
#                stop
                s = ksol_numpy(neq,a,r)
                ising = 0 # need to figure this out
#                print('weights' + str(s))
#                stop
                
            
# Write a warning if the matrix is singular:
                if ising != 0:
                    print('WARNING KB2D: singular matrix')
                    print('              for block' + str(ix) + ',' + str(iy)+ ' ')
                    est  = UNEST
                    estv = UNEST
                else:

# Compute the estimate and the kriging variance:
                    est  = 0.0
                    estv = cbb
                    sumw = 0.0
                    if ktype == 1: 
                        estv = estv - (s[na])*unbias
                    for i in range(0,na):                          
                        sumw = sumw + s[i]
                        est  = est  + s[i]*vra[i]
                        estv = estv - s[i]*rr[i]
                    if ktype == 0: 
                        est = est + (1.0-sumw)*skmean
        klist[idata] = est
        vlist[idata] = estv
        if est > UNEST:
            nk = nk + 1
            ak = ak + est
            vk = vk + est*est

# END OF MAIN LOOP OVER ALL THE BLOCKS:

    if nk >= 1:
        ak = ak / float(nk)
        vk = vk/float(nk) - ak*ak
        print('  Estimated   ' + str(nk) + ' blocks ')
        print('      average   ' + str(ak) + '  variance  ' + str(vk))

    return klist, vlist
    
#Partial Correlation in Python (clone of Matlab's partialcorr)

#This uses the linear regression approach to compute the partial correlation 
#(might be slow for a huge number of variables). The algorithm is detailed here:

# http://en.wikipedia.org/wiki/Partial_correlation#Using_linear_regression

#Taking X and Y two variables of interest and Z the matrix with all the variable minus {X, Y},
#the algorithm can be summarized as
#    1) perform a normal linear least-squares regression with X as the target and Z as the predictor
#    2) calculate the residuals in Step #1
#    3) perform a normal linear least-squares regression with Y as the target and Z as the predictor
#    4) calculate the residuals in Step #3
#    5) calculate the correlation coefficient between the residuals from Steps #2 and #4; 
#    The result is the partial correlation between X and Y while controlling for the effect of Z

#Date: Nov 2014
#Author: Fabian Pedregosa-Izquierdo, f@bianp.net
#Testing: Valentina Borghesani, valentinaborghesani@gmail.com

def partial_corr(C):
#    Returns the sample linear partial correlation coefficients between pairs of variables in C, controlling 
#    for the remaining variables in C.

#    Parameters
#    C : array-like, shape (n, p)
#        Array with the different variables. Each column of C is taken as a variable
#    Returns
#    P : array-like, shape (p, p)
#        P[i, j] contains the partial correlation of C[:, i] and C[:, j] controlling
#        for the remaining variables in C.

    C = np.asarray(C)
    p = C.shape[1]
    P_corr = np.zeros((p, p), dtype=np.float)
    for i in range(p):
        P_corr[i, i] = 1
        for j in range(i+1, p):
            idx = np.ones(p, dtype=np.bool)
            idx[i] = False
            idx[j] = False
            beta_i = linalg.lstsq(C[:, idx], C[:, j])[0]
            beta_j = linalg.lstsq(C[:, idx], C[:, i])[0]
            res_j = C[:, j] - C[:, idx].dot( beta_i)
            res_i = C[:, i] - C[:, idx].dot(beta_j)
            corr = stats.pearsonr(res_i, res_j)[0]
            P_corr[i, j] = corr
            P_corr[j, i] = corr
    return P_corr

def semipartial_corr(C): # Michael Pyrcz modified the function above by Fabian Pedregosa-Izquierdo, f@bianp.net for semipartial correlation
    C = np.asarray(C)
    p = C.shape[1]
    P_corr = np.zeros((p, p), dtype=np.float)
    for i in range(p):
        P_corr[i, i] = 1
        for j in range(i+1, p):
            idx = np.ones(p, dtype=np.bool)
            idx[i] = False
            idx[j] = False
            beta_i = linalg.lstsq(C[:, idx], C[:, j])[0]
            res_j = C[:, j] - C[:, idx].dot( beta_i)
            res_i = C[:, i] # just use the value, not a residual
            corr = stats.pearsonr(res_i, res_j)[0]
            P_corr[i, j] = corr
            P_corr[j, i] = corr
    return P_corr

def sqdist3(x1,y1,z1,x2,y2,z2,ind,rotmat):
    """Squared Anisotropic Distance Calculation Given Matrix Indicator - 3D
    
    This routine calculates the anisotropic distance between two points 
    given the coordinates of each point and a definition of the
    anisotropy.
    
    Converted from original fortran GSLIB (Deutsch and Journel, 1998) to Python by Wendi Liu, University of Texas at Austin
    
    INPUT VARIABLES:
 
    x1,y1,z1         Coordinates of first point
    x2,y2,z2         Coordinates of second point
    ind              The rotation matrix to use
    rotmat           The rotation matrices"""
    
    dx = x1 - x2
    dy = y1 - y2
    dz = z1 - z2
    sqdist = 0.0
    for i in range(3):
        cont = rotmat[ind, i, 0] * dx + rotmat[ind, i, 1] * dy + rotmat[ind, i, 2] * dz
        sqdist += cont**2
    return sqdist

def setrot3(ang1,ang2,ang3,anis1,anis2,ind,rotmat):
    """Sets up an Anisotropic Rotation Matrix - 3D
    
    Sets up the matrix to transform cartesian coordinates to coordinates
    accounting for angles and anisotropy
    
    Converted from original fortran GSLIB (Deutsch and Journel, 1998) to Python by Wendi Liu, University of Texas at Austin
    
    INPUT PARAMETERS:

    ang1             Azimuth angle for principal direction
    ang2             Dip angle for principal direction
    ang3             Third rotation angle
    anis1            First anisotropy ratio
    anis2            Second anisotropy ratio
    ind              matrix indicator to initialize
    rotmat           rotation matrices
    
    Converts the input angles to three angles which make more mathematical sense:

          alpha   angle between the major axis of anisotropy and the
                  E-W axis. Note: Counter clockwise is positive.
          beta    angle between major axis and the horizontal plane.
                  (The dip of the ellipsoid measured positive down)
          theta   Angle of rotation of minor axis about the major axis
                  of the ellipsoid."""
    
    DEG2RAD=np.pi/180.0; EPSLON=1e-20
    if (ang1 >= 0.0)&(ang1<270.0):
        alpha = (90.0 - ang1) * DEG2RAD
    else:
        alpha = (450.0 - ang1) * DEG2RAD
    beta = -1.0 * ang2 *DEG2RAD
    theta = ang3 * DEG2RAD
    
    sina = np.sin(alpha)
    sinb = np.sin(beta)
    sint = np.sin(theta)
    cosa = np.cos(alpha)
    cosb = np.cos(beta)
    cost = np.cos(theta)
    ### Construct the rotation matrix in the required memory
    
    afac1 = 1.0/max(anis1, EPSLON)
    afac2 = 1.0/max(anis2, EPSLON)
    rotmat[ind,0,0] = cosb * cosa
    rotmat[ind,0,1] = cosb * sina
    rotmat[ind,0,2] = -sinb
    rotmat[ind,1,0] = afac1*(-cost*sina + sint*sinb*cosa)
    rotmat[ind,1,1] = afac1*(cost*cosa + sint*sinb*sina)
    rotmat[ind,1,2] = afac1*( sint * cosb)
    rotmat[ind,2,0] = afac2*(sint*sina + cost*sinb*cosa)
    rotmat[ind,2,1] = afac2*(-sint*cosa + cost*sinb*sina)
    rotmat[ind,2,2] = afac2*(cost * cosb)
    
    return rotmat

<<<<<<< HEAD
=======
def cova3(x1,y1,z1,x2,y2,z2,nst,c0,it,cc,aa,rotmat,cmax,ivarg=1,irot=0, MAXNST=4):
    """Covariance Between Two Points - 3D
    This function calculated the covariance associated with a variogram
  model specified by a nugget effect and nested varigoram structures.
  The anisotropy definition can be different for each nested structure."""
    
    """
    Converted from original fortran GSLIB (Deutsch and Journel, 1998) to Python by Wendi Liu, University of Texas at Austin
    
    INPUT VARIABLES:

    x1,y1,z1         coordinates of first point
    x2,y2,z2         coordinates of second point
    nst             number of nested structures (maximum of 4)
    ivarg            variogram number (set to 1 unless doing cokriging
                        or indicator kriging)
    MAXNST           size of variogram parameter arrays
    c0              isotropic nugget constant
    it               type of each nested structure:
                       1. spherical model of range a;
                       2. exponential model of parameter a;
                            i.e. practical range is 3a
                       3. gaussian model of parameter a;
                            i.e. practical range is a*sqrt(3)
                       4. power model of power a (a must be greater than 0  and
                            less than 2).  if linear model, a=1,c=slope.
    cc               multiplicative factor of each nested structure.
                       (sill-c0) for spherical, exponential,and gaussian
                       slope for linear model.
    aa               parameter "a" of each nested structure.
    irot             index of the rotation matrix for the first nested 
                     structure (irot starts from 0; the second nested structure will use
                     irot+1, the third irot+2, and so on)
    rotmat           rotation matrices"""
    
    EPSLON = 1e-10
    PMX=1e10
    ### Calculate the maximum covariance value (used for zero distances and for power model covariance):
    istart = 1+ (ivarg-1) * MAXNST
    
    for ii in range(nst):##nst[ivarg-1] if ivarg>1
        ist = istart+ ii-1
        if it[ist] == 4:
            cmax = cmax+PMX
        else:
            cmax = cmax+cc[ist]
        
    # Check for very small distance
    hsqd = sqdist3(x1,y1,z1,x2,y2,z2,irot,rotmat)
    if hsqd < EPSLON:
        cova = cmax
        return cmax,cova
    
    # Non-zero distance, loop over all the structures
    cova = 0.0
    for js in range(nst):##nst[ivarg-1] if ivarg>1
        ist = istart+js-1
        # Compute the appropriate structural distance
#         if ist!=0:
#             ir = min((irot+js),MAXROT)
#             hsqd = sqdist(x1,y1,z1,x2,y2,z2,ir,MAXROT,rotmat)
        h = np.sqrt(hsqd)
        if it[ist] == 1: ##Spherical
            hr = h/aa[ist]
            if hr<1:
                cova+=cc[ist]*(1.0-hr*(1.5-0.5*hr*hr))
        elif it[ist] == 2: ##Exponential
            cova += cc[ist]*np.exp(-3.0*h/aa[ist])
        elif it[ist] == 3: ##Gaussian
            cova += cc[ist]*np.exp(-(3.0*h/aa[ist])*(3.0*h/aa[ist]))
        elif it[ist] == 4: ##Power
            cova += cmax-cc[ist]*h**aa[ist]
            
    return cmax, cova

>>>>>>> f57192a7
def gammabar(xsiz, ysiz, zsiz,nst,c0,it,cc,hmaj,hmin,hvert):
    """This program calculates the gammabar value from a 3D semivariogram model"""
    """Converted from original fortran GSLIB (Deutsch and Journel, 1998) to Python by Wendi Liu, University of Texas at Austin"""
    
    ###Initialization
    rotmat = np.zeros((5, 3, 3))
    EPSLON = 1.0e-20
    MAXNST=4
    maxcov=1.0
    cmax = c0
    nx = 3
    ny = 3
    nz = 6
    ang1 = np.zeros((MAXNST,)) #azimuth
    ang2 = np.ones((MAXNST,))*90.0 #dip
    ang3 = np.zeros((MAXNST,)) #plenge
    anis1 = np.zeros((MAXNST,))
    anis2 = np.zeros((MAXNST,))
    
    for i in range(nst):
        anis1[i] = hmin[i]/max(hmaj[i],EPSLON)
        anis2[i] = hvert[i]/max(hmaj[i],EPSLON)
        rotmat = setrot3(ang1[i],ang2[i],ang3[i],anis1[i],anis2[i],i,rotmat)
    cmax,cov = cova3(0.0,0.0,0.0,0.0,0.0,0.0,nst,c0,it,cc,hmaj,rotmat,cmax)
    ##Discretization parameters
    xsz = xsiz/nx
    xmn = xsz/2.0
    xzero = xsz * 0.0001
    ysz = ysiz/ny
    ymn = ysz/2.0
    yzero = ysz * 0.0001
    zsz = zsiz/nz
    zmn = zsz/2.0
    zzero = zsz * 0.0001
    ##Calculate Gammabar
    gb = 0.0
    for ix in range(nx):
        xxi = xmn +(ix-1)*xsz+xzero
        for jx in range(nx):
            xxj = xmn +(jx-1)*xsz
            for iy in range(ny):
                yyi = ymn +(iy-1)*ysz+yzero
                for jy in range(ny):
                    yyj = ymn +(jy-1)*ysz
                    for iz in range(nz):
                        zzi = zmn +(iz-1)*zsz+zzero
                        for jz in range(nz):
                            zzj = zmn +(jz-1)*zsz
                            cmax,cov = cova3(xxi,yyi,zzi,xxj,yyj,zzj,nst,c0,it,cc,hmaj,rotmat,cmax)
                            gb += maxcov-cov
    gb = gb/((nx*ny*nz)**2)
    return gb
<<<<<<< HEAD

def gam_3D(array, tmin, tmax, xsiz, ysiz, zsiz, ixd, iyd, izd, nlag, isill):
    """GSLIB's GAM program (Deutsch and Journel, 1998) converted from the
    original Fortran to Python by Michael Pyrcz, the University of Texas at
    Austin (Nov, 2019).
    :param array: 2D gridded data / model
    :param tmin: property trimming limit
    :param tmax: property trimming limit
    :param xsiz: grid cell extents in x direction
    :param ysiz: grid cell extents in y direction
    :param zsiz: grid cell extents in z direction
    :param ixd: lag offset in grid cells
    :param iyd: lag offset in grid cells
    :param izd: lag offset in grid cells
    :param nlag: number of lags to calculate
    :param isill: 1 for standardize sill
    :return: TODO
    """
    if array.ndim ==3:
        nz, ny, nx = array.shape
    elif array.ndim == 2:
        ny, nx = array.shape
    elif array.ndim == 1:
        ny, nx = 1, len(array)

    nvarg = 1  # for multiple variograms repeat the program
    nxyz = nx * ny * nz  # TODO: not used
    mxdlv = nlag

    # Allocate the needed memory
    lag = np.zeros(mxdlv)
    vario = np.zeros(mxdlv)
    hm = np.zeros(mxdlv)
    tm = np.zeros(mxdlv)
    hv = np.zeros(mxdlv)  # TODO: not used
    npp = np.zeros(mxdlv)
    ivtail = np.zeros(nvarg + 2)
    ivhead = np.zeros(nvarg + 2)
    ivtype = np.zeros(nvarg + 2)
    ivtail[0] = 0
    ivhead[0] = 0
    ivtype[0] = 0

    # Summary statistics for the data after trimming
    inside = (array > tmin) & (array < tmax)
    avg = array[(array > tmin) & (array < tmax)].mean()  # TODO: not used
    stdev = array[(array > tmin) & (array < tmax)].std()
    var = stdev ** 2.0
    vrmin = array[(array > tmin) & (array < tmax)].min()  # TODO: not used
    vrmax = array[(array > tmin) & (array < tmax)].max()  # TODO: not used
    num = ((array > tmin) & (array < tmax)).sum()  # TODO: not used

    # For the fixed seed point, loop through all directions
    for iz in range(0, nz):
        for iy in range(0, ny):
            for ix in range(0, nx):
                if inside[iz, iy, ix]:
                    vrt = array[iz, iy, ix]
                    ixinc = ixd
                    iyinc = iyd
                    izinc = izd
                    ix1 = ix
                    iy1 = iy
                    iz1 = iz
                    for il in range(0, nlag):
                        ix1 = ix1 + ixinc
                        if 0 <= ix1 < nx:
                            iy1 = iy1 + iyinc
                            if 1 <= iy1 < ny:
                                if 1 <= iz1 < nz:
                                    if inside[iz1, iy1, ix1]:
                                        vrh = array[iz1, iy1, ix1]
                                        npp[il] = npp[il] + 1
                                        tm[il] = tm[il] + vrt
                                        hm[il] = hm[il] + vrh
                                        vario[il] = vario[il] + ((vrh - vrt) ** 2.0)
                                  
    # Get average values for gam, hm, tm, hv, and tv, then compute the correct
    # "variogram" measure
    for il in range(0, nlag):
        if npp[il] > 0:
            rnum = npp[il]
            lag[il] = np.sqrt((ixd * xsiz * il) ** 2 + (iyd * ysiz * il) ** 2 + (izd * zsiz * il) ** 2)
            vario[il] = vario[il] / float(rnum)
            hm[il] = hm[il] / float(rnum)
            tm[il] = tm[il] / float(rnum)

            # Standardize by the sill
            if isill == 1:
                vario[il] = vario[il] / var

            # Semivariogram
            vario[il] = 0.5 * vario[il]
    return lag, vario, npp


def make_variogram_3D(
    nug,
    nst,
    it1,
    cc1,
    azi1,
    dip1,
    hmax1,
    hmed1,
    hmin1,
    it2=1,
    cc2=0,
    azi2=0,
    dip2=0,
    hmax2=0,
    hmed2=0,
    hmin2=0,
):
    """Make a dictionary of variogram parameters for application with spatial
    estimation and simulation.

    :param nug: Nugget constant (isotropic)
    :param nst: Number of structures (up to 2)
    :param it1: Structure of 1st variogram (1: Spherical, 2: Exponential, 3: Gaussian)
    :param cc1: Contribution of 2nd variogram
    :param azi1: Azimuth of 1st variogram
    :param dip1: Dip of 1st variogram
    :param hmax1: Range in major direction (Horizontal)
    :param hmed1: Range in minor direction (Horizontal)
    :param hmin1: Range in vertical direction
    :param it2: Structure of 2nd variogram (1: Spherical, 2: Exponential, 3: Gaussian)
    :param cc2: Contribution of 2nd variogram
    :param azi2: Azimuth of 2nd variogram
    :param dip1: Dip of 2nd variogram
    :param hmax2: Range in major direction (Horizontal)
    :param hmed2: Range in minor direction (Horizontal)
    :param hmin2: Range in vertical direction
    :return: TODO
    """
    if cc2 == 0:
        nst = 1
    var = dict(
        [
            ("nug", nug),
            ("nst", nst),
            ("it1", it1),
            ("cc1", cc1),
            ("azi1", azi1),
            ("dip1", dip1),
            ("hmax1", hmax1),
            ("hmed1", hmed1),
            ("hmin1", hmin1),
            ("it2", it2),
            ("cc2", cc2),
            ("azi2", azi2),
            ("dip2", dip2),
            ("hmax2", hmax2),
            ("hmed2", hmed2),
            ("hmin2", hmin2),
        ]
    )
    if nug + cc1 + cc2 != 1:
        print(
            "\x1b[0;30;41m make_variogram Warning: "
            "sill does not sum to 1.0, do not use in simulation \x1b[0m"
        )
    if (
        cc1 < 0
        or cc2 < 0
        or nug < 0
        or hmax1 < 0
        or hmax2 < 0
        or hmin1 < 0
        or hmin2 < 0
    ):
        print(
            "\x1b[0;30;41m make_variogram Warning: "
            "contributions and ranges must be all positive \x1b[0m"
        )
    if hmax1 < hmed1 or hmax2 < hmed2:
        print(
            "\x1b[0;30;41m make_variogram Warning: "
            "major range should be greater than minor range \x1b[0m"
        )
    return var

def vmodel_3D(
    nlag,
    xlag,
    azm,
	dip,
    vario
):
    """GSLIB's VMODEL program (Deutsch and Journel, 1998) converted from the
    original Fortran to Python by Michael Pyrcz, the University of Texas at
    Austin (Nov, 2019).
    :param nlag: number of variogram lags 
    :param xlag: size of the lags
    :param axm: direction by 3D azimuth, 000 is y positive, 090 is x positive
    :param dip: direction by 3D dip, 000 is horizontal to x-y plane, 090 is perpendicular to x-y plane   
    :param vario: dictionary with the variogram parameters
    :return:
    """
    
# Parameters
    MAXNST=4
    DEG2RAD=3.14159265/180.0 
    MAXROT=MAXNST+1
    EPSLON = 1.0e-20
    VERSION= 1.01
  
# Declare arrays
    index = np.zeros(nlag+1)
    h = np.zeros(nlag+1)
    gam = np.zeros(nlag+1)
    cov = np.zeros(nlag+1)
    ro = np.zeros(nlag+1)
    
# Load the variogram
    nst = vario["nst"]
    cc = np.zeros(nst)
    aa = np.zeros(nst)
    it = np.zeros(nst)
    ang_azi = np.zeros(nst)
    ang_dip = np.zeros(nst)
    anis = np.zeros(nst)
    anis_v = np.zeros(nst)
    
    c0 = vario["nug"]
    cc[0] = vario["cc1"]
    it[0] = vario["it1"]
    ang_azi[0] = vario["azi1"]
    ang_dip[0] = vario["dip1"]
    aa[0] = vario["hmax1"]
    anis[0] = vario["hmed1"] / vario["hmax1"]
    anis_v[0] = vario["hmin1"] / vario["hmax1"]
    if nst == 2:
        cc[1] = vario["cc2"]	 
        it[1] = vario["it2"]
        ang_azi[1] = vario["azi2"]
        ang_dip[1] = vario["dip2"]
        aa[1] = vario["hmax2"]
        anis[1] = vario["hmed2"] / vario["hmax2"]
        anis_v[1] = vario["hmin2"] / vario["hmax2"]
                    
    xoff = math.sin(DEG2RAD*azm)*math.cos(DEG2RAD*dip)*xlag
    yoff = math.cos(DEG2RAD*azm)*math.cos(DEG2RAD*dip)*xlag
    zoff = math.sin(DEG2RAD*dip)*xlag
	
    print(' x,y,z offsets = ' + str(xoff) + ',' + str(yoff) + ',' + str(zoff))
    rotmat, maxcov = setup_rotmat_3D(c0, nst, it, cc, ang_azi, ang_dip, 99999.9)   
    
    xx = 0.0; yy = 0.0; zz = 0.0;
	
    for il in range(0,nlag+1):
        index[il] = il
        cov[il] = cova3(0.0,0.0,0.0,xx,yy,zz,nst,c0,9999.9,cc,aa,it,anis, anis_v, rotmat, maxcov)
        gam[il] = maxcov - cov[il]
        ro[il]  = cov[il]/maxcov
        h[il]   = math.sqrt(max((xx*xx + yy*yy + zz*zz),0.0))
        xx = xx + xoff
        yy = yy + yoff
        zz = zz + zoff

# finished
    return index,h,gam,cov,ro

@jit(nopython=True)
def setup_rotmat_3D(c0, nst, it, cc, ang_azi, ang_dip, pmx):
    """Setup rotation matrix.
    :param c0: nugget constant (isotropic)
    :param nst: number of nested structures (max. 4)
    :param it: Variogram shapes (i.e., Gaussian, Exponential, Spherical) of each nested structure
    :param cc: multiplicative factor of each nested structure
    :param ang_azi: azimuths of each nested structure
    :param ang_dip: dips of each nested structure
    :param pmx: TODO
    :return: TODO
    """
    PI = 3.141_592_65
    DTOR = PI / 180.0
	
    # The first time around, re-initialize the cosine matrix for the variogram
    # structures
    rotmat = np.zeros((9, nst))
    maxcov = c0
    for js in range(0, nst):
        azmuth = (90.0 + ang_azi[js]) * DTOR
        dip = (ang_dip[js]) * DTOR
        rotmat[0, js] = math.cos(azmuth)
        rotmat[1, js] = -1 * math.sin(azmuth)
        rotmat[2, js] = 0
        rotmat[3, js] = math.cos(dip) * math.sin(azmuth)
        rotmat[4, js] = math.cos(dip) * math.cos(azmuth)
        rotmat[5, js] = -1 * math.sin(dip)
        rotmat[6, js] = math.sin(dip) * math.sin(azmuth)
        rotmat[7, js] = math.sin(dip) * math.cos(azmuth)
        rotmat[8, js] = math.cos(dip)
        if it[js] == 4:
            maxcov = maxcov + pmx
        else:
            maxcov = maxcov + cc[js]
    return rotmat, maxcov

@jit(nopython=True)
def cova3(x1, y1, z1, x2, y2, z2, nst, c0, pmx, cc, aa, it, anis, anis_v, rotmat, maxcov):
    """Calculate the covariance associated with a variogram model specified by a
    nugget effect and nested variogram structures.
    :param x1: x coordinate of first point
    :param y1: y coordinate of first point
    :param z1: z coordinate of first point
    :param x2: x coordinate of second point
    :param y2: y coordinate of second point
    :param z2: z coordinate of second point
    :param nst: number of nested structures (maximum of 4)
    :param c0: isotropic nugget constant (TODO: not used)
    :param pmx: TODO
    :param cc: multiplicative factor of each nested structure
    :param aa: parameter `a` of each nested structure
    :param it: TODO
    :param ang: TODO: not used
    :param anis: Horizontal aspect ratio
	:param anis_v: Vertical aspect ratio
    :param rotmat: rotation matrices
    :param maxcov: TODO
    :return: TODO
    """
    """ Revised from Wendi Liu's code """

    EPSLON = 0.000001

    # Check for very small distance
    dx = x2 - x1
    dy = y2 - y1
    dz = z2 - z1
    if (dx * dx + dy * dy + dz * dz) < EPSLON:
        cova3_ = maxcov
        return cova3_

    # Non-zero distance, loop over all the structures
    cova3_ = 0.0
    for js in range(0, nst):
        # Compute the appropriate structural distance
        dx1 = dx * rotmat[0, js] + dy * rotmat[1, js] + dz * rotmat[2, js]
        dy1 = (dx * rotmat[3, js] + dy * rotmat[4, js] + dz * rotmat[5, js] ) / anis[js]
        dz1 = (dx * rotmat[6, js] + dy * rotmat[7, js] + dz * rotmat[8, js] ) / anis_v[js]
		
		
        h = math.sqrt(max((dx1 * dx1 + dy1 * dy1 + dz1 * dz1 ), 0.0))
        if it[js] == 1:
            # Spherical model
            hr = h / aa[js]
            if hr < 1.0:
                cova3_ = cova3_ + cc[js] * (1.0 - hr * (1.5 - 0.5 * hr * hr))
        elif it[js] == 2:
            # Exponential model
            cova3_ = cova3_ + cc[js] * np.exp(-3.0 * h / aa[js])
        elif it[js] == 3:
            # Gaussian model
            hh = -3.0 * (h * h) / (aa[js] * aa[js])
            cova3_ = cova3_ + cc[js] * np.exp(hh)
        elif it[js] == 4:
            # Power model
            cov1 = pmx - cc[js] * (h ** aa[js])
            cova3_ = cova3_ + cov1
    return cova3_	
	


	
	
def gamv_3D(
    df,
    xcol,
    ycol,
    zcol,
    vcol,
    tmin,
    tmax,
    xlag,
    xltol,
    nlag,
    azm,
    dip,
    atol,
	dtol,
    bandwh,
    isill,
):
    """GSLIB's GAMV program (Deutsch and Journel, 1998) converted from the
    original Fortran to Python by Michael Pyrcz, the University of Texas at
    Austin (Nov, 2019).
    Note simplified for 2D, semivariogram only and one direction at a time.
    :param df: pandas DataFrame with the spatial data
    :param xcol: name of the x coordinate column
    :param ycol: name of the y coordinate column
    :param zcol: name of the z coordinate column
    :param vcol: name of the property column
    :param tmin: property trimming limit
    :param tmax: property trimming limit
    :param xlag: lag distance
    :param xltol: lag distance tolerance
    :param nlag: number of lags to calculate
    :param azm: azimuth
    :param dip: dip
    :param atol: azimuth tolerance
    :param dtol: dip tolerance
    :param bandwh: horizontal bandwidth / maximum distance offset orthogonal to
                   azimuth
    :param isill: 1 for standardize sill
    :return: TODO
    """
    # Load the data
    # Trim values outside tmin and tmax
    df_extract = df.loc[(df[vcol] >= tmin) & (df[vcol] <= tmax)]
    nd = len(df_extract)  # TODO: not used
    x = df_extract[xcol].values
    y = df_extract[ycol].values
    z = df_extract[zcol].values
    vr = df_extract[vcol].values

    # Summary statistics for the data after trimming
    avg = vr.mean()  # TODO: not used
    stdev = vr.std()
    sills = stdev ** 2.0
    ssq = sills  # TODO: not used
    vrmin = vr.min()  # TODO: not used
    vrmax = vr.max()  # TODO: not used

    # Define the distance tolerance if it isn't already
    if xltol < 0.0:
        xltol = 0.5 * xlag

    # Loop over combinatorial of data pairs to calculate the variogram
    dis, vario, npp = variogram_loop_3D(
        x, y, z, vr, xlag, xltol, nlag, azm, dip, atol, dtol, bandwh
    )

    # Standardize sill to one by dividing all variogram values by the variance
    for il in range(0, nlag + 2):
        if isill == 1:
            vario[il] = vario[il] / sills

        # Apply 1/2 factor to go from variogram to semivariogram
        vario[il] = 0.5 * vario[il]

    return dis, vario, npp
	
def cova(x, y, z, vr, xlag, xltol, nlag, azm, dip, atol, dtol, bandwh):
    """Calculate the variogram by looping over combinatorial of data pairs.
    :param x: x values
    :param y: y values
    :param z: z values
    :param vr: property values
    :param xlag: lag distance
    :param xltol: lag distance tolerance
    :param nlag: number of lags to calculate
    :param azm: azimuth
    :param dip: dip
    :param atol: azimuth tolerance
    :param dtol: dip tolerance
    :param bandwh: horizontal bandwidth / maximum distance offset orthogonal to
                   azimuth
    :return: TODO
    """
    # Allocate the needed memory
    nvarg = 1
    mxdlv = nlag + 2  # in gamv the npp etc. arrays go to nlag + 2
    dis = np.zeros(mxdlv)
    lag = np.zeros(mxdlv)  # TODO: not used
    vario = np.zeros(mxdlv)
    hm = np.zeros(mxdlv)
    tm = np.zeros(mxdlv)
    hv = np.zeros(mxdlv)  # TODO: not used
    npp = np.zeros(mxdlv)
    #ivtail = np.zeros(nvarg + 2)
    #ivhead = np.zeros(nvarg + 2)
    #ivtype = np.ones(nvarg + 2)
    #ivtail[0] = 0
    #ivhead[0] = 0
    #ivtype[0] = 0

    EPSLON = 1.0e-20
    nd = len(x)
    # The mathematical azimuth is measured counterclockwise from EW and
    # not clockwise from NS as the conventional azimuth is
    azmuth = (90.0 - azm) * math.pi / 180.0
    dip = (dip) * math.pi / 180.0
    uvxazm = math.cos(azmuth) * math.cos(dip)
    uvyazm = math.sin(azmuth) * math.cos(dip)
    uvzdip = math.sin(dip)
    if atol <= 0.0:
        csatol = math.cos(45.0 * math.pi / 180.0)
    else:
        csatol = math.cos(atol * math.pi / 180.0)
    
    if dtol <= 0.0:
        csdtol = math.cos(30.0 * math.pi / 180.0)
    else:
        csdtol = math.cos(dtol * math.pi / 180.0)
		
    # Initialize the arrays for each direction, variogram, and lag
    nsiz = nlag + 2  # TODO: not used
    dismxs = ((float(nlag) + 0.5 - EPSLON) * xlag) ** 2

    # Main loop over all pairs
    for i in range(0, nd):
        for j in range(0, nd):
            
            # Definition of the lag corresponding to the current pair
            dx = x[j] - x[i]
            dy = y[j] - y[i]
            dz = z[j] - z[i]
            dxs = dx * dx
            dys = dy * dy
            dzs = dz * dz
            hs = dxs + dys + dzs
            if hs <= dismxs:
                if hs < 0.0:
                    hs = 0.0
                h = np.sqrt(hs)

                # Determine which lag this is and skip if outside the defined
                # distance tolerance
                if h <= EPSLON:
                    lagbeg = 0
                    lagend = 0
                else:
                    lagbeg = -1
                    lagend = -1
                    for ilag in range(1, nlag + 1):
                        # reduced to -1
                        if (
                            (xlag * float(ilag - 1) - xltol)
                            <= h
                            <= (xlag * float(ilag - 1) + xltol)
                        ):
                            if lagbeg < 0:
                                lagbeg = ilag
                            lagend = ilag
                if lagend >= 0:
                    # Definition of the direction corresponding to the current
                    # pair. All directions are considered (overlapping of
                    # direction tolerance cones is allowed)

                    # Check for an acceptable azimuth angle
                    dxy = np.sqrt(max((dxs + dys), 0.0))
                    dxyz = np.sqrt(max((dxs + dys + dzs), 0.0))
                    if dxy < EPSLON:
                        dcazm = 1.0
                    else:
                        dcazm = (dx * uvxazm + dy * uvyazm) / dxy
                    if dxyz < EPSLON:
                        dcdip = 1.0
                    else:
                        dcdip = (dx * uvxazm + dy * uvyazm + dz * uvzdip) / dxyz                    
                    
                    # Check the horizontal bandwidth criteria (maximum deviation
                    # perpendicular to the specified direction azimuth)
                    band = np.cross([dx,dy,dz], [uvxazm, uvyazm, uvzdip])
                    band = np.sqrt(band.dot(band))
                    # Apply all the previous checks at once to avoid a lot of
                    # nested if statements
                    if (abs(dcazm) >= csatol) and (abs(dcdip) >= csdtol) and (abs(band) <= bandwh):
                        # Check whether or not an omni-directional variogram is
                        # being computed
                        omni = False
                        if atol >= 90.0:
                            omni = True

                        # For this variogram, sort out which is the tail and
                        # the head value
                        # iv = 0  # hardcoded just one variogram
                        # it = ivtype[iv]  # TODO: not used
                        if dcazm >= 0.0:
                            vrh = vr[i]
                            vrt = vr[j]
                            if omni:
                                vrtpr = vr[i]
                                vrhpr = vr[j]
                        else:
                            vrh = vr[j]
                            vrt = vr[i]
                            if omni:
                                vrtpr = vr[j]
                                vrhpr = vr[i]

                        # Reject this pair on the basis of missing values

                        # Data was trimmed at the beginning

                        # The Semivariogram (all other types of measures are
                        # removed for now)
                        for il in range(lagbeg, lagend + 1):
                            npp[il] = npp[il] + 1
                            dis[il] = dis[il] + h
                            tm[il] = tm[il] + vrt
                            hm[il] = hm[il] + vrh
                            vario[il] = vario[il] + ((vrh - vrt) * (vrh - vrt))
                            if omni:
                                npp[il] = npp[il] + 1.0
                                dis[il] = dis[il] + h
                                tm[il] = tm[il] + vrtpr
                                hm[il] = hm[il] + vrhpr
                                vario[il] = vario[il] + (
                                    (vrhpr - vrtpr) * (vrhpr - vrtpr)
                                )

    # Get average values for gam, hm, tm, hv, and tv, then compute the correct
    # "variogram" measure
    for il in range(0, nlag + 2):
        i = il
        if npp[i] > 0:
            rnum = npp[i]
            dis[i] = dis[i] / rnum
            vario[i] = vario[i] / rnum
            hm[i] = hm[i] / rnum
            tm[i] = tm[i] / rnum

    return dis, vario, npp
=======
>>>>>>> f57192a7
<|MERGE_RESOLUTION|>--- conflicted
+++ resolved
@@ -4055,84 +4055,6 @@
     
     return rotmat
 
-<<<<<<< HEAD
-=======
-def cova3(x1,y1,z1,x2,y2,z2,nst,c0,it,cc,aa,rotmat,cmax,ivarg=1,irot=0, MAXNST=4):
-    """Covariance Between Two Points - 3D
-    This function calculated the covariance associated with a variogram
-  model specified by a nugget effect and nested varigoram structures.
-  The anisotropy definition can be different for each nested structure."""
-    
-    """
-    Converted from original fortran GSLIB (Deutsch and Journel, 1998) to Python by Wendi Liu, University of Texas at Austin
-    
-    INPUT VARIABLES:
-
-    x1,y1,z1         coordinates of first point
-    x2,y2,z2         coordinates of second point
-    nst             number of nested structures (maximum of 4)
-    ivarg            variogram number (set to 1 unless doing cokriging
-                        or indicator kriging)
-    MAXNST           size of variogram parameter arrays
-    c0              isotropic nugget constant
-    it               type of each nested structure:
-                       1. spherical model of range a;
-                       2. exponential model of parameter a;
-                            i.e. practical range is 3a
-                       3. gaussian model of parameter a;
-                            i.e. practical range is a*sqrt(3)
-                       4. power model of power a (a must be greater than 0  and
-                            less than 2).  if linear model, a=1,c=slope.
-    cc               multiplicative factor of each nested structure.
-                       (sill-c0) for spherical, exponential,and gaussian
-                       slope for linear model.
-    aa               parameter "a" of each nested structure.
-    irot             index of the rotation matrix for the first nested 
-                     structure (irot starts from 0; the second nested structure will use
-                     irot+1, the third irot+2, and so on)
-    rotmat           rotation matrices"""
-    
-    EPSLON = 1e-10
-    PMX=1e10
-    ### Calculate the maximum covariance value (used for zero distances and for power model covariance):
-    istart = 1+ (ivarg-1) * MAXNST
-    
-    for ii in range(nst):##nst[ivarg-1] if ivarg>1
-        ist = istart+ ii-1
-        if it[ist] == 4:
-            cmax = cmax+PMX
-        else:
-            cmax = cmax+cc[ist]
-        
-    # Check for very small distance
-    hsqd = sqdist3(x1,y1,z1,x2,y2,z2,irot,rotmat)
-    if hsqd < EPSLON:
-        cova = cmax
-        return cmax,cova
-    
-    # Non-zero distance, loop over all the structures
-    cova = 0.0
-    for js in range(nst):##nst[ivarg-1] if ivarg>1
-        ist = istart+js-1
-        # Compute the appropriate structural distance
-#         if ist!=0:
-#             ir = min((irot+js),MAXROT)
-#             hsqd = sqdist(x1,y1,z1,x2,y2,z2,ir,MAXROT,rotmat)
-        h = np.sqrt(hsqd)
-        if it[ist] == 1: ##Spherical
-            hr = h/aa[ist]
-            if hr<1:
-                cova+=cc[ist]*(1.0-hr*(1.5-0.5*hr*hr))
-        elif it[ist] == 2: ##Exponential
-            cova += cc[ist]*np.exp(-3.0*h/aa[ist])
-        elif it[ist] == 3: ##Gaussian
-            cova += cc[ist]*np.exp(-(3.0*h/aa[ist])*(3.0*h/aa[ist]))
-        elif it[ist] == 4: ##Power
-            cova += cmax-cc[ist]*h**aa[ist]
-            
-    return cmax, cova
-
->>>>>>> f57192a7
 def gammabar(xsiz, ysiz, zsiz,nst,c0,it,cc,hmaj,hmin,hvert):
     """This program calculates the gammabar value from a 3D semivariogram model"""
     """Converted from original fortran GSLIB (Deutsch and Journel, 1998) to Python by Wendi Liu, University of Texas at Austin"""
@@ -4185,7 +4107,6 @@
                             gb += maxcov-cov
     gb = gb/((nx*ny*nz)**2)
     return gb
-<<<<<<< HEAD
 
 def gam_3D(array, tmin, tmax, xsiz, ysiz, zsiz, ixd, iyd, izd, nlag, isill):
     """GSLIB's GAM program (Deutsch and Journel, 1998) converted from the
@@ -4801,6 +4722,4 @@
             hm[i] = hm[i] / rnum
             tm[i] = tm[i] / rnum
 
-    return dis, vario, npp
-=======
->>>>>>> f57192a7
+    return dis, vario, npp