"""
This file includes the reimplementations of GSLIB functionality in Python. While
this code will not be as well-tested and robust as the original GSLIB, it does
provide the opportunity to build 2D spatial modeling projects in Python without
the need to rely on compiled Fortran code from GSLIB. If you want to use the
GSLIB compiled code called from Python workflows use the functions available
with geostatspy.GSLIB.
This file includes the (1) GSLIB subroutines (converted to Python), followed by
the (2) functions: declus, gam, gamv, nscore, kb2d (more added all the time)
Note: some GSLIB subroutines are not included as they were replaced by available
NumPy and SciPy functionality or they were not required as we don't have to deal
with graphics and files in the same manner as GSLIB.
The original GSLIB code is from GSLIB: Geostatistical Library by Deutsch and
Journel, 1998. The reimplementation is by Michael Pyrcz, Associate Professor,
the University of Texas at Austin.
"""

import math  # for trig functions etc.
from bisect import bisect  # for maintaining array elements sorted

import numpy as np  # for ndarrays
import numpy.linalg as linalg  # for linear algebra
import scipy.spatial as sp  # for fast nearest neighbor search
from numba import jit  # for numerical speed up
from statsmodels.stats.weightstats import DescrStatsW

def backtr(df,vcol,vr,vrg,zmin,zmax,ltail,ltpar,utail,utpar):   
    """Back transform an entire DataFrame column with a provided transformation table and tail extrapolation.
    :param df: the source DataFrame
    :param vcol: the column with the variable to transfrom
    :param vr: the transformation table, 1D ndarray with the original values
    :param vrg: the transformation table, 1D ndarray with the trasnformed variable
    :param zmin: lower trimming limits
    :param zmax: upper trimming limits
    :param ltail: lower tail value
    :param ltpar: lower tail extrapolation parameter
    :param utail: upper tail value
    :param utpar: upper tail extrapolation parameter
    :return: TODO
    """    
    #comment
    EPSLON=1.0e-20
    nd = len(df); nt = len(vr) # number of data to transform and number of data in table
    backtr = np.zeros(nd)
    vrgs = df[vcol].values
    # Value in the lower tail?    1=linear, 2=power, (3 and 4 are invalid):
    for id in range(0,nd):
        if vrgs[id] <= vrg[0]:
            backtr[id] = vr[0]
            cdflo  = gcum(vrg[0])
            cdfbt  = gcum(vrgs[id])
            if ltail == 1:
                backtr[id] = powint(0.0,cdflo,zmin,vr[0],cdfbt,1.0)
            elif ltail == 2:
                cpow   = 1.0 / ltpar
                backtr[id] = powint(0.0,cdflo,zmin,vr[0],cdfbt,cpow)
        # Value in the upper tail?     1=linear, 2=power, 4=hyperbolic:
        elif vrgs[id] >= vrg[nt-1]:
            backtr[id] = vr[nt-1]
            cdfhi  = gcum(vrg[nt-1])
            cdfbt  = gcum(vrgs[id])
            if utail == 1:
                backtr[id] = powint(cdfhi,1.0,vr[nt-1],zmax,cdfbt,1.0)
            elif utail == 2: 
                cpow   = 1.0 / utpar
                backtr[id] = powint(cdfhi,1.0,vr[nt-1],zmax,cdfbt,cpow)
            elif utail == 4:
                plambda = (vr[nt-1]**utpar)*(1.0-gcum(vrg[nt-1]))
                backtr[id] = (plambda/(1.0-gcum(vrgs)))**(1.0/utpar)
        else:
            # Value within the transformation table:
            j = locate(vrg,1,nt,vrgs[id])
            j = max(min((nt-2),j),1)
            backtr[id] = powint(vrg[j],vrg[j+1],vr[j],vr[j+1],vrgs[id],1.0)
    return backtr

def backtr_value(vrgs,vr,vrg,zmin,zmax,ltail,ltpar,utail,utpar): 
    """Back transform a single value with a provided transformation table and tail extrapolation.
    :param vrgs: value to transform
    :param vr: the transformation table, 1D ndarray with the original values
    :param vrg: the transformation table, 1D ndarray with the trasnformed variable
    :param zmin: lower trimming limits
    :param zmax: upper trimming limits
    :param ltail: lower tail value
    :param ltpar: lower tail extrapolation parameter
    :param utail: upper tail value
    :param utpar: upper tail extrapolation parameter
    :return: TODO
    """  
    EPSLON=1.0e-20
    nt = len(vr) # number of data to transform 
# Value in the lower tail?    1=linear, 2=power, (3 and 4 are invalid):
    if vrgs <= vrg[0]:
        backtr = vr[0]
        cdflo  = gcum(vrg[0])
        cdfbt  = gcum(vrgs)
        if ltail == 1:
            backtr = dpowint(0.0,cdflo,zmin,vr[0],cdfbt,1.0)
        elif ltail == 2:
            cpow   = 1.0 / ltpar
            backtr = dpowint(0.0,cdflo,zmin,vr[0],cdfbt,cpow)
# Value in the upper tail?     1=linear, 2=power, 4=hyperbolic:
    elif vrgs >= vrg[nt-1]:
        backtr = vr[nt-1]
        cdfhi  = gcum(vrg[nt-1])
        cdfbt  = gcum(vrgs)
        if utail == 1:
            backtr = dpowint(cdfhi,1.0,vr[nt-1],zmax,cdfbt,1.0)
        elif utail == 2: 
            cpow   = 1.0 / utpar
            backtr = dpowint(cdfhi,1.0,vr[nt-1],zmax,cdfbt,cpow)
        elif utail == 4:
            plambda = (vr[nt-1]**utpar)*(1.0-gcum(vrg[nt-1]))
            backtr = (plambda/(1.0-gcum(vrgs)))**(1.0/utpar)
    else:
# Value within the transformation table:
        j = dlocate(vrg,1,nt,vrgs)
        j = max(min((nt-2),j),1)
        backtr = dpowint(vrg[j],vrg[j+1],vr[j],vr[j+1],vrgs,1.0)
    return backtr

def gcum(x):
    """Calculate the cumulative probability of the standard normal distribution.
    :param x: the value from the standard normal distribution 
    :return: TODO
    """    
    
    z = x
    if z < 0: 
        z = -z
    t  = 1./(1.+ 0.2316419*z)
    gcum = t*(0.31938153   + t*(-0.356563782 + t*(1.781477937 + t*(-1.821255978 + t*1.330274429))))
    e2   = 0.
    #  6 standard deviations out gets treated as infinity:
    if z <= 6.: 
        e2 = np.exp(-z*z/2.)*0.3989422803
    gcum = 1.0- e2 * gcum
    if x >= 0:
        return gcum
    gcum = 1.0 - gcum
    return gcum

def locate(xx,iis,iie,x):
    """Return value `j` such that `x` is between `xx[j]` and `xx[j+1]`, where
    `xx` is an array of length `n`, and `x` is a given value. `xx` must be
    monotonic, either increasing or decreasing (GSLIB version).
    :param xx: array
    :param iis: start point
    :param iie: end point
    :param x: given value
    :return: TODO
    """
    
    n = len(xx)
# Initialize lower and upper methods:
    if iis <= 0: 
        iis = 0
    if iie >= n:
        iie = n-1
    jl = iis-1
    ju = iie
    if xx[n-1] <= x:
        j = iie
        return j
# If we are not done then compute a midpoint:
    while (ju-jl) > 1: 
        jm = int((ju+jl)/2)
# Replace the lower or upper limit with the midpoint:
        if (xx[iie] > xx[iis]) == (x > xx[jm]):
            jl = jm
        else:
            ju = jm
# Return with the array index:
    j = jl
    return j

def dlocate(xx, iis, iie, x):
    """Return value `j` such that `x` is between `xx[j]` and `xx[j+1]`, where
    `xx` is an array of length `n`, and `x` is a given value. `xx` must be
    monotonic, either increasing or decreasing (updated with Python bisect)
    :param xx: array
    :param iis: start point
    :param iie: end point
    :param x: given value
    :return: TODO
    """
    n = len(xx)
    if iie <= iis:
        iis = 0
        iie = n - 1
    array = xx[iis: iie - 1]  # this is accounting for swith to 0,...,n-1 index
    j = bisect(array, x)
    return j

def powint(xlow,xhigh,ylow,yhigh,xval,power):
    """Power-based interpolator 
    :param xlow: x lower interval
    :param xhigh: x upper interval
    :param ylow: y lower interval
    :param yhigh: y upper interval
    :param xval: value on x
    :param power: power for interpolation
    :return: TODO
    """    
    EPSLON=1.0e-20
    if (xhigh-xlow) < EPSLON:
        powint = (yhigh+ylow)/2.0
    else:
        powint = ylow + (yhigh-ylow)*(((xval-xlow)/(xhigh-xlow))**power)
    return powint


def dsortem(ib, ie, a, iperm, b=0, c=0, d=0, e=0, f=0, g=0, h=0):
    """Sort array in ascending order.
    :param ib: start index
    :param ie: end index
    :param a: array
    :param iperm: 0 no other array is permuted.
                  1 array b is permuted according to array a.
                  2 arrays b, c are permuted.
                  3 arrays b, c, d are permuted.
                  4 arrays b, c, d, e are permuted.
                  5 arrays b, c, d, e, f are permuted.
                  6 arrays b, c, d, e, f, g are permuted.
                  7 arrays b, c, d, e, f, g, h are permuted.
                 >7 no other array is permuted.
    :param b: array to be permuted according to array a.
    :param c: array to be permuted according to array a.
    :param d: array to be permuted according to array a.
    :param e: array to be permuted according to array a.
    :param f: array to be permuted according to array a.
    :param g: array to be permuted according to array a.
    :param h: array to be permuted according to array a.
    :return: a: the array, a portion of which has been sorted.
             b, c, d, e, f, g, h: arrays permuted according to array a (see
             iperm)
    """
    a = a[ib:ie]
    inds = a.argsort()
    a = np.copy(a[inds])  # deepcopy forces pass to outside scope
    if iperm == 1:
        return a
    b_slice = b[ib:ie]
    b = b_slice[inds]
    if iperm == 2:
        return a, b
    c_slice = c[ib:ie]
    c = c_slice[inds]
    if iperm == 3:
        return a, b, c
    d_slice = d[ib:ie]
    d = d_slice[inds]
    if iperm == 4:
        return a, b, c, d
    e_slice = e[ib:ie]
    e = e_slice[inds]
    if iperm == 5:
        return a, b, c, d, e
    f_slice = f[ib:ie]
    f = f_slice[inds]
    if iperm == 6:
        return a, b, c, d, e, f
    g_slice = g[ib:ie]
    g = g_slice[inds]
    if iperm == 7:
        return a, b, c, d, e, f, g  # TODO: changed from 'a, b, c, d, e, f, h'
    h_slice = h[ib:ie]
    h = h_slice[inds]
    return a, b, c, d, e, f, g, h  # TODO: changed from 'a, b, c, d, e, f, h'

def gauinv(p):
    """Compute the inverse of the standard normal cumulative distribution
    function.
    :param p: cumulative probability value
    :return: TODO
    """
    lim = 1.0e-10
    p0 = -0.322_232_431_088
    p1 = -1.0
    p2 = -0.342_242_088_547
    p3 = -0.020_423_121_024_5
    p4 = -0.000_045_364_221_014_8
    q0 = 0.099_348_462_606_0
    q1 = 0.588_581_570_495
    q2 = 0.531_103_462_366
    q3 = 0.103_537_752_850
    q4 = 0.003_856_070_063_4

    # Check for an error situation
    if p < lim:
        xp = -1.0e10
        return xp
    if p > (1.0 - lim):
        xp = 1.0e10
        return xp

    # Get k for an error situation
    pp = p
    if p > 0.5:
        pp = 1 - pp
    xp = 0.0
    if p == 0.5:
        return xp

    # Approximate the function
    y = np.sqrt(np.log(1.0 / (pp * pp)))
    xp = float(
        y
        + ((((y * p4 + p3) * y + p2) * y + p1) * y + p0)
        / ((((y * q4 + q3) * y + q2) * y + q1) * y + q0)
    )
    if float(p) == float(pp):
        xp = -xp
    return xp


def gcum(x):
    """Evaluate the standard normal cdf given a normal deviate `x`. `gcum` is
    the area under a unit normal curve to the left of `x`. The results are
    accurate only to about 5 decimal places.
    :param x: TODO
    :return: TODO
    """
    z = x
    if z < 0:
        z = -z
    t = 1.0 / (1.0 + 0.231_641_9 * z)
    gcum_ = t * (
        0.319_381_53
        + t
        * (
            -0.356_563_782
            + t * (1.781_477_937 + t * (-1.821_255_978 + t * 1.330_274_429))
        )
    )
    e2 = 0.0
    # Standard deviations out gets treated as infinity
    if z <= 6:
        e2 = np.exp(-z * z / 2.0) * 0.398_942_280_3
    gcum_ = 1.0 - e2 * gcum_
    if x >= 0.0:
        return gcum_
    gcum_ = 1.0 - gcum_
    return gcum_


def dpowint(xlow, xhigh, ylow, yhigh, xval, pwr):
    """Power interpolate the value of `y` between (`xlow`, `ylow`) and
    (`xhigh`, `yhigh`) for a value of `x` and a power `pwr`.
    :param xlow: TODO
    :param xhigh: TODO
    :param ylow: TODO
    :param yhigh: TODO
    :param xval: TODO
    :param pwr: power
    :return: TODO
    """
    EPSLON = 1.0e-20
    if (xhigh - xlow) < EPSLON:
        dpowint_ = (yhigh + ylow) / 2.0
    else:
        dpowint_ = ylow + (yhigh - ylow) * (
            ((xval - xlow) / (xhigh - xlow)) ** pwr
        )
    return dpowint_

#@jit(nopython=True) # all NumPy array operations included in this function for precompile with NumBa
def setup_rotmat2(c0,nst,it,cc,ang):
    DTOR=3.14159265/180.0; EPSLON=0.000000; PI=3.141593
# The first time around, re-initialize the cosine matrix for the
# variogram structures:
    rotmat = np.zeros((4,nst))
    maxcov = c0
    for js in range(0,nst):
        azmuth = (90.0-ang[js])*DTOR
        rotmat[0,js] =  math.cos(azmuth)
        rotmat[1,js] =  math.sin(azmuth)
        rotmat[2,js] = -1*math.sin(azmuth)
        rotmat[3,js] =  math.cos(azmuth)
        if it[js] == 4:
            maxcov = maxcov + 9999.9
        else:
            maxcov = maxcov + cc[js]
    return rotmat, maxcov

@jit(nopython=True)
def setup_rotmat(c0, nst, it, cc, ang, pmx):
    """Setup rotation matrix.
    :param c0: nugget constant (isotropic)
    :param nst: number of nested structures (max. 4)
    :param it: TODO
    :param cc: multiplicative factor of each nested structure
    :param ang: TODO
    :param pmx: TODO
    :return: TODO
    """
    PI = 3.141_592_65
    DTOR = PI / 180.0

    # The first time around, re-initialize the cosine matrix for the variogram
    # structures
    rotmat = np.zeros((4, nst))
    maxcov = c0
    for js in range(0, nst):
        azmuth = (90.0 - ang[js]) * DTOR
        rotmat[0, js] = math.cos(azmuth)
        rotmat[1, js] = math.sin(azmuth)
        rotmat[2, js] = -1 * math.sin(azmuth)
        rotmat[3, js] = math.cos(azmuth)
        if it[js] == 4:
            maxcov = maxcov + pmx
        else:
            maxcov = maxcov + cc[js]
    return rotmat, maxcov


@jit(nopython=True)
def cova2(x1, y1, x2, y2, nst, c0, pmx, cc, aa, it, ang, anis, rotmat, maxcov):
    """Calculate the covariance associated with a variogram model specified by a
    nugget effect and nested variogram structures.
    :param x1: x coordinate of first point
    :param y1: y coordinate of first point
    :param x2: x coordinate of second point
    :param y2: y coordinate of second point
    :param nst: number of nested structures (maximum of 4)
    :param c0: isotropic nugget constant (TODO: not used)
    :param pmx: TODO
    :param cc: multiplicative factor of each nested structure
    :param aa: parameter `a` of each nested structure
    :param it: TODO
    :param ang: TODO: not used
    :param anis: TODO
    :param rotmat: rotation matrices
    :param maxcov: TODO
    :return: TODO
    """
    EPSLON = 0.000001

    # Check for very small distance
    dx = x2 - x1
    dy = y2 - y1

    if (dx * dx + dy * dy) < EPSLON:
        cova2_ = maxcov
        return cova2_

    # Non-zero distance, loop over all the structures
    cova2_ = 0.0
    for js in range(0, nst):
        # Compute the appropriate structural distance
        dx1 = dx * rotmat[0, js] + dy * rotmat[1, js]
        dy1 = (dx * rotmat[2, js] + dy * rotmat[3, js]) / anis[js]
        h = math.sqrt(max((dx1 * dx1 + dy1 * dy1), 0.0))
        if it[js] == 1:
            # Spherical model
            hr = h / aa[js]
            if hr < 1.0:
                cova2_ = cova2_ + cc[js] * (1.0 - hr * (1.5 - 0.5 * hr * hr))
        elif it[js] == 2:
            # Exponential model
            cova2_ = cova2_ + cc[js] * np.exp(-3.0 * h / aa[js])
        elif it[js] == 3:
            # Gaussian model
            hh = -3.0 * (h * h) / (aa[js] * aa[js])
            cova2_ = cova2_ + cc[js] * np.exp(hh)
        elif it[js] == 4:
            # Power model
            cov1 = pmx - cc[js] * (h ** aa[js])
            cova2_ = cova2_ + cov1
    return cova2_

def sqdist(x1,y1,z1,x2,y2,z2,ind,rotmat):
# Compute component distance vectors and the squared distance:
    dx = x1 - x2
    dy = y1 - y2
    dz = 0.0
    sqdist = 0.0
    for i in range(0,2):
        cont   = rotmat[ind,i,1] * dx + rotmat[ind,i,2] * dy
        sqdist = sqdist + cont * cont
    return sqdist

def sqdist2(x1,y1,x2,y2,ist,rotmat,anis):
    """Calculate the 2D square distance based on geometric ani
    :param x1: x coordinate of first point
    :param y1: y coordinate of first point
    :param x2: x coordinate of second point
    :param y2: y coordinate of second point
    :param ist: structure index 
    :param rotmat: 2d rotation matrix 
    :param anis: 2D anisotropy ratio
    :return: TODO
    """    
    
# Compute component distance vectors and the squared distance:
    dx = x1 - x2
    dy = y1 - y2
    dx1 = (dx*rotmat[0,ist] + dy*rotmat[1,ist])
    dy1 = (dx*rotmat[2,ist] + dy*rotmat[3,ist])/anis[ist]
    sqdist_ = (dx1*dx1+dy1*dy1)  
    return sqdist_

def setrot(ang1,ang2,sang1,anis1,anis2,sanis1,nst,MAXROT):
    """GSLIB's SETROT subroutine (Deutsch and Journel, 1998) converted from the
    original Fortran to Python by Michael Pyrcz, the University of Texas at
    Austin (March, 2019).
    Note this was simplified to 2D only.
    """
    DEG2RAD = 3.141592654/180.0; EPSLON=1.e-20
    rotmat = np.zeros((MAXROT+1,3,3))
    if ang1 >= 0.0 and ang1 < 270.0:
        alpha = (90.0   - ang1) * DEG2RAD
    else:
        alpha = (450.0  - ang1) * DEG2RAD
# Get the required sines and cosines:
    sina  = math.sin(alpha)
    cosa  = math.cos(alpha)
# Construct the rotation matrix in the required memory:
    afac1 = 1.0 / (max(anis1,EPSLON))
    rotmat[0,1,1] = cosa
    rotmat[0,1,2] = sina
    rotmat[0,2,1] = afac1*(-sina)
    rotmat[0,2,2] = afac1*(cosa)
# 2nd structure if present    
    if nst > 1:
        if ang2 >= 0.0 and ang2 < 270.0:
            alpha = (90.0   - ang2) * DEG2RAD
        else:
            alpha = (450.0  - ang2) * DEG2RAD
# Get the required sines and cosines:
        sina  = math.sin(alpha)
        cosa  = math.cos(alpha)
# Construct the rotation matrix in the required memory:
        afac2 = 1.0 / (max(anis2,EPSLON))
        rotmat[1,1,1] = cosa
        rotmat[1,1,2] = sina
        rotmat[1,2,1] = afac1*(-sina)
        rotmat[1,2,2] = afac1*(cosa)
# search rotation
    if sang1 >= 0.0 and sang1 < 270.0:
        alpha = (90.0   - sang1) * DEG2RAD
    else:
        alpha = (450.0  - sang1) * DEG2RAD
# Get the required sines and cosines:
    sina  = math.sin(alpha)
    cosa  = math.cos(alpha)
# Construct the rotation matrix in the required memory:
    afac1 = 1.0 / (max(sanis1,EPSLON))
    rotmat[MAXROT,1,1] = cosa
    rotmat[MAXROT,1,2] = sina
    rotmat[MAXROT,2,1] = afac1*(-sina)
    rotmat[MAXROT,2,2] = afac1*(cosa)
# Return to calling program:
    return rotmat

def ksol_numpy(neq, a, r):
    """Find solution of a system of linear equations.
    :param neq: number of equations
    :param a: upper triangular left hand side matrix
    :param r: right hand side matrix
    :return: solution array, same dimension as `r`
    """
    a = a[0: neq * neq]  # trim the array
    a = np.reshape(a, (neq, neq))  # reshape to 2D
    ainv = linalg.inv(a)  # invert matrix
    r = r[0: neq]  # trim the array
    s = np.matmul(ainv, r)  # matrix multiplication
    return s

def ctable(MAXNOD,MAXCXY,MAXCTX,MAXCTY,MAXXYZ,xsiz,ysiz,isrot,nx,ny,nst,c0,cc,aa,it,ang,anis,global_rotmat,radsqd):
    """GSLIB's CTABLE subroutine (Deutsch and Journel, 1998) converted from the
    original Fortran to Python by Michael Pyrcz, the University of Texas at
    Austin (March, 2019).
    Note this was simplified to 2D only, WARNING: only spiral search setup works currently.
    """
# Declare constants
    TINY = 1.0e-10
    PMX = 9999.9
    MAXROT=2
# Size of the look-up table:
    tmp = np.zeros(MAXXYZ)
    MAXORD = MAXXYZ
    if (nx*ny)  < MAXCXY: 
        MAXORD = MAXCXY
     
    order = np.zeros(MAXORD)
    nctx = int(min(((MAXCTX-1)/2),(nx-1)))
    ncty = int(min(((MAXCTY-1)/2),(ny-1)))
    
#    print('CTable check')
#    print('nctx ' + str(nctx) + ', ncty ' + str(ncty))
    
    ixnode = np.zeros(MAXXYZ)
    iynode = np.zeros(MAXXYZ)
    covtab = np.zeros((MAXCTX,MAXCTY))
# Initialize the covariance subroutine and cbb at the same time:
    rotmat, maxcov = setup_rotmat2(c0,nst,it,cc,ang)
    cbb = cova2(0.0,0.0,0.0,0.0,nst,c0,PMX,cc,aa,it,ang,anis,rotmat,maxcov)

# Now, set up the table and keep track of the node offsets that are
# within the search radius:
    nlooku = -1 # adjusted for 0 origin
    for i in range(-nctx,nctx+1):   # cover entire range   
        xx = i * xsiz
        ic = nctx + i
        for j in range(-ncty,ncty+1):   # cover entire range      
            yy = j * ysiz
            jc = ncty + j

            covtab[ic,jc] = cova2(0.0,0.0,xx,yy,nst,c0,PMX,cc,aa,it,ang,anis,rotmat,maxcov)
#            print('cov table offset'); print(xx,yy); print(covtab[ic,jc])
            hsqd = sqdist(0.0,0.0,0.0,xx,yy,0.0,MAXROT,global_rotmat)
            if hsqd <= radsqd: 
                nlooku = nlooku + 1

# We want to search by closest variogram distance (and use the
# anisotropic Euclidean distance to break ties:
                tmp[nlooku]   = - (covtab[ic,jc] - TINY*hsqd)
                order[nlooku] = (jc)*MAXCTX+ic
#    print('populated presort'); print(tmp,order) 
# Finished setting up the look-up table, now order the nodes such
# that the closest ones, according to variogram distance, are searched
# first. Note: the "loc" array is used because I didn't want to make
# special allowance for 2 byte integers in the sorting subroutine:
                              
    nlooku = nlooku + 1
#    print('nlooku' + str(nlooku)); print('MAXCTX' + str(MAXCTX))
    tmp, order = dsortem(0,nlooku,tmp,2,b=order)
#    print('populated postsort'); print(tmp,order)
    for il in range(0,nlooku):                                    
        loc = int(order[il])
        iy  = int((loc-0)/MAXCTX)
        ix  = loc - (iy-0)*MAXCTX
        iynode[il] = int(iy)
        ixnode[il] = int(ix)
#    print('populated ix, iy node list'); print(ixnode, iynode)
                                   
    return covtab,tmp,order,ixnode,iynode,nlooku,nctx,ncty

def srchnd(ix,iy,nx,ny,xmn,ymn,xsiz,ysiz,sim,noct,nodmax,ixnode,iynode,nlooku,nctx,ncty,UNEST):
    """GSLIB's SRCHND subroutine (Deutsch and Journel, 1998) converted from the
    original Fortran to Python by Michael Pyrcz, the University of Texas at
    Austin (March, 2019).
    Note this was simplified to 2D only.
    """
    
# Consider all the nearby nodes until enough have been found:
    ncnode = 0; 
    icnode = np.zeros(nodmax,dtype=int); icnode.fill(-1) 
    cnodev = np.zeros(nodmax);cnodex = np.zeros(nodmax); cnodey = np.zeros(nodmax);
    
#    print('Node search at '); print(ix,iy)
#    print('nlooku'); print(nlooku)
    if noct > 0:
        ninoct = np.zeros(8)
    for il in range(0,nlooku):   
        if ncnode == nodmax: return ncnode, icnode, cnodev, cnodex, cnodey
        i = ix + (int(ixnode[il])-nctx)
        j = iy + (int(iynode[il])-ncty)
#        print('i,j'); print(i,j)
        if i < 0 or j < 0: continue
        if i >= nx or j >= ny: continue
        ind = i + (j)*nx 
        if sim[ind] > UNEST:
            icnode[ncnode] = il
            cnodex[ncnode] = xmn + (i)*xsiz # adjust for 0 origin
            cnodey[ncnode] = ymn + (j)*ysiz
            cnodev[ncnode] = sim[ind] 
#            print('srchnd found at index - ' +str(ind) + ' at x and y ' + str(cnodex[ncnode]) + ',' + str(cnodey[ncnode]))
#            print('     ix = ' + str(i) + ' and iy = ' + str(j))
#            print('     value = ' + str(sim[ind]))
            ncnode = ncnode + 1  # moved to account for origin 0
    return ncnode, icnode, cnodev, cnodex, cnodey

def beyond(ivtype,nccut,ccut,ccdf,ncut,cut,cdf,zmin,zmax,ltail,ltpar,middle,mpar,utail,utpar,zval,cdfval):
    """GSLIB's BEYOND subroutine (Deutsch and Journel, 1998) converted from the
    original Fortran to Python by Michael Pyrcz, the University of Texas at
    Austin (March, 2019).
    Note this was simplified to 2D only.
    """
    EPSLON = 1.0e-20; UNEST=-1.0

# Check for both "zval" and "cdfval" defined or undefined:
    ierr  = 1; 
    if zval > UNEST and cdfva > UNEST: 
        return -1
    if zval <= UNEST and cdfval <= UNEST: 
        return - 1
    
# Handle the case of a categorical variable:
    if ivtype == 0:
        cum = 0
        for i in range(0,nccut):
            cum = cum + ccdf[i]
            if cdfval <= cum:
                zval = ccut[i]
                return zval
        return zval
    
# Figure out what part of distribution: ipart = 0 - lower tail
#                                       ipart = 1 - middle
#                                       ipart = 2 - upper tail
    ierr  = 0
    ipart = 1
    if zva > UNEST:
        if zval <= ccut[0]:       
            ipart = 0
        if zval >= ccut[nccut-1]:
            ipart = 2
    else:
        if cdfval <= ccdf[0]:
            ipart = 0
        if cdfval >= ccdf[nccut-1]:
            ipart = 2
      
# ARE WE IN THE LOWER TAIL?

    if ipart == 0: 
        if ltail ==1:
# Straight Linear Interpolation:
            powr = 1.0
            if zval > UNEST:
                cdfval = powint(zmin,ccut[0],0.0,ccdf[0],zval,powr)
            else:
                zval = powint(0.0,ccdf[0],zmin,ccut[0],cdfval,powr)
        elif ltail == 2:

# Power Model interpolation to lower limit "zmin"?
                if zval > UNEST: 
                    cdfval = powint(zmin,ccut[0],0.0,ccdf[0],zval,ltpar)
                else:
                    powr = 1.0 / ltpar
                    zval = powint(0.0,ccdf[0],zmin,ccut[0],cdfval,powr)
                
# Linear interpolation between the rescaled global cdf?
        elif ltail == 3:
            if zval > UNEST:
# Computing the cdf value. Locate the point and the class bound:
                idat = locate(cut,1,ncut,zval)
                iupp = locate(cut,ncut,1,ncut,ccut[0])

# Straight linear interpolation if no data; otherwise, linear:
                if idat <= -1 or idat >= ncut -1 or iupp <= -1 or iupp >= ncut-1: # modfity for 0 index
                    cdfval = powint(zmin,cut[0],0.0,cdf[0],zval,1.)
                else:
                    temp = powint(cut[idat],cut[idat+1],cdf[idat],cdf[idat+1],zval,1.)
                    cdfval = temp*ccdf[0]/cdf[iupp]
            else:

# Computing Z value: Are there any data out in the tail?

                iupp = locate(cut,ncut,1,ncut,ccut[0])

# Straight linear interpolation if no data; otherwise, local linear
# interpolation:
                if iupp <= 0 or iupp >= ncut:
                    zval = powint(0.0,cdf[0],zmin,cut[0],cdfval,1.)
                else:
                    temp = cdfval*cdf[iupp]/ccdf[1]
                    idat = locate(cdf,ncut,1,ncut,temp)
                    if idat <= -1 or idat >= ncut-1:  # adjusted for 0 origin
                        zval = powint(0.0,cdf[0],zmin,cut[0],cdfval,1.)
                    else:
                        zval = powint(cdf[idat],cdf[idat+1],cut[dat],cut[idat+1],temp,1.)
        else:

# Error situation - unacceptable option:
           ierr = 2
           return -1
            
# FINISHED THE LOWER TAIL,  ARE WE IN THE MIDDLE?
    if ipart == 1:

# Establish the lower and upper limits:
        if zval > UNEST: 
            cclow = locate(ccut,1,nccut,zval)
        else:
            cclow = locate(ccdf,1,nccut,cdfval)
            cchigh = cclow + 1
        if middle == 1:

# Straight Linear Interpolation:
            powr = 1.0
            if zval > UNEST:
                cdfval = powint(ccut[cclow],ccut[cchigh],ccdf[cclow],ccdf[cchigh],zval,powr)
            else:
                zval = powint(ccdf[cclow],ccdf[cchigh],ccut[cclow],ccut[cchigh],cdfval,powr)
                  
# Power interpolation between class bounds?
        elif middle == 2:
                if zval > UNEST:
                    cdfval = powint(ccut[cclow],ccut[cchigh],ccdf[cclow],ccdf[cchigh],zval,mpar)
                else:
                    powr = 1.0 / mpar
                    zval = powint(ccdf[cclow],ccdf[cchigh],ccut[cclow],ccut[cchigh],cdfval,powr)
                  
# Linear interpolation between the rescaled global cdf?
        elif middle == 3:
            ilow = locate(cut,ncut,1,ncut,ccut[cclow])
            iupp = locate(cut,ncut,1,ncut,ccut[cchigh])
            if cut[ilow] < ccut[cclow]:  
                ilow = ilow + 1
            if cut[iupp]  > ccut[cchigh]:  
                iupp = iupp - 1
            if zval > UNEST:
                idat = locate(cut,1,ncut,zval)

# Straight linear interpolation if no data; otherwise, local linear
# interpolation:
                if idat <= -1 or idat >= ncut-1 or ilow <= -1 or ilow >= ncut-1 or iupp <= -1 or iupp >= ncut-1 or iupp <= ilow:
                    cdfval=powint(ccut[cclow],ccut[cchigh],ccdf[cclow],ccdf[cchigh],zval,1.)
                else:
                    temp = powint(cut[idat],cut[idat+1],cdf[idat],cdf[idat+1],zval,1.)
                    cdfval=powint(cdf[ilow],cdf[iupp],ccdf[cclow],ccdf[cchigh],temp,1.)
            else:

# Straight linear interpolation if no data; otherwise, local linear
# interpolation:
                if ilow <= -1 or ilow >= ncut-1 or iup <= -1 or iupp >= ncut-1 or iupp < ilow:
                    zval=powint(ccdf[cclow],ccdf[cchigh],ccut[cclow],ccut[cchigh],cdfval,1.)
                else:
                    temp=powint(ccdf[cclow],ccdf[cchigh],cdf[ilow],cdf[iupp],cdfval,1.)
                    idat = locate(cdf,1,ncut,temp)
                    if cut[idat] < ccut[cclow]: 
                        idat=idat+1
                    if idat <= -1 or idat >= ncut-1 or cut[idat+1] > ccut[cchigh]:
                        zval = powint(ccdf[cclow],ccdf[cchigh],ccut[cclow],ccut[cchigh],cdfval,1.)
                    else:
                        zval = powint(cdf[idat],cdf[idat+1],cut[idat],cut[idat+1],temp,1.)
                    zval = powint(cdf[idat],cdf[idat+1],cut[idat],cut[idat+1],temp,1.)

        else:

# Error situation - unacceptable option:
            ierr = 2
            return -1

# FINISHED THE MIDDLE,  ARE WE IN THE UPPER TAIL?
    if ipart == 2: 
        if utail == 1: 
            powr = 1.0
            if zval > UNEST:
                cdfval = powint(ccut(nccut),zmax,ccdf(nccut),1.0,zval,powr)
            else:
                zval   = powint(ccdf(nccut),1.0,ccut(nccut),zmax,cdfval,powr)        
        elif utail == 2:

# Power interpolation to upper limit "utpar"?
            if zval > UNEST:
                cdfval = powint(ccut(nccut),zmax,ccdf(nccut),1.0,zval,utpar)
            else:
                powr = 1.0 / utpar
                zval   = powint(ccdf(nccut),1.0,ccut(nccut),zmax,cdfval,powr)

# Linear interpolation between the rescaled global cdf?
        elif utail == 3:
            if zval > UNEST:

# Approximately Locate the point and the class bound:
                idat = locate(cut,1,ncut,zval,idat)
                ilow = locate(cut,1,ncut,ccut(nccut),ilow)
                if cut[idat] < zval:
                    idat = idat + 1
                if cut[ilow] < ccut[nccut-1]: 
                    ilow = ilow + 1

# Straight linear interpolation if no data; otherwise, local linear
# interpolation:
                if idat < -1 or idat >= ncut-1 or ilow <= -1 or ilow >= ncut-1:
                    cdfval = powint(ccut(nccut),zmax,ccdf(nccut),1.0,zval,1.)
                else:
                    temp   = powint(cut(idat),cut(idat+1),cdf(idat),cdf(idat+1),zval,1.)
                    cdfval = powint(cdf(ilow),1.0,ccdf(nccut),1.0,temp,1.)

            else:

# Computing Z value: Are there any data out in the tail?
                ilow = locate(cut,ncut,1,ncut,ccut(nccut),ilow)
                if cut[ilow] < ccut[nccut-1]: 
                    ilow = ilow + 1

# Straight linear interpolation if no data; otherwise, local linear
# interpolation:
                if ilow <= -1 or ilow >= ncut-1:
                    zval   = powint(ccdf(nccut),1.0,ccut(nccut),zmax,cdfval,1.)
                else:
                    temp = powint(ccdf(nccut),1.0,cdf(ilow),1.0,cdfval,1.)
                    idat = locate(cdf,ncut,1,ncut,temp)
                    if cut[idat] < ccut[nccut-1]: 
                        idat=idat+1
                    if idat >= ncut-1:
                        zval   = powint(ccdf[nccut-1],1.0,ccut[nccut-1],zmax,cdfval,1.)
                    else:
                        zval = powint(cdf[idat],cdf[idat+1],cut[idat],cut[idat+1],temp,1.)

# Fit a Hyperbolic Distribution?
        elif utail == 4:

# Figure out "lambda" and required info:
            lambd = math.pow(ccut[nccut],utpar)*(1.0-ccdf[nccut-1])
            if zval > UNEST: 
                cdfval = 1.0 - (lambd/(math.pow(zval,utpar)))
            else:
                zval = (lambd/math.pow((1.0-cdfval),(1.0/utpar)))          
        else:

# Error situation - unacceptable option:
            ierr = 2
            return -1
        

    if zval < zmin:
        zval = zmin
    if zval > zmax: 
        zval = zmax

# All finished - return:

    return zval

def krige(ix,iy,nx,ny,xx,yy,lktype,x,y,vr,sec,colocorr,lvm,close,covtab,nctx,ncty,icnode,ixnode,iynode,cnodev,cnodex,cnodey,nst,c0,PMX,cc,aa,it,ang,anis,rotmat,maxcov,MAXCTX,MAXCTY,MAXKR1,MAXKR2):
    """GSLIB's KRIGE subroutine (Deutsch and Journel, 1998) converted from the
    original Fortran to Python by Michael Pyrcz, the University of Texas at
    Austin (March, 2019).
    Note this was simplified to 2D only.
    """
    EPSLON = 1.0e-20
    cur_index  = ix + (iy)*nx
#    print('krige at grid '); print(ix,iy) 
#    print('krige at node '); print(xx,yy)
#    print('grid index = '); print(cur_index)
#    print('Check ixnode '); print(ixnode); print(iynode)
    nclose = len(close)
    ncnode = (icnode >= 0).sum() 
#    print('In kriging, maxcov = ' + str(maxcov))
#    print('kriging')
#    print('nclose ' + str(nclose) + ', ncnode ' + str(ncnode))
#    print('MAXKR1'); print(MAXKR1)
    vra = np.zeros(MAXKR1); vrea = np.zeros(MAXKR1)
    r = np.zeros(MAXKR1); rr = np.zeros(MAXKR1); s = np.zeros(MAXKR1); a = np.zeros(MAXKR2)
    cbb = cova2(0,0,0,0,nst,c0,9999.9,cc,aa,it,ang,anis,rotmat,maxcov) 
#    print(r.shape)
# Local mean
    if lktype == 2:
        gmean = lvm[cur_index]
    else:
        gmean = 0.0

# Size of the kriging system:
    first = False
    na    = nclose + ncnode
#    print('lktype' + str(lktype))
    if lktype == 0: neq = na
    if lktype == 1:
#        print('ordinary kriging')
        neq = na + 1
    if lktype == 2: neq = na
    if lktype == 3: neq = na + 2
    if lktype == 4: neq = na + 1
#    print('prior matrix build neq'); print(neq)
#    print('na'); print(na)
        
# Set up kriging matrices:
    iin=-1 # acocunting for 0 origin
#    print('krige na' + str(na))
    for j in range(0,na):

# Sort out the actual location of point "j"
        if j < nclose: # adjusted for 0 index origin
            index  = int(close[j])
            x1     = x[index]
            y1     = y[index]
            vra[j] = vr[index]
#            print('data: index = ' + str(index) + ', x,y ' + str(x1) + ',' + str(y1) + ', value = ' + str(vra[j]))
            if sec.shape[0] > 1: 
                vrea[j]= sec[index];
            else:
                vrea[j] = 0.0 # added this - no effect
            if lktype == 2: vra[j] = vra[j] - vrea[j]
        else:
            
# It is a previously simulated node (keep index for table look-up):
#            print(j)
            index  = j-(nclose) # adjust for 0 index
            x1     = cnodex[index]
            y1     = cnodey[index]
            vra[j] = cnodev[index]
            ind    = icnode[index]
#            print('prev node: index = ' + str(index) + ', x,y ' + str(x1) + ',' + str(y1) + ', value = ' + str(vra[j])) 
            ix1    = ix + (int(ixnode[ind])-nctx-1)
            iy1    = iy + (int(iynode[ind])-ncty-1)
#            print('ix1, iy1 = '); print(ix1,iy1)
            index  = ix1 + (iy1-1)*nx
            if lktype == 2: 
                vrea[j]= lvm[index]
                vra[j] = vra[j] - vrea[j]
        for i in range(0,na): # we need the full matrix 
#            print('kriging indice populated' + str(j) + ',' + str(i))
# Sort out the actual location of point "i"
            if i < nclose:
                index  = int(close[i]) # adjust for 0 index
                x2     = x[index]
                y2     = y[index]
            else:

# It is a previously simulated node (keep index for table look-up):
                #print('i = ' + str(i) + ',nclose = ' + str(nclose) + ', na = ' + str(na))
                index  = i-(nclose)
                x2     = cnodex[index]
                y2     = cnodey[index]
                ind    = icnode[index]
#                print('previous node index' + str(ind))
                ix2    = ix + (int(ixnode[ind])-nctx-1)
                iy2    = iy + (int(iynode[ind])-ncty-1)

# Now, get the covariance value:
            iin = iin + 1
#            print('kriging data location = '); print(x2,y2)
# Decide whether or not to use the covariance look-up table:
            if j <= nclose or i <= nclose:
                cov = cova2(x1,y1,x2,y2,nst,c0,9999.9,cc,aa,it,ang,anis,rotmat,maxcov)
                a[iin] = cov
            else:

# Try to use the covariance look-up (if the distance is in range):
#                ii = nctx + 1 + (ix1 - ix2)
#                jj = ncty + 1 + (iy1 - iy2)
                cov = cova2(x1,y1,x2,y2,nst,c0,9999.9,cc,aa,it,ang,anis,rotmat,maxcov)
#                if ii < 0 or ii >= MAXCTX or jj < 0 or jj >= MAXCTY:
#                    cov = cova2(x1,y1,x2,y2,nst,c0,9999.9,cc,aa,it,ang,anis,rotmat,maxcov)
#                else:
#                    cov = covtab[ii,jj]
#                print(x1,y1,x2,y2,cov)
                a[iin] = cov

# Get the RHS value (possibly with covariance look-up table):
        if j <= nclose:
#            print(cc,aa,it,ang,anis,rotmat,maxcov)
            cov = cova2(xx,yy,x1,y1,nst,c0,9999.9,cc,aa,it,ang,anis,rotmat,maxcov)
#            if cov >= 1.0:
#                print('cov of 1.0 RHS for data ')
#                print('ix,iy ='); print(xx,xx)
#                print('ix1,iy1'); print(x1,y1)      
            r[j] = cov        
        else:

# Try to use the covariance look-up (if the distance is in range):
#            ii = nctx + 1 + (ix - ix1)
#            jj = ncty + 1 + (iy - iy1)
    
#            print('RHS ctable coord' + str(ii) + ',' + str(jj))
#            print('ix,iy ='); print(ix,iy)
#            print('ix1,iy1'); print(ix1,iy1)
#            if ii < 0 or ii >= MAXCTX or jj < 0 or jj >= MAXCTY: # adjusted for origin 0
#                print('Not using covariance table')
#                cov = cova2(xx,yy,x1,y1,nst,c0,9999.9,cc,aa,it,ang,anis,rotmat,maxcov)    
#            else:
#               cov = covtab[ii,jj]
            cov = cova2(xx,yy,x1,y1,nst,c0,9999.9,cc,aa,it,ang,anis,rotmat,maxcov) 
#            if cov >= 1.0:
#                print('cov of 1.0 RHS for node ' + str(j))
#                print('ix,iy ='); print(xx,xx)
#                print('ix1,iy1'); print(x1,y1)               
        
            r[j] = cov
#        print('kriging, writing RHS '+ str(j) + ',' + str(cov) + 'loc_est' + str(xx) + ',' + str(yy) + 'data' + str(x1) + ',' + str(y1))
        rr[j] = r[j]
        if lktype == 1: # we need the full array
            iin = iin + 1
            a[iin] = 1.0 
        if lktype == 4: # we need the full array
            iin = iin + 1
            a[iin] = colocorr*r[j]    
# Addition of OK constraint:
    if lktype == 1 or lktype == 3:
        for i in range(0,na):
            iin    = iin + 1
            a[iin] = 1.0
        iin       = iin + 1
        a[iin]    = 0.0
        r[na]  = 1.0
        rr[na] = 1.0

# Addition of the External Drift Constraint:
    if lktype == 3:
        edmin =  999999.
        edmax = -999999.
        for i in range(0,na):
            iin    = iin + 1
            a[iin] = vrea(i)
            if a[iin] <edmin: edmin = a[iin]
            if a[iin] > edmax: edmax = a[iin]
        iin       = iin + 1
        a[iin]   = 0.0
        iin      = iin + 1
        a[iin]    = 0.0
        ind      = ix + (iy-1)*nx
        r[na+1]  = lvm[ind]
        rr[na+1] = r[na+1]
        if (edmax-edmin) < EPSLON: neq = neq - 1

# Addition of Collocated Cosimulation Constraint:
    if lktype == 4:
        colc = True
        sfmin =  1.0e21
        sfmax = -1.0e21
        for i in range(0,na):
            iin    = iin + 1
            a[iin] = colocorr*r[i]
            if a[iin] < sfmin: sfmin = a[iin]
            if a[iin] > sfmax: sfmax = a[iin]
        iin    = iin + 1
        a[iin] = 1.0
        ii     = na
        r[ii]  = colocorr
        rr[ii] = r[ii]
#        if (sfmax-sfmin) < EPSLON: 
#            neq = neq - 1
#            colc = False

# Solve the Kriging System:
#    print('neq = ' + str(neq)); 
#    print('a'); print(a)
#    print('r'); print(r)
#    print('data'); print(vra)
    if neq == 1 and lktype != 3:
#        print('neq = 1 '); print(a,r)
        s[0]  = r[0] / a[0]
    else:
#        print('neq prior ksol' + str(neq))
        s = ksol_numpy(neq,a,r)
#        print('neq post ksol' + str(neq))      
#        if s.shape[0]< neq:
#            print('s shape'); print(s.shape)
#            print('a'); print(a)
#            print('r'); print(r)            

        ising = 0 # need to figure this out
#    print('s'); print(s)

# Compute the estimate and kriging variance.  Recall that kriging type
#     0 = Simple Kriging:
#     1 = Ordinary Kriging:
#     2 = Locally Varying Mean:
#     3 = External Drift:
#     4 = Collocated Cosimulation:

#    print('kriging weights'); print(s)
    cmean  = 0.0
#    print('cbb = ' + str(cbb))
    cstdev = cbb 
    sumwts = 0.0
    for i in range(0,na):
        cmean  = cmean  + s[i]*vra[i]
        cstdev = cstdev - s[i]*rr[i]
        sumwts = sumwts + s[i]
    if lktype == 1: 
        cstdev = cstdev - s[na]
 #       print('Ordinary Weight' + str(s[na]))
    if lktype == 2: cmean  = cmean + gmean
    if lktype == 4 and colc == True: # we may drop colocated if low covariance dispersion
        ind    = ix + (iy-1)*nx
#        print(ind)
#        print('neq'); print(neq)
#        print('s'); print(s.shape)
#        print('lvm'); print(lvm.shape)
#        print('colc wt = ' + str(s[na]) + ' for ' + str(lvm[cur_index]) + ' at index ' + str(cur_index))
        cmean  = cmean  + s[na]*lvm[cur_index]
        cstdev = cstdev - s[na] *rr[na]

# Error message if negative variance:
    if cstdev < 0.0:
#        print('ERROR: Negative Variance: ' + str(cstdev))
        cstdev = 0.0
    cstdev = math.sqrt(max(cstdev,0.0))
#    print('kriging estimate and variance' + str(cmean) + ', ' + str(cstdev))
    return cmean, cstdev

def ikrige(ix,iy,nx,ny,xx,yy,lktype,x,y,vr,sec,colocorr,gmean,lvm,close,covtab,nctx,ncty,icnode,ixnode,iynode,cnodev,cnodex,cnodey,nst,c0,PMX,cc,aa,it,ang,anis,rotmat,maxcov,MAXCTX,MAXCTY,MAXKR1,MAXKR2):
    """GSLIB's KRIGE subroutine (Deutsch and Journel, 1998) converted from the
    original Fortran to Python and modified for indicator kriging  by Michael Pyrcz, the University of Texas at
    Austin (March, 2019).
    Note this was simplified to 2D only. WARNING: tested only for ktype 0,1,2 (2 is local proportion model / local mean provided, not residual approach)
    """
    EPSLON = 1.0e-20
    cur_index  = ix + (iy)*nx
#    print('krige at grid '); print(ix,iy) 
#    print('krige at node '); print(xx,yy)
#    print('grid index = '); print(cur_index)
#    print('Check ixnode '); print(ixnode); print(iynode)
    nclose = len(close)
    ncnode = (icnode >= 0).sum() 
#    print('In kriging, maxcov = ' + str(maxcov))
#    print('kriging')
#    print('nclose ' + str(nclose) + ', ncnode ' + str(ncnode))
#    print('MAXKR1'); print(MAXKR1)
    vra = np.zeros(MAXKR1); vrea = np.zeros(MAXKR1)
    r = np.zeros(MAXKR1); rr = np.zeros(MAXKR1); s = np.zeros(MAXKR1); a = np.zeros(MAXKR2)
    cbb = cova2(0,0,0,0,nst,c0,9999.9,cc,aa,it,ang,anis,rotmat,maxcov) 
#    print(r.shape)
# Local mean # just pass the local probability as gmean 
#   if lktype == 2:
#       gmean = lvm[cur_index]

# keep input gmean otherwise    

# Size of the kriging system:
    first = False
    na    = nclose + ncnode
#    print('lktype' + str(lktype))
    if lktype == 0: neq = na
    if lktype == 1:
#        print('ordinary kriging')
        neq = na + 1
    if lktype == 2: neq = na
    if lktype == 3: neq = na + 2
    if lktype == 4: neq = na + 1
#    print('prior matrix build neq'); print(neq)
#    print('na'); print(na)
        
#    print('kriging data close'); print(close)
#    print('kriging node close'); print(icnode)
# Set up kriging matrices:
    iin=-1 # acocunting for 0 origin
#    print('krige na' + str(na))
    for j in range(0,na):

# Sort out the actual location of point "j"
        if j < nclose: # adjusted for 0 index origin
            index  = int(close[j])
            x1     = x[index]
            y1     = y[index]
            vra[j] = vr[index]
#            print('data: index = ' + str(index) + ', x,y ' + str(x1) + ',' + str(y1) + ', value = ' + str(vra[j]))
#            if lvm.shape[0] > 1: 
#                vrea[j]= sec[index];
#            else:
            vrea[j] = 0.0 # added this - no effect
#            if lktype == 2: vra[j] = vra[j] - vrea[j] # just using local variable mean not full residual approach
        else:
            
# It is a previously simulated node (keep index for table look-up):
#            print(j)
            index  = j-(nclose) # adjust for 0 index
            x1     = cnodex[index]
            y1     = cnodey[index]
            vra[j] = cnodev[index]
            ind    = icnode[index]
#            print('prev node: index = ' + str(index) + ', x,y ' + str(x1) + ',' + str(y1) + ', value = ' + str(vra[j])) 
            ix1    = ix + (int(ixnode[ind])-nctx-1)
            iy1    = iy + (int(iynode[ind])-ncty-1)
#            print('ix1, iy1 = '); print(ix1,iy1)
            index  = ix1 + (iy1-1)*nx
#            if lktype == 2: 
#                vrea[j]= lvm[index]
#                vra[j] = vra[j] - vrea[j]
        for i in range(0,na): # we need the full matrix 
#            print('kriging indice populated' + str(j) + ',' + str(i))
# Sort out the actual location of point "i"
            if i < nclose:
                index  = int(close[i]) # adjust for 0 index
                x2     = x[index]
                y2     = y[index]
            else:

# It is a previously simulated node (keep index for table look-up):
                #print('i = ' + str(i) + ',nclose = ' + str(nclose) + ', na = ' + str(na))
                index  = i-(nclose)
                x2     = cnodex[index]
                y2     = cnodey[index]
                ind    = icnode[index]
#                print('previous node index' + str(ind))
                ix2    = ix + (int(ixnode[ind])-nctx-1)
                iy2    = iy + (int(iynode[ind])-ncty-1)

# Now, get the covariance value:
            iin = iin + 1
#            print('kriging data location = '); print(x2,y2)
# Decide whether or not to use the covariance look-up table:
            if j <= nclose or i <= nclose:
#                print('x1,y1,x2,y2,nst,c0,9999.9,cc,aa,it,ang,anis,rotmat,maxcov')
#                print(x1,y1,x2,y2,nst,c0,9999.9,cc,aa,it,ang,anis,rotmat,maxcov)
                cov = cova2(x1,y1,x2,y2,nst,c0,9999.9,cc,aa,it,ang,anis,rotmat,maxcov)
#                print('cov'); print(cov)
                a[iin] = cov
            else:

# Try to use the covariance look-up (if the distance is in range):
#                ii = nctx + 1 + (ix1 - ix2)
#                jj = ncty + 1 + (iy1 - iy2)
                cov = cova2(x1,y1,x2,y2,nst,c0,9999.9,cc,aa,it,ang,anis,rotmat,maxcov)
#                if ii < 0 or ii >= MAXCTX or jj < 0 or jj >= MAXCTY:
#                    cov = cova2(x1,y1,x2,y2,nst,c0,9999.9,cc,aa,it,ang,anis,rotmat,maxcov)
#                else:
#                    cov = covtab[ii,jj]
#                print(x1,y1,x2,y2,cov)
                a[iin] = cov

# Get the RHS value (possibly with covariance look-up table):
        if j <= nclose:
#            print(cc,aa,it,ang,anis,rotmat,maxcov)
            cov = cova2(xx,yy,x1,y1,nst,c0,9999.9,cc,aa,it,ang,anis,rotmat,maxcov)
#            if cov >= 1.0:
#                print('cov of 1.0 RHS for data ')
#                print('ix,iy ='); print(xx,xx)
#                print('ix1,iy1'); print(x1,y1)      
            r[j] = cov        
        else:

# Try to use the covariance look-up (if the distance is in range):
#            ii = nctx + 1 + (ix - ix1)
#            jj = ncty + 1 + (iy - iy1)
    
#            print('RHS ctable coord' + str(ii) + ',' + str(jj))
#            print('ix,iy ='); print(ix,iy)
#            print('ix1,iy1'); print(ix1,iy1)
#            if ii < 0 or ii >= MAXCTX or jj < 0 or jj >= MAXCTY: # adjusted for origin 0
#                print('Not using covariance table')
#                cov = cova2(xx,yy,x1,y1,nst,c0,9999.9,cc,aa,it,ang,anis,rotmat,maxcov)    
#            else:
#               cov = covtab[ii,jj]
            cov = cova2(xx,yy,x1,y1,nst,c0,9999.9,cc,aa,it,ang,anis,rotmat,maxcov) 
#            if cov >= 1.0:
#                print('cov of 1.0 RHS for node ' + str(j))
#                print('ix,iy ='); print(xx,xx)
#                print('ix1,iy1'); print(x1,y1)               
        
            r[j] = cov
#        print('kriging, writing RHS '+ str(j) + ',' + str(cov) + 'loc_est' + str(xx) + ',' + str(yy) + 'data' + str(x1) + ',' + str(y1))
        rr[j] = r[j]
        if lktype == 1: # we need the full array
            iin = iin + 1
            a[iin] = 1.0 
        if lktype == 4: # we need the full array
            iin = iin + 1
            a[iin] = colocorr*r[j]    
# Addition of OK constraint:
    if lktype == 1 or lktype == 3:
        for i in range(0,na):
            iin    = iin + 1
            a[iin] = 1.0
        iin       = iin + 1
        a[iin]    = 0.0
        r[na]  = 1.0
        rr[na] = 1.0

# Addition of the External Drift Constraint:
    if lktype == 3:
        edmin =  999999.
        edmax = -999999.
        for i in range(0,na):
            iin    = iin + 1
            a[iin] = vrea(i)
            if a[iin] <edmin: edmin = a[iin]
            if a[iin] > edmax: edmax = a[iin]
        iin       = iin + 1
        a[iin]   = 0.0
        iin      = iin + 1
        a[iin]    = 0.0
        ind      = ix + (iy-1)*nx
        r[na+1]  = lvm[ind]
        rr[na+1] = r[na+1]
        if (edmax-edmin) < EPSLON: neq = neq - 1

# Addition of Collocated Cosimulation Constraint:
    if lktype == 4:
        colc = True
        sfmin =  1.0e21
        sfmax = -1.0e21
        for i in range(0,na):
            iin    = iin + 1
            a[iin] = colocorr*r[i]
            if a[iin] < sfmin: sfmin = a[iin]
            if a[iin] > sfmax: sfmax = a[iin]
        iin    = iin + 1
        a[iin] = 1.0
        ii     = na
        r[ii]  = colocorr
        rr[ii] = r[ii]
#        if (sfmax-sfmin) < EPSLON: 
#            neq = neq - 1
#            colc = False

# Solve the Kriging System:
#    print('Kriging equations neq = ' + str(neq)); 
#    print('a'); print(a)
#    print('r'); print(r)
#    print('data'); print(vra)
    if neq == 1 and lktype != 3:
#        print('neq = 1 '); print(a,r)
        s[0]  = r[0] / a[0]
    else:
#        print('neq prior ksol' + str(neq))
        s = ksol_numpy(neq,a,r)
#        print('neq post ksol' + str(neq))      
#        if s.shape[0]< neq:
#            print('s shape'); print(s.shape)
#            print('a'); print(a)
#            print('r'); print(r)            

        ising = 0 # need to figure this out
#    print('s'); print(s)

# Compute the estimate and kriging variance.  Recall that kriging type
#     0 = Simple Kriging:
#     1 = Ordinary Kriging:
#     2 = Locally Varying Mean:
#     3 = External Drift:
#     4 = Collocated Cosimulation:

#    print('kriging weights'); print(s)
    cmean  = 0.0
#    print('cbb = ' + str(cbb))
    cstdev = cbb 
    sumwts = 0.0
    for i in range(0,na):
        cmean  = cmean  + s[i]*vra[i]
        cstdev = cstdev - s[i]*rr[i]
        sumwts = sumwts + s[i]
    if lktype == 1: 
        cstdev = cstdev - s[na]
 #       print('Ordinary Weight' + str(s[na]))
 #   if lktype == 2: cmean  = cmean + gmean
    if lktype == 4 and colc == True: # we may drop colocated if low covariance dispersion
        ind    = ix + (iy-1)*nx
#        print(ind)
#        print('neq'); print(neq)
#        print('s'); print(s.shape)
#        print('lvm'); print(lvm.shape)
#        print('colc wt = ' + str(s[na]) + ' for ' + str(lvm[cur_index]) + ' at index ' + str(cur_index))
        cmean  = cmean  + s[na]*lvm[cur_index]
        cstdev = cstdev - s[na] *rr[na]
    if lktype == 0 or lktype == 2:
        cmean = cmean + (1.0-sumwts)*gmean
#    print('cmean'); print(cmean)
        
# Error message if negative variance:
    if cstdev < 0.0:
#        print('ERROR: Negative Variance: ' + str(cstdev))
        cstdev = 0.0
    cstdev = math.sqrt(max(cstdev,0.0))
#    print('kriging estimate and variance' + str(cmean) + ', ' + str(cstdev))
    return cmean, cstdev

def getindex(nc,cmn,csiz,loc):
    ic = min(int((loc - cmn) / csiz), nc - 1)
    return ic

def correct_trend(trend):
    """Correct a indicator based trend model for closure (probabilities sum to 1.0).
    :param trend: ndarray [ny,nx,ncut]
    :return: nadarray [ny,nx,ncut] corrected for closure
    """
    ny = trend.shape[0]
    nx = trend.shape[1]
    ncut = trend.shape[2]
    for iy in range(0,ny):
        for ix in range(0,nx):
            sum = 0.0
            for ic in range(0,ncut):
                sum = sum + trend[iy,ix,ic]
            if sum > 0.0:
                for icut in range(0,ncut):
                    trend[iy,ix,ic] = trend[iy,ix,ic] / sum
    return trend

def ordrel(ivtype,ncut,ccdf):
    """Correct a indicator based CDF for order relations.
    :param ivtype: variable type, 0 - categorical and 1 - continuous
    :param ncut: number of categories or thresholds
    :param ccdf: input cumulative distribution function
    :return: cumulative distribution function correct for order relations
    """
#    print('input ordering relations'); print(ccdf)
    ccdfo = np.zeros(ncut)
    ccdf1 = np.zeros(ncut)
    ccdf2 = np.zeros(ncut) # do we need MAXCUT = 100 for these 2?

# Make sure conditional cdf is within [0,1]:
    for i in range(0,ncut):
        if ccdf[i] < 0.0:
            ccdf1[i] = 0.0
            ccdf2[i] = 0.0
        elif ccdf[i] > 1.0:
            ccdf1[i] = 1.0
            ccdf2[i] = 1.0
        else:
            ccdf1[i] = ccdf[i]
            ccdf2[i] = ccdf[i]
#    print('ordering relations'); print(ccdf1,ccdf2)

# Correct sequentially up, then down, and then average:
    if ivtype == 0:
        sumcdf = 0.0
        for i in range(0,ncut):
            sumcdf = sumcdf + ccdf1[i]
        if sumcdf <= 0.0: sumcdf = 1.0
        for i in range(0,ncut):
            ccdfo[i] = ccdf1[i] / sumcdf
    else:
        for i in range(1,ncut):
            if ccdf1[i] < ccdf1[i-1]: ccdf1[i] = ccdf1[i-1]
        for i in range(ncut-2,0,-1):
            if ccdf2[i] > ccdf2[i+1]: ccdf2[i] = ccdf2[i+1]
        for i in range(0,ncut):
            ccdfo[i] = 0.5*(ccdf1[i]+ccdf2[i])

# Return with corrected CDF:
    return ccdfo

def declus(df, xcol, ycol, vcol, iminmax, noff, ncell, cmin, cmax):
    """GSLIB's DECLUS program (Deutsch and Journel, 1998) converted from the
    original Fortran to Python by Michael Pyrcz, the University of Texas at
    Austin (Jan, 2019).
    Note this was simplified to 2D only.
    :param df: pandas DataFrame with the spatial data
    :param xcol: name of the x coordinate column
    :param ycol: name of the y coordinate column
    :param vcol: name of the property column
    :param iminmax: 1 / True: for use cell size with max decluster mean
                    0 / False: for declustered mean minimizing cell size
    :param noff: number of offsets
    :param ncell: number of cell sizes
    :param cmin: min cell size
    :param cmax: max cell size
    :return: TODO
    """
    # Load data and set up arrays
    nd = len(df)
    x = df[xcol].values
    y = df[ycol].values
    v = df[vcol].values
    wt = np.zeros(nd)
    wtopt = np.ones(nd)
    index = np.zeros(nd, np.int32)
    xcs_mat = np.zeros(ncell + 2)  # we use 1,...,n for this array
    vrcr_mat = np.zeros(ncell + 2)  # we use 1,...,n for this array
    anisy = 1.0  # hard code the cells to 2D isotropic
    roff = float(noff)

    # Calculate extents
    xmin = np.min(x)
    xmax = np.max(x)
    ymin = np.min(y)
    ymax = np.max(y)

    # Calculate summary statistics
    vmean = np.mean(v)
    vstdev = np.std(v)
    vmin = np.min(v)
    vmax = np.max(v)
    xcs_mat[0] = 0.0
    vrcr_mat[0] = vmean
    vrop = vmean  # include the naive case

    print(f"There are {nd} data with:")
    print(f"   mean of      {vmean} ")
    print(f"   min and max  {vmin} and {vmax}")
    print(f"   standard dev {vstdev} ")

    # Define a "lower" origin to use for the cell sizes
    xo1 = xmin - 0.01
    yo1 = ymin - 0.01

    # Define the increment for the cell size
    xinc = (cmax - cmin) / ncell
    yinc = xinc

    # Loop over "ncell+1" cell sizes in the grid network
    ncellx = int((xmax - (xo1 - cmin)) / cmin) + 1
    ncelly = int((ymax - (yo1 - cmin * anisy)) / cmin) + 1
    ncellt = ncellx * ncelly
    cellwt = np.zeros(ncellt)
    xcs = cmin - xinc
    ycs = (cmin * anisy) - yinc

    # Main loop over cell sizes
    # 0 index is the 0.0 cell, note n + 1 in Fortran
    for lp in range(1, ncell + 2):
        xcs = xcs + xinc
        ycs = ycs + yinc

        # Initialize the weights to zero
        wt.fill(0.0)

        # Determine the maximum number of grid cells in the network
        ncellx = int((xmax - (xo1 - xcs)) / xcs) + 1
        ncelly = int((ymax - (yo1 - ycs)) / ycs) + 1
        ncellt = float(ncellx * ncelly)  # TODO: not used

        # Loop over all the origin offsets selected
        xfac = min((xcs / roff), (0.5 * (xmax - xmin)))
        yfac = min((ycs / roff), (0.5 * (ymax - ymin)))
        for kp in range(1, noff + 1):
            xo = xo1 - (float(kp) - 1.0) * xfac
            yo = yo1 - (float(kp) - 1.0) * yfac

            # Initialize the cumulative weight indicators
            cellwt.fill(0.0)

            # Determine which cell each datum is in
            for i in range(0, nd):
                icellx = int((x[i] - xo) / xcs) + 1
                icelly = int((y[i] - yo) / ycs) + 1
                icell = icellx + (icelly - 1) * ncellx
                index[i] = icell
                cellwt[icell] = cellwt[icell] + 1.0

            # The weight assigned to each datum is inversely proportional to the
            # number of data in the cell. We first need to get the sum of
            # weights so that we can normalize the weights to sum to one
            sumw = 0.0
            for i in range(0, nd):
                ipoint = index[i]
                sumw = sumw + (1.0 / cellwt[ipoint])
            sumw = 1.0 / sumw

            # Accumulate the array of weights (that now sum to one)
            for i in range(0, nd):
                ipoint = index[i]
                wt[i] = wt[i] + (1.0 / cellwt[ipoint]) * sumw

        # End loop over all offsets

        # Compute the weighted average for this cell size
        sumw = 0.0
        sumwg = 0.0
        for i in range(0, nd):
            sumw = sumw + wt[i]
            sumwg = sumwg + wt[i] * v[i]
        vrcr = sumwg / sumw
        vrcr_mat[lp] = vrcr
        xcs_mat[lp] = xcs

        # See if this weighting is optimal
        if iminmax and vrcr < vrop or not iminmax and vrcr > vrop or ncell == 1:
            best = xcs  # TODO: not used
            vrop = vrcr
            wtopt = wt.copy()  # deep copy

    # End main loop over all cell sizes

    # Get the optimal weights
    sumw = 0.0
    for i in range(0, nd):
        sumw = sumw + wtopt[i]
    wtmin = np.min(wtopt)  # TODO: not used
    wtmax = np.max(wtopt)  # TODO: not used
    facto = float(nd) / sumw
    wtopt = wtopt * facto
    return wtopt, xcs_mat, vrcr_mat


def gam(array, tmin, tmax, xsiz, ysiz, ixd, iyd, nlag, isill):
    """GSLIB's GAM program (Deutsch and Journel, 1998) converted from the
    original Fortran to Python by Michael Pyrcz, the University of Texas at
    Austin (Jan, 2019).
    :param array: 2D gridded data / model
    :param tmin: property trimming limit
    :param tmax: property trimming limit
    :param xsiz: grid cell extents in x direction
    :param ysiz: grid cell extents in y direction
    :param ixd: lag offset in grid cells
    :param iyd: lag offset in grid cells
    :param nlag: number of lags to calculate
    :param isill: 1 for standardize sill
    :return: TODO
    """
    if array.ndim == 2:
        ny, nx = array.shape
    elif array.ndim == 1:
        ny, nx = 1, len(array)

    nvarg = 1  # for multiple variograms repeat the program
    nxy = nx * ny  # TODO: not used
    mxdlv = nlag

    # Allocate the needed memory
    lag = np.zeros(mxdlv)
    vario = np.zeros(mxdlv)
    hm = np.zeros(mxdlv)
    tm = np.zeros(mxdlv)
    hv = np.zeros(mxdlv)  # TODO: not used
    npp = np.zeros(mxdlv)
    ivtail = np.zeros(nvarg + 2)
    ivhead = np.zeros(nvarg + 2)
    ivtype = np.zeros(nvarg + 2)
    ivtail[0] = 0
    ivhead[0] = 0
    ivtype[0] = 0

    # Summary statistics for the data after trimming
    inside = (array > tmin) & (array < tmax)
    avg = array[(array > tmin) & (array < tmax)].mean()  # TODO: not used
    stdev = array[(array > tmin) & (array < tmax)].std()
    var = stdev ** 2.0
    vrmin = array[(array > tmin) & (array < tmax)].min()  # TODO: not used
    vrmax = array[(array > tmin) & (array < tmax)].max()  # TODO: not used
    num = ((array > tmin) & (array < tmax)).sum()  # TODO: not used

    # For the fixed seed point, loop through all directions
    for iy in range(0, ny):
        for ix in range(0, nx):
            if inside[iy, ix]:
                vrt = array[iy, ix]
                ixinc = ixd
                iyinc = iyd
                ix1 = ix
                iy1 = iy
                for il in range(0, nlag):
                    ix1 = ix1 + ixinc
                    if 0 <= ix1 < nx:
                        iy1 = iy1 + iyinc
                        if 1 <= iy1 < ny:
                            if inside[iy1, ix1]:
                                vrh = array[iy1, ix1]
                                npp[il] = npp[il] + 1
                                tm[il] = tm[il] + vrt
                                hm[il] = hm[il] + vrh
                                vario[il] = vario[il] + ((vrh - vrt) ** 2.0)

    # Get average values for gam, hm, tm, hv, and tv, then compute the correct
    # "variogram" measure
    for il in range(0, nlag):
        if npp[il] > 0:
            rnum = npp[il]
            lag[il] = np.sqrt((ixd * xsiz * il) ** 2 + (iyd * ysiz * il) ** 2)
            vario[il] = vario[il] / float(rnum)
            hm[il] = hm[il] / float(rnum)
            tm[il] = tm[il] / float(rnum)

            # Standardize by the sill
            if isill == 1:
                vario[il] = vario[il] / var

            # Semivariogram
            vario[il] = 0.5 * vario[il]
    return lag, vario, npp


def gamv(
    df,
    xcol,
    ycol,
    vcol,
    tmin,
    tmax,
    xlag,
    xltol,
    nlag,
    azm,
    atol,
    bandwh,
    isill,
):
    """GSLIB's GAMV program (Deutsch and Journel, 1998) converted from the
    original Fortran to Python by Michael Pyrcz, the University of Texas at
    Austin (Jan, 2019).
    Note simplified for 2D, semivariogram only and one direction at a time.
    :param df: pandas DataFrame with the spatial data
    :param xcol: name of the x coordinate column
    :param ycol: name of the y coordinate column
    :param vcol: name of the property column
    :param tmin: property trimming limit
    :param tmax: property trimming limit
    :param xlag: lag distance
    :param xltol: lag distance tolerance
    :param nlag: number of lags to calculate
    :param azm: azimuth
    :param atol: azimuth tolerance
    :param bandwh: horizontal bandwidth / maximum distance offset orthogonal to
                   azimuth
    :param isill: 1 for standardize sill
    :return: TODO
    """
    # Load the data
    # Trim values outside tmin and tmax
    df_extract = df.loc[(df[vcol] >= tmin) & (df[vcol] <= tmax)]
    nd = len(df_extract)  # TODO: not used
    x = df_extract[xcol].values
    y = df_extract[ycol].values
    vr = df_extract[vcol].values

    # Summary statistics for the data after trimming
    avg = vr.mean()  # TODO: not used
    stdev = vr.std()
    sills = stdev ** 2.0
    ssq = sills  # TODO: not used
    vrmin = vr.min()  # TODO: not used
    vrmax = vr.max()  # TODO: not used

    # Define the distance tolerance if it isn't already
    if xltol < 0.0:
        xltol = 0.5 * xlag

    # Loop over combinatorial of data pairs to calculate the variogram
    dis, vario, npp = variogram_loop(
        x, y, vr, xlag, xltol, nlag, azm, atol, bandwh
    )

    # Standardize sill to one by dividing all variogram values by the variance
    for il in range(0, nlag + 2):
        if isill == 1:
            vario[il] = vario[il] / sills

        # Apply 1/2 factor to go from variogram to semivariogram
        vario[il] = 0.5 * vario[il]

    return dis, vario, npp


@jit(nopython=True)
def variogram_loop(x, y, vr, xlag, xltol, nlag, azm, atol, bandwh):
    """Calculate the variogram by looping over combinatorial of data pairs.
    :param x: x values
    :param y: y values
    :param vr: property values
    :param xlag: lag distance
    :param xltol: lag distance tolerance
    :param nlag: number of lags to calculate
    :param azm: azimuth
    :param atol: azimuth tolerance
    :param bandwh: horizontal bandwidth / maximum distance offset orthogonal to
                   azimuth
    :return: TODO
    """
    # Allocate the needed memory
    nvarg = 1
    mxdlv = nlag + 2  # in gamv the npp etc. arrays go to nlag + 2
    dis = np.zeros(mxdlv)
    lag = np.zeros(mxdlv)  # TODO: not used
    vario = np.zeros(mxdlv)
    hm = np.zeros(mxdlv)
    tm = np.zeros(mxdlv)
    hv = np.zeros(mxdlv)  # TODO: not used
    npp = np.zeros(mxdlv)
    ivtail = np.zeros(nvarg + 2)
    ivhead = np.zeros(nvarg + 2)
    ivtype = np.ones(nvarg + 2)
    ivtail[0] = 0
    ivhead[0] = 0
    ivtype[0] = 0

    EPSLON = 1.0e-20
    nd = len(x)
    # The mathematical azimuth is measured counterclockwise from EW and
    # not clockwise from NS as the conventional azimuth is
    azmuth = (90.0 - azm) * math.pi / 180.0
    uvxazm = math.cos(azmuth)
    uvyazm = math.sin(azmuth)
    if atol <= 0.0:
        csatol = math.cos(45.0 * math.pi / 180.0)
    else:
        csatol = math.cos(atol * math.pi / 180.0)

    # Initialize the arrays for each direction, variogram, and lag
    nsiz = nlag + 2  # TODO: not used
    dismxs = ((float(nlag) + 0.5 - EPSLON) * xlag) ** 2

    # Main loop over all pairs
    for i in range(0, nd):
        for j in range(0, nd):
            
            # Definition of the lag corresponding to the current pair
            dx = x[j] - x[i]
            dy = y[j] - y[i]
            dxs = dx * dx
            dys = dy * dy
            hs = dxs + dys
            if hs <= dismxs:
                if hs < 0.0:
                    hs = 0.0
                h = np.sqrt(hs)

                # Determine which lag this is and skip if outside the defined
                # distance tolerance
                if h <= EPSLON:
                    lagbeg = 0
                    lagend = 0
                else:
                    lagbeg = -1
                    lagend = -1
                    for ilag in range(1, nlag + 1):
                        # reduced to -1
                        if (
                            (xlag * float(ilag - 1) - xltol)
                            <= h
                            <= (xlag * float(ilag - 1) + xltol)
                        ):
                            if lagbeg < 0:
                                lagbeg = ilag
                            lagend = ilag
                if lagend >= 0:
                    # Definition of the direction corresponding to the current
                    # pair. All directions are considered (overlapping of
                    # direction tolerance cones is allowed)

                    # Check for an acceptable azimuth angle
                    dxy = np.sqrt(max((dxs + dys), 0.0))
                    if dxy < EPSLON:
                        dcazm = 1.0
                    else:
                        dcazm = (dx * uvxazm + dy * uvyazm) / dxy

                    # Check the horizontal bandwidth criteria (maximum deviation
                    # perpendicular to the specified direction azimuth)
                    band = uvxazm * dy - uvyazm * dx

                    # Apply all the previous checks at once to avoid a lot of
                    # nested if statements
                    if (abs(dcazm) >= csatol) and (abs(band) <= bandwh):
                        # Check whether or not an omni-directional variogram is
                        # being computed
                        omni = False
                        if atol >= 90.0:
                            omni = True

                        # For this variogram, sort out which is the tail and
                        # the head value
                        iv = 0  # hardcoded just one variogram
                        it = ivtype[iv]  # TODO: not used
                        if dcazm >= 0.0:
                            vrh = vr[i]
                            vrt = vr[j]
                            if omni:
                                vrtpr = vr[i]
                                vrhpr = vr[j]
                        else:
                            vrh = vr[j]
                            vrt = vr[i]
                            if omni:
                                vrtpr = vr[j]
                                vrhpr = vr[i]

                        # Reject this pair on the basis of missing values

                        # Data was trimmed at the beginning

                        # The Semivariogram (all other types of measures are
                        # removed for now)
                        for il in range(lagbeg, lagend + 1):
                            npp[il] = npp[il] + 1
                            dis[il] = dis[il] + h
                            tm[il] = tm[il] + vrt
                            hm[il] = hm[il] + vrh
                            vario[il] = vario[il] + ((vrh - vrt) * (vrh - vrt))
                            if omni:
                                npp[il] = npp[il] + 1.0
                                dis[il] = dis[il] + h
                                tm[il] = tm[il] + vrtpr
                                hm[il] = hm[il] + vrhpr
                                vario[il] = vario[il] + (
                                    (vrhpr - vrtpr) * (vrhpr - vrtpr)
                                )

    # Get average values for gam, hm, tm, hv, and tv, then compute the correct
    # "variogram" measure
    for il in range(0, nlag + 2):
        i = il
        if npp[i] > 0:
            rnum = npp[i]
            dis[i] = dis[i] / rnum
            vario[i] = vario[i] / rnum
            hm[i] = hm[i] / rnum
            tm[i] = tm[i] / rnum

    return dis, vario, npp

def varmapv(df,xcol,ycol,vcol,tmin,tmax,nxlag,nylag,dxlag,dylag,minnp,isill):
    """Calculate the variogram map from irregularly spaced data.
    :param df: DataFrame with the spatial data, xcol, ycol, vcol coordinates and property columns
    :param xcol: DataFrame column with x coordinate
    :param ycol: DataFrame column with y coordinate
    :param vcol: DataFrame column with value of interest
    :param tmin: lower trimming limit
    :param tmax: upper trimming limit
    :param nxlag: number of lags in the x direction
    :param nxlag: number of lags in the y direction
    :param dxlag: size of the lags in the x direction
    :param dylag: size of the lags in the y direction
    :param minnp: minimum number of pairs to calculate a variogram value
    :param isill: standardize sill to be 1.0
    :return: TODO
    """
    # Load the data
    df_extract = df.loc[(df[vcol] >= tmin) & (df[vcol] <= tmax)]    # trim values outside tmin and tmax
    nd = len(df_extract)
    x = df_extract[xcol].values
    y = df_extract[ycol].values
    vr = df_extract[vcol].values  
    
    # Summary statistics for the data after trimming
    avg = vr.mean()
    stdev = vr.std()
    sills = stdev**2.0
    ssq = sills
    vrmin = vr.min()
    vrmax = vr.max() 
    
    # Initialize the summation arrays
    npp = np.zeros((nylag*2+1,nxlag*2+1))
    gam = np.zeros((nylag*2+1,nxlag*2+1))
    nppf = np.zeros((nylag*2+1,nxlag*2+1))
    gamf = np.zeros((nylag*2+1,nxlag*2+1))
    hm = np.zeros((nylag*2+1,nxlag*2+1))
    tm = np.zeros((nylag*2+1,nxlag*2+1))
    hv = np.zeros((nylag*2+1,nxlag*2+1))
    tv = np.zeros((nylag*2+1,nxlag*2+1))
    
    # First fix the location of a seed point: 
    for i in range(0,nd):     
        # Second loop over the data: 
        for j in range(0,nd): 
            # The lag:
            ydis = y[j] - y[i]
            iyl = nylag + int(ydis/dylag)
            if iyl < 0 or iyl > nylag*2: # acocunting for 0,...,n-1 array indexing
                continue
            xdis = x[j] - x[i]
            ixl = nxlag + int(xdis/dxlag)
            if ixl < 0 or ixl > nxlag*2: # acocunting for 0,...,n-1 array indexing
                continue             
            # We have an acceptable pair, therefore accumulate all the statistics
            # that are required for the variogram:
            npp[iyl,ixl] = npp[iyl,ixl] + 1 # our ndarrays read from the base to top, so we flip
            tm[iyl,ixl] = tm[iyl,ixl] + vr[i]
            hm[iyl,ixl] = hm[iyl,ixl] + vr[j]
            tv[iyl,ixl] = tm[iyl,ixl] + vr[i]*vr[i]
            hv[iyl,ixl] = hm[iyl,ixl] + vr[j]*vr[j]
            gam[iyl,ixl] = gam[iyl,ixl] + ((vr[i]-vr[j])*(vr[i]-vr[j]))
            
    # Get average values for gam, hm, tm, hv, and tv, then compute
    # the correct "variogram" measure:
    for iy in range(0,nylag*2+1): 
        for ix in range(0,nxlag*2+1): 
            if npp[iy,ix] <= minnp:
                gam[iy,ix] = -999.
                hm[iy,ix]  = -999.
                tm[iy,ix]  = -999.
                hv[iy,ix]  = -999.
                tv[iy,ix]  = -999.
            else:
                rnum = npp[iy,ix]
                gam[iy,ix] = gam[iy,ix] / (2*rnum) # semivariogram
                hm[iy,ix] = hm[iy,ix] / rnum
                tm[iy,ix] = tm[iy,ix] / rnum
                hv[iy,ix] = hv[iy,ix] / rnum - hm[iy,ix]*hm[iy,ix]
                tv[iy,ix] = tv[iy,ix] / rnum - tm[iy,ix]*tm[iy,ix]                
                # Attempt to standardize:
            if isill > 0:
                gamf[iy,ix] = gamf[iy,ix]/sills
    for iy in range(0,nylag*2+1): 
        for ix in range(0,nxlag*2+1):             
            gamf[iy,ix] = gam[nylag*2-iy,ix]
            nppf[iy,ix] = npp[nylag*2-iy,ix]        
    return gamf, nppf

def vmodel(
    nlag,
    xlag,
    azm,
    vario
):
    """GSLIB's VMODEL program (Deutsch and Journel, 1998) converted from the
    original Fortran to Python by Michael Pyrcz, the University of Texas at
    Austin (Mar, 2019).
    :param nlag: number of variogram lags 
    :param xlag: size of the lags
    :param axm: direction by 2D azimuth, 000 is y positive, 090 is x positive 
    :param vario: dictionary with the variogram parameters
    :return:
    """
    
# Parameters
    MAXNST=4
    DEG2RAD=3.14159265/180.0 
    MAXROT=MAXNST+1
    EPSLON = 1.0e-20
    VERSION= 1.01
  
# Declare arrays
    index = np.zeros(nlag+1)
    h = np.zeros(nlag+1)
    gam = np.zeros(nlag+1)
    cov = np.zeros(nlag+1)
    ro = np.zeros(nlag+1)
    
# Load the variogram
    nst = vario["nst"]
    cc = np.zeros(nst)
    aa = np.zeros(nst)
    it = np.zeros(nst)
    ang = np.zeros(nst)
    anis = np.zeros(nst)
    
    c0 = vario["nug"]
    cc[0] = vario["cc1"]
    it[0] = vario["it1"]
    ang[0] = vario["azi1"]
    aa[0] = vario["hmaj1"]
    anis[0] = vario["hmin1"] / vario["hmaj1"]
    if nst == 2:
        cc[1] = vario["cc2"]
        it[1] = vario["it2"]
        ang[1] = vario["azi2"]
        aa[1] = vario["hmaj2"]
        anis[1] = vario["hmin2"] / vario["hmaj2"]
                    
    xoff = math.sin(DEG2RAD*azm)*xlag
    yoff = math.cos(DEG2RAD*azm)*xlag
    print(' x,y,z offsets = ' + str(xoff) + ',' + str(yoff))
    rotmat, maxcov = setup_rotmat(c0, nst, it, cc, ang, 99999.9)   
          
    
    xx = 0.0; yy = 0.0      
    for il in range(0,nlag+1):
        index[il] = il
        cov[il] = cova2(0.0,0.0,xx,yy,nst,c0,9999.9,cc,aa,it,ang,anis,rotmat,maxcov)
        gam[il] = maxcov - cov[il]
        ro[il]  = cov[il]/maxcov
        h[il]   = math.sqrt(max((xx*xx+yy*yy),0.0))
        xx = xx + xoff
        yy = yy + yoff

# finished
    return index,h,gam,cov,ro

def nscore(
    df, vcol, wcol=None, ismooth=False, dfsmooth=None, smcol=0, smwcol=0
):
    """GSLIB's NSCORE program (Deutsch and Journel, 1998) converted from the
    original Fortran to Python by Michael Pyrcz, the University of Texas at
    Austin (Jan, 2019).
    :param df: pandas DataFrame with the spatial data
    :param vcol: name of the variable column
    :param wcol: name of the weight column, if None assumes equal weighting
    :param ismooth: if True then use a reference distribution
    :param dfsmooth: pandas DataFrame required if reference distribution is used
    :param smcol: reference distribution property (required if reference
                  distribution is used)
    :param smwcol: reference distribution weight (required if reference
                   distribution is used)
    :return: TODO
    """
    # Set constants
    np.random.seed(73073)
    pwr = 1.0  # interpolation power, hard coded to 1.0 in GSLIB
    EPSILON = 1.0e-20

    # Decide which file to use for establishing the transformation table
    if ismooth:
        nd = len(dfsmooth)
        vr = dfsmooth[smcol].values
        wt_ns = np.ones(nd)
        if smwcol != 0:
            wt_ns = dfsmooth[smwcol].values
    else:
        nd = len(df)
        vr = df[vcol].values
        wt_ns = np.ones(nd)
        if wcol is not None:
            wt_ns = df[wcol].values
    twt = np.sum(wt_ns)

    # Sort data by value
    istart = 0
    iend = nd
    vr, wt_ns = dsortem(istart, iend, vr, 2, wt_ns)

    # Compute the cumulative probabilities and write transformation table
    wtfac = 1.0 / twt
    oldcp = 0.0
    cp = 0.0
    for j in range(istart, iend):
        w = wtfac * wt_ns[j]
        cp = cp + w
        wt_ns[j] = (cp + oldcp) / 2.0
        vrrg = gauinv(wt_ns[j])
        vrg = float(vrrg)
        oldcp = cp

        # Now, reset the weight to the normal scores value
        wt_ns[j] = vrg

    # Normal scores transform
    nd_trans = len(df)
    ns = np.zeros(nd_trans)
    val = df[vcol].values
    for i in range(0, nd_trans):
        vrr = val[i] + np.random.rand() * EPSILON

        # Now, get the normal scores value for "vrr"
        j = dlocate(vr, 1, nd, vrr)
        j = min(max(1, j), (nd - 1))
        ns[i] = dpowint(vr[j], vr[j + 1], wt_ns[j], wt_ns[j + 1], vrr, pwr)

    return ns, vr, wt_ns

# *** all parameters have been copied over form kb2d with respective z parameter added if necessary
# we can probably delete a couple of these if we don't do block kriging
def kt3d (
    df,
    xcol,
    ycol,
    zcol,
    vcol,
    tmin,
    tmax,
    nx,
    xmn,
    xsiz,
    ny,
    ymn,
    ysiz,
    nz,
    zmn,
    zsiz,
    nxdis,
    nydis,
    nzdis,
    ndmin,
    ndmax,
    radius,
    ktype,
    skmean,
    vario,
):
    UNEST = -999.
    EPSLON = 1.0e-10
    # VERSION = 2.907
    # first = True
    PMX = 9999.0    
    MAXSAM = ndmax + 1
    MAXDIS = nxdis * nydis * nzdis
    MAXKD = MAXSAM + 1
    MAXKRG = MAXKD * MAXKD

# Allocate the needed memory:   
    xdb = np.zeros(MAXDIS)
    ydb = np.zeros(MAXDIS)
    zdb = np.zeros(MAXDIS)
    xa = np.zeros(MAXSAM)
    ya = np.zeros(MAXSAM)
    za = np.zeros(MAXSAM)
    vra = np.zeros(MAXSAM)
    dist = np.zeros(MAXSAM)
    nums = np.zeros(MAXSAM)
    r = np.zeros(MAXKD)
    rr = np.zeros(MAXKD)
    s = np.zeros(MAXKD)
    a = np.zeros(MAXKRG)
    kmap = np.zeros((nx,ny,nz))
    vmap = np.zeros((nx,ny,nz))

# load the data
    # trim values outside tmin and tmax
    df_extract = df.loc[(df[vcol] >= tmin) & (df[vcol] <= tmax)]   
    nd = len(df_extract)
    ndmax = min(ndmax,nd)
    x = df_extract[xcol].values
    y = df_extract[ycol].values
    z = df_extract[zcol].values
    vr = df_extract[vcol].values

<<<<<<< HEAD
    # Allocate the needed memory:   
    xdb = np.zeros(MAXDIS)
    ydb = np.zeros(MAXDIS)
    zdb = np.zeros(MAXDIS)
    xa = np.zeros(MAXSAM)
    ya = np.zeros(MAXSAM)
    za = np.zeros(MAXSAM)
    vra = np.zeros(MAXSAM)
    dist = np.zeros(MAXSAM)
    nums = np.zeros(MAXSAM)
    r = np.zeros(MAXKD)
    rr = np.zeros(MAXKD)
    s = np.zeros(MAXKD)
    a = np.zeros(MAXKRG)
    kmap = np.zeros((nx,ny,nz))
    vmap = np.zeros((nx,ny,nz)) 

    # set up tree for nearest neighbor search
=======
# set up tree for nearest neighbor search
>>>>>>> 16ff1253
    dp = list((z[i], y[i], x[i]) for i in range(0,nd))
    data_locs = np.column_stack((z, y, x))
    tree = sp.cKDTree(data_locs, leafsize=16, compact_nodes=True, copy_data=False, balanced_tree=True) #why this error?

# Summary statistics for the data after trimming
    avg = vr.mean()
    stdev = vr.std()
    ss = stdev**2.0 # variance
    vrmin = vr.min()
    vrmax = vr.max()

# load the variogram
    nst = vario['nst'] # num structures
    cc = np.zeros(nst) # variance contribution
    aa = np.zeros(nst) # major range
    it = np.zeros(nst) # type vario structure
    aa = np.zeros(nst) # major range
    ang_azi = np.zeros(nst) # azimuth
    ang_dip = np.zeros(nst) # dip
    anis = np.zeros(nst) # anistropy ratio w/ minor range
    anis_v = np.zeros(nst) # anistropy ratio w/ vertical range
    
    # only works w/ nst == 1 or nst == 2
    c0 = vario['nug'] 
    it[0] = vario['it1'] 
    cc[0] = vario['cc1'] 
    ang_azi[0] = vario['azi1']
    ang_dip[0] = vario['dip1']
    aa[0] = vario['hmax']
    anis[0] = vario['hmed1']/vario['hmax1']
    anis_v[0] = vario['hmin1']/vario['hmax1']
    if nst == 2:
        cc[1] = vario['cc2']
        it[1] = vario['it2']
        ang_azi[1] = vario['azi2']
        ang_dip[1] = vario['dip1']
        aa[1] = vario['hmax']
        anis[1] = vario['hmed2']/vario['hmax2']
        anis_v[1] = vario['hmin2']/vario['hmax2']

    rotmat, maxcov = setup_rotmat_3D(c0, nst, it, cc, ang_azi, ang_dip, PMX)
    cbb = maxcov

    # TODO Set up discretization points per block
    # need to set up numPy cube grid
    cubeGrid = np.ndarray(shape=(nx,ny,nz), dtype=float, order='C')               

<<<<<<< HEAD
    # main loop over all points:
    nk = 0
    ak = 0.0
    vk = 0.0
    for iz in range(0,nz):
        zloc = zmn + (iz-0)*zsiz  #am I supposed to add these values in the numpy grid?
        for iy in range(0,ny):
            yloc = ymn + (iy-0)*ysiz
            for ix in range (0,nz):             #triple nested for loop that loops through points amd adds to matrices
                xloc = xmn + (ix-0)*xsiz
                current_node = (zloc, yloc,xloc) # xloc, yloc centroid of cell

    # Find the nearest samples within each octant: First initialize
# the counter arrays:
=======
# MAIN LOOP OVER ALL THE BLOCKS IN THE GRID:
    for iz in range(0,nz):
        zloc = zmn + (iz-0)*zsiz
        for iy in range(0,ny):
            yloc = ymn + (iy-0)*ysiz
            for ix in range(0,nx):
                xloc = xmn + (ix-0)*xsiz
                current_node = (zloc,yloc,xloc) # centroid

# Find the nearest samples within each octant: First initializethe counter arrays:
>>>>>>> 16ff1253
                na = -1   # accounting for 0 as first index
                dist.fill(1.0e+20)
                nums.fill(-1)
                dist, nums = tree.query(current_node,ndmax) # use kd tree for fast nearest data search
                # remove any data outside search radius
                na = len(dist)
                nums = nums[dist<radius]
                dist = dist[dist<radius] 
<<<<<<< HEAD
                na = len(dist)        
=======
                na = len(dist)
>>>>>>> 16ff1253

# Is there enough samples?
                if na + 1 < ndmin:   # accounting for min index of 0
                    est  = UNEST
                    estv = UNEST
<<<<<<< HEAD
                    print('UNEST at ' + str(ix) + ',' + str(iy) + ','+str(iz)) 
                else:

# Put coordinates and values of neighborhood samples into xa,ya,za,vra:
                    for ia in range(0,na):
                        jj = int(nums[ia])
                        xa[ia]  = x[jj] #why this error?
                        ya[ia]  = y[jj]
                        za[ia]  = z[jj]
                        vra[ia] = vr[jj] #what is vra??
                    
# Handle the situation of only one sample:
                    if na == 0:  # accounting for min index of 0 - one sample case na = 0
                        cb1 = cova3(xa[0],ya[0],za[0],xa[0],ya[0],za[0],nst,c0,PMX,cc,aa,it,ang,anis,rotmat,maxcov)
=======
                    print('UNEST at ' + str(ix) + ',' + str(iy) + ',' + str(iz))
                else:

# Put coordinates and values of neighborhood samples into xa,ya,vra:
                    for ia in range(0,na):
                        jj = int(nums[ia])
                        xa[ia]  = x[jj]
                        ya[ia]  = y[jj]
                        za[ia]  = z[jj]
                        vra[ia] = vr[jj]

# Handle the situation of only one sample:
                    if na == 0:  # accounting for min index of 0 - one sample case na = 0
                        cb1 = cova2(xa[0],ya[0],xa[0],ya[0],nst,c0,PMX,cc,aa,it,ang,anis,rotmat,maxcov)
>>>>>>> 16ff1253
                        xx  = xa[0] - xloc
                        yy  = ya[0] - yloc
                        zz  = za[0] - zloc

# Establish Right Hand Side Covariance:
<<<<<<< HEAD
                    if ndb <= 1:
                        cb = cova3(xx,yy,zz,xdb[0],ydb[0],zdb[0],nst,c0,PMX,cc,aa,it,ang,anis,rotmat,maxcov)
                    else:
                        cb  = 0.0
                        for i in range(0,ndb):                  
                            cb = cb + cova3(xx,yy,zz,xdb[i],ydb[i],zdb[ii],nst,c0,PMX,cc,aa,it,ang,anis,rotmat,maxcov)
                            dx = xx - xdb(i)
                            dy = yy - ydb(i)
                            dz = zz - zdb(i)
                            if (dx*dx+dy*dy+dz*dz) < EPSLON:
                                cb = cb - c0
                            cb = cb / real(ndb)
                    if ktype == 0:
                        s[0] = cb/cbb
                        est  = s[0]*vra[0] + (1.0-s[0])*skmean
                        estv = cbb - s[0] * cb
                    else:
                        est  = vra[0]
                        estv = cbb - 2.0*cb + cb1

# Solve the Kriging System with more than one sample:
                        neq = na + ktype # accounting for first index of 0
#                    print('NEQ' + str(neq))
                        nn  = (neq + 1)*neq/2
=======
                        if ndb <= 1:
                            cb = cova3(xx,yy,zz,xdb[0],ydb[0],zdb[0],nst,c0,PMX,cc,aa,it,ang,anis,anis_v,rotmat,maxcov)
                        else:
                            # TODO implement block kriging
                        if ktype == 0:
                            s[0] = cb/cbb
                            est  = s[0]*vra[0] + (1.0-s[0])*skmean
                            estv = cbb - s[0] * cb
                        else:
                            est  = vra[0]
                            estv = cbb - 2.0*cb + cb1
                    else:

# Solve the Kriging System with more than one sample:
                        neq = na + ktype # accounting for first index of 0
                        # print('NEQ' + str(neq))
                        nn  = (neq + 1)*neq/2   

# TODO Set up kriging matrices:

    return kmap, vmap        
>>>>>>> 16ff1253

# Set up kriging matrices:
                        for j in range(0,na):

# Establish Left Hand Side Covariance Matrix:
                            for i in range(0,na): #loops through and adds covariances into matrix
                                a[j][i] = cova3(xa[i],ya[i],za[i],xa[j],ya[j],za[j],nst,c0,PMX,cc,aa,it,ang,anis,rotmat,maxcov) 

# Establish Right Hand Side Covariance:
                            if ndb <= 1:
                                # ndb <= 1 -> use single value
                                cb = cova3(xx,yy,zz,xdb[0],ydb[0],zdb[0],nst,c0,PMX,cc,aa,it,ang,anis,rotmat,maxcov)
def kb2d(
    df,
    xcol,
    ycol,
    vcol,
    tmin,
    tmax,
    nx,
    xmn,
    xsiz,
    ny,
    ymn,
    ysiz,
    nxdis,
    nydis,
    ndmin,
    ndmax,
    radius,
    ktype,
    skmean,
    vario,
):
    """GSLIB's KB2D program (Deutsch and Journel, 1998) converted from the
    original Fortran to Python by Michael Pyrcz, the University of Texas at
    Austin (Jan, 2019).
    :param df: pandas DataFrame with the spatial data
    :param xcol: name of the x coordinate column
    :param ycol: name of the y coordinate column
    :param vcol: name of the property column
    :param tmin: property trimming limit
    :param tmax: property trimming limit
    :param nx: definition of the grid system (x axis)
    :param xmn: definition of the grid system (x axis)
    :param xsiz: definition of the grid system (x axis)
    :param ny: definition of the grid system (y axis)
    :param ymn: definition of the grid system (y axis)
    :param ysiz: definition of the grid system (y axis)
    :param nxdis: number of discretization points for a block
    :param nydis: number of discretization points for a block
    :param ndmin: minimum number of data points to use for kriging a block
    :param ndmax: maximum number of data points to use for kriging a block
    :param radius: maximum isotropic search radius
    :param ktype:
    :param skmean:
    :param vario:
    :return:
    """
    
# Constants
    UNEST = -999.
    EPSLON = 1.0e-10
    VERSION = 2.907
    first = True
    PMX = 9999.0    
    MAXSAM = ndmax + 1
    MAXDIS = nxdis * nydis
    MAXKD = MAXSAM + 1
    MAXKRG = MAXKD * MAXKD
    
# load the variogram
    nst = vario['nst']
    cc = np.zeros(nst);
    aa = np.zeros(nst); 
    it = np.zeros(nst) 
    ang = np.zeros(nst); 
    anis = np.zeros(nst) 
    
    c0 = vario['nug']; 
    cc[0] = vario['cc1']; it[0] = vario['it1']; ang[0] = vario['azi1']; 
    aa[0] = vario['hmaj1']; anis[0] = vario['hmin1']/vario['hmaj1'];
    if nst == 2:
        cc[1] = vario['cc2']; it[1] = vario['it2']; ang[1] = vario['azi2']; 
        aa[1] = vario['hmaj2']; anis[1] = vario['hmin2']/vario['hmaj2'];

    
# Allocate the needed memory:   
    xdb = np.zeros(MAXDIS)
    ydb = np.zeros(MAXDIS)
    xa = np.zeros(MAXSAM)
    ya = np.zeros(MAXSAM)
    vra = np.zeros(MAXSAM)
    dist = np.zeros(MAXSAM)
    nums = np.zeros(MAXSAM)
    r = np.zeros(MAXKD)
    rr = np.zeros(MAXKD)
    s = np.zeros(MAXKD)
    a = np.zeros(MAXKRG)
    kmap = np.zeros((nx,ny))
    vmap = np.zeros((nx,ny))

# Load the data
    df_extract = df.loc[(df[vcol] >= tmin) & (df[vcol] <= tmax)]    # trim values outside tmin and tmax
    nd = len(df_extract)
    ndmax = min(ndmax,nd)
    x = df_extract[xcol].values
    y = df_extract[ycol].values
    vr = df_extract[vcol].values
    
# Make a KDTree for fast search of nearest neighbours   
    dp = list((y[i], x[i]) for i in range(0,nd))
    data_locs = np.column_stack((y,x))
    tree = sp.cKDTree(data_locs, leafsize=16, compact_nodes=True, copy_data=False, balanced_tree=True)

# Summary statistics for the data after trimming
    avg = vr.mean()
    stdev = vr.std()
    ss = stdev**2.0 # variance
    vrmin = vr.min()
    vrmax = vr.max()

# Set up the discretization points per block.  Figure out how many
# are needed, the spacing, and fill the xdb and ydb arrays with the
# offsets relative to the block center (this only gets done once):
    ndb  = nxdis * nydis
    if ndb > MAXDIS: 
        print('ERROR KB2D: Too many discretization points ')
        print('            Increase MAXDIS or lower n[xy]dis')
        return kmap
    xdis = xsiz  / max(float(nxdis),1.0)
    ydis = ysiz  / max(float(nydis),1.0)
    xloc = -0.5*(xsiz+xdis)
    i    = -1   # accounting for 0 as lowest index
    for ix in range(0,nxdis):       
        xloc = xloc + xdis
        yloc = -0.5*(ysiz+ydis)
        for iy in range(0,nydis): 
            yloc = yloc + ydis
            i = i+1
            xdb[i] = xloc
            ydb[i] = yloc


# Initialize accumulators:
    cbb  = 0.0
    rad2 = radius*radius

# Calculate Block Covariance. Check for point kriging.
    rotmat, maxcov = setup_rotmat(c0,nst,it,cc,ang,PMX)
    cov = cova2(xdb[0],ydb[0],xdb[0],ydb[0],nst,c0,PMX,cc,aa,it,ang,anis,rotmat,maxcov)
# Keep this value to use for the unbiasedness constraint:
    unbias = cov
    first  = False
    if ndb <= 1:
        cbb = cov
    else:
        for i in range(0,ndb): 
            for j in range(0,ndb): 
                cov = cova2(xdb[i],ydb[i],xdb[j],ydb[j],nst,c0,PMX,cc,aa,it,ang,anis,rotmat,maxcov)
            if i == j: 
                cov = cov - c0
            cbb = cbb + cov
        cbb = cbb/real(ndb*ndb)

# MAIN LOOP OVER ALL THE BLOCKS IN THE GRID:
    nk = 0
    ak = 0.0
    vk = 0.0
    for iy in range(0,ny):
        yloc = ymn + (iy-0)*ysiz  
        for ix in range(0,nx):
            xloc = xmn + (ix-0)*xsiz
            current_node = (yloc,xloc) # xloc, yloc centroid of cell
        
# Find the nearest samples within each octant: First initialize
# the counter arrays:
            na = -1   # accounting for 0 as first index
            dist.fill(1.0e+20)
            nums.fill(-1)
            dist, nums = tree.query(current_node,ndmax) # use kd tree for fast nearest data search
            # remove any data outside search radius
            na = len(dist)
            nums = nums[dist<radius]
            dist = dist[dist<radius] 
            na = len(dist)        

# Is there enough samples?
            if na + 1 < ndmin:   # accounting for min index of 0
                est  = UNEST
                estv = UNEST
                print('UNEST at ' + str(ix) + ',' + str(iy))
            else:

# Put coordinates and values of neighborhood samples into xa,ya,vra:
                for ia in range(0,na):
                    jj = int(nums[ia])
                    xa[ia]  = x[jj]
                    ya[ia]  = y[jj]
                    vra[ia] = vr[jj]
                    
# Handle the situation of only one sample:
                if na == 0:  # accounting for min index of 0 - one sample case na = 0
                    cb1 = cova2(xa[0],ya[0],xa[0],ya[0],nst,c0,PMX,cc,aa,it,ang,anis,rotmat,maxcov)
                    xx  = xa[0] - xloc
                    yy  = ya[0] - yloc

# Establish Right Hand Side Covariance:
                    if ndb <= 1:
                        cb = cova2(xx,yy,xdb[0],ydb[0],nst,c0,PMX,cc,aa,it,ang,anis,rotmat,maxcov)
                    else:
                        cb  = 0.0
                        for i in range(0,ndb):                  
                            cb = cb + cova2(xx,yy,xdb[i],ydb[i],nst,c0,PMX,cc,aa,it,ang,anis,rotmat,maxcov)
                            dx = xx - xdb(i)
                            dy = yy - ydb(i)
                            if (dx*dx+dy*dy) < EPSLON:
                                cb = cb - c0
                            cb = cb / real(ndb)
                    if ktype == 0:
                        s[0] = cb/cbb
                        est  = s[0]*vra[0] + (1.0-s[0])*skmean
                        estv = cbb - s[0] * cb
                    else:
                        est  = vra[0]
                        estv = cbb - 2.0*cb + cb1
                else:

# Solve the Kriging System with more than one sample:
                    neq = na + ktype # accounting for first index of 0
#                    print('NEQ' + str(neq))
                    nn  = (neq + 1)*neq/2

# Set up kriging matrices:
                    iin=-1 # accounting for first index of 0
                    for j in range(0,na):

# Establish Left Hand Side Covariance Matrix:
                        for i in range(0,na):  # was j - want full matrix                    
                            iin = iin + 1
                            a[iin] = cova2(xa[i],ya[i],xa[j],ya[j],nst,c0,PMX,cc,aa,it,ang,anis,rotmat,maxcov) 
                        if ktype == 1: 
                            iin = iin + 1
                            a[iin] = unbias
                        xx = xa[j] - xloc
                        yy = ya[j] - yloc

# Establish Right Hand Side Covariance:
                        if ndb <= 1:
                            # ndb <= 1 -> use single value
                            cb = cova2(xx,yy,xdb[0],ydb[0],nst,c0,PMX,cc,aa,it,ang,anis,rotmat,maxcov)
                        else: 
                            cb  = 0.0
                            for j1 in range(0,ndb):    
                                cb = cb + cova2(xx,yy,xdb[j1],ydb[j1],nst,c0,PMX,cc,aa,it,ang,anis,rotmat,maxcov)
                                dx = xx - xdb[j1]
                                dy = yy - ydb[j1]
                                if (dx*dx+dy*dy) < EPSLON:
                                    cb = cb - c0
                            cb = cb / real(ndb)
                        r[j]  = cb
                        rr[j] = r[j]

# Set the unbiasedness constraint:
                    if ktype == 1:
                        for i in range(0,na):
                            iin = iin + 1
                            a[iin] = unbias
                        iin      = iin + 1
                        a[iin]   = 0.0
                        r[neq-1]  = unbias
                        rr[neq-1] = r[neq]

# Solve the Kriging System:
#                    print('NDB' + str(ndb))
#                    print('NEQ' + str(neq) + ' Left' + str(a) + ' Right' + str(r))
#                    stop
                    s = ksol_numpy(neq,a,r)
                    ising = 0 # need to figure this out
#                    print('weights' + str(s))
#                    stop
                
            
# Write a warning if the matrix is singular:
                    if ising != 0:
                        print('WARNING KB2D: singular matrix')
                        print('              for block' + str(ix) + ',' + str(iy)+ ' ')
                        est  = UNEST
                        estv = UNEST
                    else:

# Compute the estimate and the kriging variance:
                        est  = 0.0
                        estv = cbb
                        sumw = 0.0
                        if ktype == 1: 
                            estv = estv - (s[na])*unbias
                        for i in range(0,na):                          
                            sumw = sumw + s[i]
                            est  = est  + s[i]*vra[i]
                            estv = estv - s[i]*rr[i]
                        if ktype == 0: 
                            est = est + (1.0-sumw)*skmean
            kmap[ny-iy-1,ix] = est
            vmap[ny-iy-1,ix] = estv
            if est > UNEST:
                nk = nk + 1
                ak = ak + est
                vk = vk + est*est

# END OF MAIN LOOP OVER ALL THE BLOCKS:

    if nk >= 1:
        ak = ak / float(nk)
        vk = vk/float(nk) - ak*ak
        print('  Estimated   ' + str(nk) + ' blocks ')
        print('      average   ' + str(ak) + '  variance  ' + str(vk))

    return kmap, vmap

def ik2d(df,xcol,ycol,vcol,ivtype,koption,ncut,thresh,gcdf,trend,tmin,tmax,nx,xmn,xsiz,ny,ymn,ysiz,ndmin,ndmax,radius,ktype,vario):
          
    """A 2D version of GSLIB's IK3D Indicator Kriging program (Deutsch and Journel, 1998) converted from the
    original Fortran to Python by Michael Pyrcz, the University of Texas at
    Austin (March, 2019).
    :param df: pandas DataFrame with the spatial data
    :param xcol: name of the x coordinate column
    :param ycol: name of the y coordinate column
    :param vcol: name of the property column (cateogorical or continuous - note continuous is untested)
    :param ivtype: variable type, 0 - categorical, 1 - continuous
    :param koption: kriging option, 0 - estimation, 1 - cross validation (under construction)
    :param ncut: number of categories or continuous thresholds
    :param thresh: an ndarray with the category labels or continuous thresholds
    :param gcdf: global CDF, not used if trend is present
    :param trend: an ndarray [ny,ny,ncut] with the local trend proportions or cumulative CDF values
    :param tmin: property trimming limit
    :param tmax: property trimming limit
    :param nx: definition of the grid system (x axis)
    :param xmn: definition of the grid system (x axis)
    :param xsiz: definition of the grid system (x axis)
    :param ny: definition of the grid system (y axis)
    :param ymn: definition of the grid system (y axis)
    :param ysiz: definition of the grid system (y axis)
    :param nxdis: number of discretization points for a block
    :param nydis: number of discretization points for a block
    :param ndmin: minimum number of data points to use for kriging a block
    :param ndmax: maximum number of data points to use for kriging a block
    :param radius: maximum isotropic search radius
    :param ktype: kriging type, 0 - simple kriging and 1 - ordinary kriging
    :param vario: list with all of the indicator variograms (sill of 1.0) in consistent order with above parameters
    :return:
    """
        
# Find the needed paramters:
    PMX = 9999.9
    MAXSAM = ndmax + 1
    MAXEQ = MAXSAM + 1
    mik = 0  # full indicator kriging
    use_trend = False
    if trend.shape[0] == nx and trend.shape[1] == ny and trend.shape[2] == ncut: use_trend = True
    
# load the variogram
    MAXNST = 2
    nst = np.zeros(ncut,dtype=int); c0 = np.zeros(ncut); cc = np.zeros((MAXNST,ncut)) 
    aa = np.zeros((MAXNST,ncut),dtype=int); it = np.zeros((MAXNST,ncut),dtype=int) 
    ang = np.zeros((MAXNST,ncut)); anis = np.zeros((MAXNST,ncut))

    for icut in range(0,ncut):
        nst[icut] = int(vario[icut]['nst'])
        c0[icut] = vario[icut]['nug']; cc[0,icut] = vario[icut]['cc1']; it[0,icut] = vario[icut]['it1']; 
        ang[0,icut] = vario[icut]['azi1']; 
        aa[0,icut] = vario[icut]['hmaj1']; anis[0,icut] = vario[icut]['hmin1']/vario[icut]['hmaj1'];
        if nst[icut] == 2:
            cc[1,icut] = vario[icut]['cc2']; it[1,icut] = vario[icut]['it2']; ang[1,icut] = vario[icut]['azi2']; 
            aa[1,icut] = vario[icut]['hmaj2']; anis[1,icut] = vario[icut]['hmin2']/vario[icut]['hmaj2'];

# Load the data
    df_extract = df.loc[(df[vcol] >= tmin) & (df[vcol] <= tmax)]    # trim values outside tmin and tmax
    MAXDAT = len(df_extract)
    MAXCUT = ncut
    MAXNST = 2
    MAXROT = MAXNST*MAXCUT+ 1
    ikout = np.zeros((nx,ny,ncut))
    maxcov = np.zeros(ncut)
            
    # Allocate the needed memory:   
    xa = np.zeros(MAXSAM)
    ya = np.zeros(MAXSAM)
    vra = np.zeros(MAXSAM)
    dist = np.zeros(MAXSAM)
    nums = np.zeros(MAXSAM)
    r = np.zeros(MAXEQ)
    rr = np.zeros(MAXEQ)
    s = np.zeros(MAXEQ)
    a = np.zeros(MAXEQ*MAXEQ)
    ikmap = np.zeros((nx,ny,ncut))
    vr = np.zeros((MAXDAT,MAXCUT+1))
    
    nviol = np.zeros(MAXCUT)
    aviol = np.zeros(MAXCUT)
    xviol = np.zeros(MAXCUT)
    
    ccdf = np.zeros(ncut)
    ccdfo = np.zeros(ncut)
    ikout = np.zeros((nx,ny,ncut))
    
    x = df_extract[xcol].values
    y = df_extract[ycol].values
    v = df_extract[vcol].values
    
# The indicator data are constructed knowing the thresholds and the
# data value.
    
    if ivtype == 0:
        for icut in range(0,ncut): 
            vr[:,icut] = np.where((v <= thresh[icut] + 0.5) & (v > thresh[icut] - 0.5), '1', '0')
    else:
        for icut in range(0,ncut): 
            vr[:,icut] = np.where(v <= thresh[icut], '1', '0')
    vr[:,ncut] = v

# Make a KDTree for fast search of nearest neighbours   
    dp = list((y[i], x[i]) for i in range(0,MAXDAT))
    data_locs = np.column_stack((y,x))
    tree = sp.cKDTree(data_locs, leafsize=16, compact_nodes=True, copy_data=False, balanced_tree=True)
    
# Summary statistics of the input data
    
    avg = vr[:,ncut].mean()
    stdev = vr[:,ncut].std()
    ss = stdev**2.0
    vrmin = vr[:,ncut].min()
    vrmax = vr[:,ncut].max()
    print('Data for IK3D: Variable column ' + str(vcol))
    print('  Number   = ' + str(MAXDAT))
    ndh = MAXDAT
    
    actloc = np.zeros(MAXDAT, dtype = int)
    for i in range(1,MAXDAT):
        actloc[i] = i
    
# Set up the rotation/anisotropy matrices that are needed for the
# variogram and search:

    print('Setting up rotation matrices for variogram and search')
    radsqd = radius * radius
    rotmat = []
    for ic in range(0,ncut):  
        rotmat_temp, maxcov[ic] = setup_rotmat(c0[ic],int(nst[ic]),it[:,ic],cc[:,ic],ang[:,ic],9999.9)
        rotmat.append(rotmat_temp)    
# Initialize accumulators:  # not setup yet
    nk = 0
    xk = 0.0
    vk = 0.0
    for icut in range (0,ncut):
        nviol[icut] =  0
        aviol[icut] =  0.0
        xviol[icut] = -1.0
    nxy   = nx*ny
    print('Working on the kriging')

# Report on progress from time to time:
    if koption == 0: 
        nxy   = nx*ny
        nloop = nxy
        irepo = max(1,min((nxy/10),10000))
    else:
        nloop = 10000000
        irepo = max(1,min((nd/10),10000))
    ddh = 0.0
    
# MAIN LOOP OVER ALL THE BLOCKS IN THE GRID:
    for index in range(0,nloop):
      
        if (int(index/irepo)*irepo) == index: print('   currently on estimate ' + str(index))
    
        if koption == 0:
            iy   = int((index)/nx) 
            ix   = index - (iy)*nx
            xloc = xmn + (ix)*xsiz
            yloc = ymn + (iy)*ysiz
        else:
            ddh = 0.0
            # TODO: pass the cross validation value

# Find the nearest samples within each octant: First initialize the counter arrays:
        na = -1   # accounting for 0 as first index
        dist.fill(1.0e+20)
        nums.fill(-1)
        current_node = (yloc,xloc)
        dist, close = tree.query(current_node,ndmax) # use kd tree for fast nearest data search
        # remove any data outside search radius
        close = close[dist<radius]
        dist = dist[dist<radius] 
        nclose = len(dist) 

# Is there enough samples?

        if nclose < ndmin:   # accounting for min index of 0
            for i in range(0,ncut):
                ccdfo[i] = UNEST
            print('UNEST at ' + str(ix) + ',' + str(iy))
        else:         

# Loop over all the thresholds/categories:
            for ic in range(0,ncut):
                krig = True
                if mik == 1 and ic >= 1: krig = False

# Identify the close data (there may be a different number of data at
# each threshold because of constraint intervals); however, if
# there are no constraint intervals then this step can be avoided.
                nca = -1
                for ia in range(0,nclose):
                    j  = int(close[ia]+0.5)
                    ii = actloc[j]
                    accept = True
                    if koption != 0 and (abs(x[j]-xloc) + abs(y[j]-yloc)).lt.EPSLON: accept = False
                    if accept:
                        nca = nca + 1
                        vra[nca] = vr[ii,ic]
                        xa[nca]  = x[j]
                        ya[nca]  = y[j]

# If there are no samples at this threshold then use the global cdf:
                if nca == -1:
                    if use_trend:
                        ccdf[ic] = trend[ny-iy-1,ix,ic]
                    else:
                        ccdf[ic] = gcdf[ic]
                else:
            
# Now, only load the variogram, build the matrix,... if kriging:
                    neq = nclose + ktype
                    na = nclose

# Set up kriging matrices:
                    iin=-1 # accounting for first index of 0
                    for j in range(0,na):
# Establish Left Hand Side Covariance Matrix:
                        for i in range(0,na):  # was j - want full matrix                    
                            iin = iin + 1
                            a[iin] = cova2(xa[i],ya[i],xa[j],ya[j],nst[ic],c0[ic],PMX,cc[:,ic],aa[:,ic],it[:,ic],ang[:,ic],anis[:,ic],rotmat[ic],maxcov[ic]) 
                        if ktype == 1:
                            iin = iin + 1
                            a[iin] = maxcov[ic]            
                        r[j] = cova2(xloc,yloc,xa[j],ya[j],nst[ic],c0[ic],PMX,cc[:,ic],aa[:,ic],it[:,ic],ang[:,ic],anis[:,ic],rotmat[ic],maxcov[ic]) 
    
# Set the unbiasedness constraint:
                    if ktype == 1:
                        for i in range(0,na):
                            iin = iin + 1
                            a[iin] = maxcov[ic]
                        iin      = iin + 1
                        a[iin]   = 0.0
                        r[neq-1]  = maxcov[ic]
                        rr[neq-1] = r[neq]
# Solve the system:
                    if neq == 1:
                        ising = 0.0
                        s[0]  = r[0] / a[0]
                    else:
                        s = ksol_numpy(neq,a,r)

# Finished kriging (if it was necessary):

# Compute Kriged estimate of cumulative probability:
                    sumwts   = 0.0
                    ccdf[ic] = 0.0
                    for i in range(0,nclose):
                        ccdf[ic] = ccdf[ic] + vra[i]*s[i]
                        sumwts   = sumwts   + s[i]
                    if ktype == 0: 
                        if use_trend == True:
                            ccdf[ic] = ccdf[ic] + (1.0-sumwts)*trend[ny-iy-1,ix,ic]
                        else:
                            ccdf[ic] = ccdf[ic] + (1.0-sumwts)*gcdf[ic]

# Keep looping until all the thresholds are estimated:
 
# Correct and write the distribution to the output file:
            nk = nk + 1
            ccdfo = ordrel(ivtype,ncut,ccdf)
        
# Write the IK CCDF for this grid node:
            if koption == 0:
                 ikout[ny-iy-1,ix,:] = ccdfo
            else:
                 print('TBD')
    return ikout  

def sgsim(df,xcol,ycol,vcol,wcol,scol,tmin,tmax,itrans,ismooth,dftrans,tcol,twtcol,zmin,zmax,ltail,ltpar,utail,utpar,nsim,
          nx,xmn,xsiz,ny,ymn,ysiz,seed,ndmin,ndmax,nodmax,mults,nmult,noct,radius,radius1,sang1,
          mxctx,mxcty,ktype,colocorr,sec_map,vario):
    
# Parameters from sgsim.inc    
    MAXNST=2; MAXROT=2; UNEST=-99.0; EPSLON=1.0e-20; VERSION=2.907
    KORDEI=12; MAXOP1=KORDEI+1; MAXINT=2**30
    
# Set other parameters
    np.random.seed(seed)
    nxy = nx*ny
    sstrat = 0 # search data and nodes by default, turned off if unconditional
    radsqd = radius * radius
    sanis1 = radius1/radius
    if ktype == 4: varred = 1.0
        
# load the variogram
    nst = int(vario['nst'])
    cc = np.zeros(nst); aa = np.zeros(nst); it = np.zeros(nst,dtype=int)
    ang = np.zeros(nst); anis = np.zeros(nst)
    
    c0 = vario['nug']; 
    cc[0] = vario['cc1']; it[0] = vario['it1']; ang[0] = vario['azi1']; 
    aa[0] = vario['hmaj1']; anis[0] = vario['hmin1']/vario['hmaj1'];
    if nst == 2:
        cc[1] = vario['cc2']; it[1] = vario['it2']; ang[1] = vario['azi2']; 
        aa[1] = vario['hmaj2']; anis[1] = vario['hmin2']/vario['hmaj2'];        

# Set the constants
    MAXCTX = mxctx
    MAXCTY = mxcty
    MAXCXY = MAXCTX * MAXCTY
    MAXX   = nx
    MAXY   = ny
    MAXZ   = 1 # assuming 2D for now
    MXY  = MAXX * MAXY
    if MXY < 100: MXY = 100
    MAXNOD = nodmax
    MAXSAM = ndmax
    MAXKR1 = MAXNOD + MAXSAM + 1
#    print('MAXKR1'); print(MAXKR1)
    MAXKR2 = MAXKR1 * MAXKR1
    MAXSBX = 1
    if nx >  1:
        MAXSBX = int(nx/2)
        if MAXSBX > 50: MAXSBX=50
    MAXSBY = 1
    if ny > 1: 
        MAXSBY = int(ny/2)
        if MAXSBY > 50: MAXSBY=50

    MAXSBZ = 1
    MAXSB = MAXSBX*MAXSBY*MAXSBZ
    
# Declare arrays

    dist = np.zeros(ndmax)
    nums = np.zeros(ndmax,dtype = int)
    
# Perform some quick checks
    if nx > MAXX or ny> MAXY:
        print('ERROR: available grid size: ' + str(MAXX) + ',' + str(MAXY) + ',' + str(MAXZ) +'.')
        print('       you have asked for : ' + str(nx) + ',' + str(ny) + ',' + str(nz) + '.')
        return sim
    if ltail != 1 and ltail != 2:
        print('ERROR invalid lower tail option ' + str(ltail))
        print('      only allow 1 or 2 - see GSLIB manual ')
        return sim
    if utail != 1 and utail != 2 and utail != 4:
        print('ERROR invalid upper tail option ' + str(ltail))
        print('      only allow 1,2 or 4 - see GSLIB manual ')
        return sim 
    if utail == 4 and utpar < 1.0:
        print('ERROR invalid power for hyperbolic tail' + str(utpar))
        print('      must be greater than 1.0!')
        return sim
    if ltail == 2 and ltpar < 0.0:
        print('ERROR invalid power for power model' + str(ltpar))
        print('      must be greater than 0.0!')
        return sim
    if utail == 2 and utpar < 0.0: 
        print('ERROR invalid power for power model' + str(utpar))
        print('      must be greater than 0.0!')
        return sim
     
# Load the data
    df_extract = df.loc[(df[vcol] >= tmin) & (df[vcol] <= tmax)]    # trim values outside tmin and tmax
    nd = len(df_extract)
    ndmax = min(ndmax,nd)
    x = df_extract[xcol].values
    y = df_extract[ycol].values
    vr = df_extract[vcol].values
    vr_orig = np.copy(vr)
#    print('size of data extract'); print(len(vr))
    wt = []; wt = np.array(wt)
    if wcol > -1: 
        wt = df_extract[wcol].values 
    else:
        wt = np.ones(nd)
    sec = []; sec = np.array(sec)
    if scol > -1:
        sec = df_extract[scol].values
    if itrans == 1:
        if ismooth == 1:
            dftrans_extract = dftrans.loc[(dftrans[tcol] >= tmin) & (dftrans[tcol] <= tmax)]  
            ntr = len(dftrans_extract)
            vrtr = dftrans_extrac[tcol].values
            if twtcol > -1: 
                vrgtr = dftrans_extrac[tcol].values
            else:
                vrgtr = np.ones(ntr) 
        else:
            vrtr = df_extract[vcol].values
            ntr = len(df_extract)  
            vrgtr = np.copy(wt)
        twt = np.sum(vrgtr)
# sort        
        vrtr,vrgtr = dsortem(0,ntr,vrtr,2,b=vrgtr)

# Compute the cumulative probabilities and write transformation table
        twt   = max(twt,EPSLON)
        oldcp = 0.0
        cp    = 0.0
#        print('ntr'); print(ntr)
        for j in range(0,ntr):               
            cp =  cp + vrgtr[j]/twt
            w  = (cp + oldcp)*0.5
            vrg = gauinv(w)
            oldcp =  cp
# Now, reset the weight to the normal scores value:
            vrgtr[j] = vrg
              
        twt = np.sum(wt)             
# Normal scores transform the data
        for id in range(0,nd):
            if itrans == 1: 
                vrr = vr[id]
                j = dlocate(vrtr,1,nd,vrr)
                j   = min(max(0,j),(nd-2))
                vrg = dpowint(vrtr[j],vrtr[j+1],vrgtr[j],vrgtr[j+1],vrr,1.0)
                if vrg < vrgtr[0]: vrg = vrgtr[0]
                if(vrg > vrgtr[nd-1]): vrg = vrgtr[nd-1]
                vr[id] = vrg   
    
    weighted_stats_orig = DescrStatsW(vr_orig,weights=wt)
    orig_av = weighted_stats_orig.mean        
    orig_ss = weighted_stats_orig.var   
    
    weighted_stats = DescrStatsW(vr,weights=wt)
    av = weighted_stats.mean        
    ss = weighted_stats.var        

    print('\n Data for SGSIM: Number of acceptable data     = ' + str(nd))
    print('                 Number trimmed                = ' + str(len(df)- nd))
    print('                 Weighted Average              = ' + str(round(orig_av,4)))
    print('                 Weighted Variance             = ' + str(round(orig_ss,4)))
    print('                 Weighted Transformed Average  = ' + str(round(av,4)))
    print('                 Weighted Transformed Variance = ' + str(round(ss,4)))
              
# Read in secondary data           
    sim = np.random.rand(nx*ny)
    index = 0
    for ixy in range(0,nxy):
        sim[index] = index
    
    lvm = []; lvm = np.array(lvm)
    if ktype >= 2:
        #lvm = np.copy(sec_map.flatten())
        ind = 0
        lvm = np.zeros(nxy)
        for iy in range(0,ny):
            for ix in range(0,nx):
                lvm[ind] = sec_map[ny-iy-1,ix]    
                ind = ind + 1
        if ktype == 2 and itrans == 1: 
            for ixy in range(0,nxy): 
# Do we to transform the secondary variable for a local mean?
                vrr = lvm[ixy]
                j = dlocate(vrtr,1,ntr,vrr)
                j   = min(max(0,j),(ntr-2))
                vrg = dpowint(vrtr[j],vrtr[j+1],vrgtr[j],vrgtr[j+1],vrr,1.0)
                if vrg < vrgtr[0]: vrg = vrgtr[0]
                if(vrg > vrgtr[ntr-1]): vrg = vrgtr[nd-1]
                lvm[ixy] = vrg 
        av = np.average(lvm)
        ss = np.var(lvm)
        print(' Secondary Data: Number of data             = ' + str(nx*ny))
        print('                 Equal Weighted Average     = ' + str(round(av,4)))
        print('                 Equal Weighted Variance    = ' + str(round(ss,4)))             

# Do we need to work with data residuals? (Locally Varying Mean)
        if ktype == 2:
            sec = np.zeros(nd)
            for idd in range(0,nd): 
                ix = getindex(nx,xmn,xsiz,x[idd])
                iy = getindex(ny,ymn,ysiz,y[idd])
                index = ix + (iy-1)*nx
                sec[idd] = lvm[index]
# Calculation of residual moved to krige subroutine: vr(i)=vr(i)-sec(i)


# Do we need to get an external drift attribute for the data?
        if ktype == 3:
            for idd in range(0,nd): 
                if sec[i] != UNEST:
                    ix = getindx(nx,xmn,xsiz,x[idd])
                    iy = getindx(ny,ymn,ysiz,y[idd])
                    ind = ix + (iy)*nx
                    sec[ind] = lvm[ind]

# Transform the secondary attribute to normal scores?
        if ktype == 4:
            order_sec = np.zeros(nxy)
            ind = 0
            for ixy in range(0,nxy): 
                order_sec[ixy] = ind  
                ind = ind + 1
            print(' Transforming Secondary Data with')
            print(' variance reduction of ' + str(varred))            
            lvm,order_sec = dsortem(0,nxy,lvm,2,b=order_sec)
            oldcp = 0.0
            cp    = 0.0
            for i in range(0,nxy): 
                cp =  cp + (1.0/(nxy))
                w  = (cp + oldcp)/2.0
                lvm[i] = gauinv(w)
                lvm[i] = lvm[i] * varred
                oldcp  =  cp
            order_sec,lvm = dsortem(0,nxy,order_sec,2,b=lvm) 
#            return np.reshape(lvm,(ny,nx)) # check the transform

# Set up the rotation/anisotropy matrices that are needed for the
# variogram and search.
    print('Setting up rotation matrices for variogram and search') 
    if nst == 1:
        rotmat = setrot(ang[0],ang[0],sang1,anis[0],anis[0],sanis1,nst,MAXROT=2)
    else:
        rotmat = setrot(ang[0],ang[1],sang1,anis[0],anis[1],sanis1,nst,MAXROT=2)
    isrot = 2 # search rotation is appended as 3rd

    rotmat_2d, maxcov = setup_rotmat2(c0,nst,it,cc,ang) # will use one in the future
#    print('MaxCov = ' + str(maxcov))
    
# Make a KDTree for fast search of nearest neighbours   
    dp = list((y[i], x[i]) for i in range(0,nd))
    data_locs = np.column_stack((y,x))
    tree = sp.cKDTree(data_locs, leafsize=16, compact_nodes=True, copy_data=False, balanced_tree=True)
              
# Set up the covariance table and the spiral search:
    cov_table,tmp,order,ixnode,iynode,nlooku,nctx,ncty = ctable(MAXNOD,MAXCXY,MAXCTX,MAXCTY,MXY,
                                xsiz,ysiz,isrot,nx,ny,nst,c0,cc,aa,it,ang,anis,rotmat,radsqd)
       
#    print('Covariance Table'); print(cov_table)
# MAIN LOOP OVER ALL THE SIMULAUTIONS:
    for isim in range(0,nsim):
          
# Work out a random path for this realization:
        sim = np.random.rand(nx*ny)
        order = np.zeros(nxy)
        ind = 0
        for ixy in range(0,nxy): 
            order[ixy] = ind  
            ind = ind + 1
            
# The multiple grid search works with multiples of 4 (yes, that is
# somewhat arbitrary):

        if mults == 1:
            for imult in range(0,nmult): 
                nny = int(max(1,ny/((imult+1)*4)))
                nnx = int(max(1,nx/((imult+1)*4)))
#                print('multi grid - nnx, nny'); print(nnx,nny)
                jy  = 1
                jx  = 1
                for iy in range(0,nny): 
                    if nny > 0: jy = iy*(imult+1)*4
                    for ix in range(0,nnx):
                        if nnx > 0: jx = ix*(imult+1)*4
                        index = jx + (jy-1)*nx
                        sim[index] = sim[index] - (imult+1)

    
# Initialize the simulation:
        sim, order = dsortem(0,nxy,sim,2,b=order)
        sim.fill(UNEST)
        print('Working on realization number ' + str(isim))

# Assign the data to the closest grid node:

        TINY = 0.0001
        for idd in range(0,nd):
#            print('data'); print(x[idd],y[idd])
            ix = getindex(nx,xmn,xsiz,x[idd])
            iy = getindex(ny,ymn,ysiz,y[idd])
            ind = ix + (iy-1)*nx 
            xx  = xmn + (ix)*xsiz
            yy  = ymn + (iy)*ysiz
#            print('xx, yy' + str(xx) + ',' + str(yy))
            test = abs(xx-x[idd]) + abs(yy-y[idd])

# Assign this data to the node (unless there is a closer data):
            if sstrat == 1:
                if sim[ind] > 0.0:
                    id2 = int(sim[ind]+0.5)
                    test2 = abs(xx-x(id2)) + abs(yy-y(id2))
                    if test <= test2: 
                        sim[ind] = idd
                    else:
                        sim[ind] = id2

# Assign a flag so that this node does not get simulated:
            if sstrat == 0 and test <= TINY: sim[ind]=10.0*UNEST

# Now, enter data values into the simulated grid:
        for ind in range(0,nxy):              
            idd = int(sim[ind]+0.5)
            if idd > 0: sim[ind] = vr[id]
        irepo = max(1,min((nxy/10),10000))          

# MAIN LOOP OVER ALL THE NODES:
        for ind in range(0,nxy):  
            if (int(ind/irepo)*irepo) == ind:
                print('   currently on node ' + str(ind))
              
# Figure out the location of this point and make sure it has
# not been assigned a value already:

            index = int(order[ind]+0.5)
            if (sim[index] > (UNEST+EPSLON)) or (sim[index] < (UNEST*2.0)): continue
            iy   = int((index)/nx) 
            ix   = index - (iy)*nx
            xx = xmn + (ix)*xsiz
            yy = ymn + (iy)*ysiz   
            current_node = (yy,xx)
#            print('Current_node'); print(current_node)

# Now, we'll simulate the point ix,iy,iz.  First, get the close data
# and make sure that there are enough to actually simulate a value,
# we'll only keep the closest "ndmax" data, and look for previously
# simulated grid nodes:

            if sstrat == 0:
#                print('searching for nearest data')
                na = -1   # accounting for 0 as first index
                if ndmax == 1:
                    dist = np.zeros(1); nums = np.zeros(1)
                    dist[0], nums[0] = tree.query(current_node,ndmax) # use kd tree for fast nearest data search
                else:
                    dist, nums = tree.query(current_node,ndmax)
                # remove any data outside search radius
                
#                print('nums'); print(nums)
#                print('dist'); print(dist)
                na = len(dist)
                nums = nums[dist<radius]
                dist = dist[dist<radius] 
                na = len(dist) 
                if na < ndmin: continue     # bail if not enough data
#                print('Found ' + str(na) + 'neighbouring data')            
                    
#            print('node search inputs')
#            print('nodmax ' + str(nodmax))
#            print('ixnode'); print(ixnode)
                    
            ncnode, icnode, cnodev, cnodex, cnodey = srchnd(ix,iy,nx,ny,xmn,ymn,xsiz,ysiz,sim,noct,nodmax,ixnode,iynode,nlooku,nctx,ncty,UNEST)
        
#           print('srchnd'); print(ncnode,icnode,cnodev,cnodex,cnodey)
#           print('Result of srchnd, cnodex = '); print(cnodex)
            nclose = na
 #           print('srch node, nclose ' + str(nclose) + ', ncnode ' + str(ncnode))
 #           print('nums'); print(nums)
# Calculate the conditional mean and standard deviation.  This will be
# done with kriging if there are data, otherwise, the global mean and
# standard deviation will be used:

            if ktype == 2:
                gmean = lvm[index]
            else:
                gmean = 0.0

            if nclose+ncnode < 1:
                cmean  = gmean
                cstdev = 1.0

#Perform the kriging.  Note that if there are fewer than four data
# then simple kriging is prefered so that the variance of the
# realization does not become artificially inflated:

            else:
                lktype = ktype
                if ktype == 1 and (nclose+ncnode) < 4: lktype=0
                cmean, cstdev = krige(ix,iy,nx,ny,xx,yy,lktype,x,y,vr,sec,colocorr,lvm,nums,cov_table,nctx,ncty,icnode,ixnode,iynode,cnodev,cnodex,cnodey,
                                      nst,c0,9999.9,cc,aa,it,ang,anis,rotmat_2d,maxcov,MAXCTX,MAXCTY,MAXKR1,
                                      MAXKR2)

# Draw a random number and assign a value to this node:
            p = np.random.rand()
            xp = gauinv(p)
            sim[index] = xp * cstdev + cmean
#            print('simulated value = ' + str(sim[index]))

# Quick check for far out results:
            if abs(cmean) > 5.0 or abs(cstdev) > 5.0 or abs(sim[index]) > 6.0:
                print('WARNING: grid node location: ' + str(ix) + ',' + str(iy))
                print('         conditional mean and stdev:  ' + str(cmean) + ',' + str(cstdev))
                print('         simulated value:    ' + str(sim[index]))

# Do we need to reassign the data to the grid nodes?
        if sstrat == 0:
            print('Reassigning data to nodes')
            for iid in range(0,nd): 
                ix = getindex(nx,xmn,xsiz,x[iid])
                iy = getindex(ny,ymn,ysiz,y[iid])
                xx  = xmn + (ix)*xsiz
                yy  = ymn + (iy)*ysiz
                ind = ix + (iy-1)*nx 
                test=abs(xx-x[iid])+abs(yy-y[iid])
                if test <= TINY: sim[ind] = vr[iid]

# Back transform each value and write results:
        ne = 0
        av = 0.0
        ss = 0.0
        for ind in range(0,nxy):
            iy = int((index-1)/nx) + 1
            ix = index - (iy-1)*nx
            simval = sim[ind]
            if simval > -9.0 and simval < 9.0:
                ne = ne + 1
                av = av + simval
                ss = ss + simval*simval
            if itrans == 1 and simval > (UNEST+EPSLON):
                simval = backtr_value(simval,vrtr,vrgtr,zmin,zmax,ltail,ltpar,utail,utpar)
                if simval < zmin: simval = zmin
                if simval > zmax: simval = zmax
            sim[ind] = simval
#            print('simulated value = ' + str(sim[ind]) + ' at location index = ' + str(ind))
        av = av / max(ne,1.0)
        ss =(ss / max(ne,1.0)) - av * av
        print('\n Realization ' + str(isim) + ': number   = ' + str(ne))
        print('                                   mean     = ' + str(round(av,4)) + ' (close to 0.0?)')
        print('                                   variance = ' + str(round(ss,4)) + ' (close to gammabar(V,V)? approx. 1.0)')

# END MAIN LOOP OVER SIMULATIONS:
        sim_out = np.zeros((ny,nx))
        for ind in range(0,nxy):
            iy   = int((ind)/nx) 
            ix   = ind - (iy)*nx
            sim_out[ny-iy-1,ix] = sim[ind]
    return sim_out

def sisim(df,xcol,ycol,vcol,ivtype,koption,ncut,thresh,gcdf,trend,tmin,tmax,zmin,zmax,ltail,ltpar,middle,mpar,utail,utpar,nx,xmn,xsiz,ny,ymn,ysiz,seed,ndmin,
          ndmax,nodmax,mults,nmult,noct,radius,ktype,vario):
          
    """A 2D version of GSLIB's SISIM Indicator Simulation program (Deutsch and Journel, 1998) converted from the
    original Fortran to Python by Michael Pyrcz, the University of Texas at
    Austin (March, 2019). WARNING: only tested for cateogrical ktype 0, 1 and 2 (locally variable proportion).
    :param df: pandas DataFrame with the spatial data
    :param xcol: name of the x coordinate column
    :param ycol: name of the y coordinate column
    :param vcol: name of the property column (cateogorical or continuous - note continuous is untested)
    :param ivtype: variable type, 0 - categorical, 1 - continuous
    :param koption: kriging option, 0 - estimation, 1 - cross validation (under construction)
    :param ncut: number of categories or continuous thresholds
    :param thresh: an ndarray with the category labels or continuous thresholds
    :param gcdf: global CDF, not used if trend is present
    :param trend: an ndarray [ny,ny,ncut] with the local trend proportions or cumulative CDF values
    :param tmin: property trimming limit
    :param tmax: property trimming limit
    :param nx: definition of the grid system (x axis)
    :param xmn: definition of the grid system (x axis)
    :param xsiz: definition of the grid system (x axis)
    :param ny: definition of the grid system (y axis)
    :param ymn: definition of the grid system (y axis)
    :param ysiz: definition of the grid system (y axis)
    :param nxdis: number of discretization points for a block
    :param nydis: number of discretization points for a block
    :param ndmin: minimum number of data points to use for kriging a block
    :param ndmax: maximum number of data points to use for kriging a block
    :param radius: maximum isotropic search radius
    :param ktype: kriging type, 0 - simple kriging and 1 - ordinary kriging
    :param vario: list with all of the indicator variograms (sill of 1.0) in consistent order with above parameters
    :return:
    """
# Checks
    if utail == 3 or ltail == 3 or middle == 3:
        print('ERROR - distribution extrapolation option 3 with table is not available')
        return sim_out
    if xcol == "" or ycol == "":
        print('ERROR - must have x and y column in the DataFrame')
        return sim_out
# Set parameters from the include
    UNEST = -99.0
    EPSLON = 1.0e-20
    VERSION = 0.001
    np.random.seed(seed)
    colocorr = 0.0 # no collocated cokriging
    lvm = 0 # no kriging with a locally variable mean
    sec = []; sec = np.array(sec) # no secondary data
    ng = 0 # no tabulated values 

# Find the needed paramters:
    PMX = 9999.9
    MAXSAM = ndmax + 1
    MAXEQ = MAXSAM + 1
    nxy   = nx*ny
    mik = 0  # full indicator kriging
    use_trend = False
    trend1d = np.zeros((nxy,1)) # no trend make a dummy trend
    if trend.shape[0] == nx and trend.shape[1] == ny and trend.shape[2] == ncut:
        trend1d = np.zeros((nxy,ncut))
        use_trend = True
        index = 0
        for iy in range(0,ny):
            for ix in range(0,nx):
                for ic in range(0,ncut):
                    trend1d[index,ic] = trend[ny-iy-1,ix,ic] # copy trend
                index = index + 1
        
    MAXORD = nxy
    MAXNOD = nodmax
    
    cnodeiv = np.zeros((ncut+1,MAXNOD))
    
    tmp = np.zeros(MAXORD) 
    sstrat = 0 # search data and nodes by default, turned off if unconditional
    sang1 = 0 # using isotropic search now
    sanis1 = 1.0
# No covariance lookup table
    mxctx = int(radius/xsiz)*2+1; mxcty = int(radius/xsiz)*2+1
#    print('cov table / spiral search nx, ny '); print(mxctx); print(mxcty)
    MAXCTX = mxctx
    MAXCTY = mxcty
    MAXCXY = MAXCTX * MAXCTY

# Grid extents
    MAXX = nx
    MAXY = ny
    MXY = MAXX * MAXY    
   
# Kriging system
    MAXKR1 = 2 * MAXNOD + 2 * MAXSAM + 1
    MAXKR2 = MAXKR1 * MAXKR1
    MAXSBX = 1
    if nx > 1:
        MAXSBX = int(nx/2)
    if MAXSBX > 50:
        MAXSBX=50
    MAXSBY = 1
    if ny > 1:
        MAXSBY = int(ny/2)
    if MAXSBY > 50: 
        MAXSBY=50
#    print('ncut'); print(ncut)
    
# load the variogram
    MAXNST = 2
    nst = np.zeros(ncut,dtype=int); c0 = np.zeros(ncut); cc = np.zeros((ncut,MAXNST)) 
    aa = np.zeros((ncut,MAXNST),dtype=int); it = np.zeros((ncut,MAXNST),dtype=int) 
    ang = np.zeros((ncut,MAXNST)); anis = np.zeros((ncut,MAXNST))

#    print('varios - 1 vario'); print(vario[1])
    
    for icut in range(0,ncut):
#        print('icut'); print(icut)
        nst[icut] = int(vario[icut]['nst'])
        c0[icut] = vario[icut]['nug']; cc[icut,0] = vario[icut]['cc1']; it[icut,0] = vario[icut]['it1']; 
        ang[icut,0] = vario[icut]['azi1']; 
        aa[icut,0] = vario[icut]['hmaj1']; anis[icut,0] = vario[icut]['hmin1']/vario[icut]['hmaj1'];
        if nst[icut] == 2:
            cc[icut,1] = vario[icut]['cc2']; it[icut,1] = vario[icut]['it2']; ang[icut,1] = vario[icut]['azi2']; 
            aa[icut,1] = vario[icut]['hmaj2']; anis[icut,1] = vario[icut]['hmin2']/vario[icut]['hmaj2'];
                
#        print('check loaded cov model- icut '); print(icut)
#        print(cc[icut],aa[icut],it[icut],ang[icut],anis[icut])
    
    
    
# Load the data
    df_extract = df.loc[(df[vcol] >= tmin) & (df[vcol] <= tmax)]    # trim values outside tmin and tmax
    MAXDAT = len(df_extract)
    nd = MAXDAT
    MAXCUT = ncut
    MAXNST = 2
    MAXROT = MAXNST*MAXCUT+ 1
    ikout = np.zeros((nx,ny,ncut))
    maxcov = np.zeros(ncut)
            
    # Allocate the needed memory:   
    xa = np.zeros(MAXSAM)
    ya = np.zeros(MAXSAM)
    vra = np.zeros(MAXSAM)
    dist = np.zeros(MAXSAM)
    nums = np.zeros(MAXSAM)
    r = np.zeros(MAXEQ)
    rr = np.zeros(MAXEQ)
    s = np.zeros(MAXEQ)
    a = np.zeros(MAXEQ*MAXEQ)
    ikmap = np.zeros((nx,ny,ncut))
    vr = np.zeros((MAXDAT,MAXCUT+1))
    
    nviol = np.zeros(MAXCUT)
    aviol = np.zeros(MAXCUT)
    xviol = np.zeros(MAXCUT)
    
    ccdf = np.zeros(ncut)
    ccdfo = np.zeros(ncut)
    ikout = np.zeros((nx,ny,ncut))
    
    x = df_extract[xcol].values
    y = df_extract[ycol].values
    v = df_extract[vcol].values
    
    MAXTAB = MAXDAT + MAXCUT # tabulated probabilities not used 
    gcut = np.zeros(MAXTAB)
    
# The indicator data are constructed knowing the thresholds and the
# data value.
    
#    print('ncut'); print(ncut)
    if ivtype == 0:
        for icut in range(0,ncut): 
            vr[:,icut] = np.where((v <= thresh[icut] + 0.5) & (v > thresh[icut] - 0.5), '1', '0')
    else:
        for icut in range(0,ncut): 
            vr[:,icut] = np.where(v <= thresh[icut], '1', '0')
    vr[:,ncut] = v

#    print('loaded data '); print(vr)
# Make a KDTree for fast search of nearest neighbours   
    dp = list((y[i], x[i]) for i in range(0,MAXDAT))
    data_locs = np.column_stack((y,x))
    tree = sp.cKDTree(data_locs, leafsize=16, compact_nodes=True, copy_data=False, balanced_tree=True)
    
# Summary statistics of the input data
    
    avg = vr[:,ncut].mean()
    stdev = vr[:,ncut].std()
    ss = stdev**2.0
    vrmin = vr[:,ncut].min()
    vrmax = vr[:,ncut].max()
    print('Data for IK3D: Variable column ' + str(vcol))
    print('  Number   = ' + str(MAXDAT))
    ndh = MAXDAT
    
    actloc = np.zeros(MAXDAT, dtype = int) # need to set up data at node locations
    for i in range(1,MAXDAT):
        actloc[i] = i
    
# Set up the rotation/anisotropy matrices that are needed for the
# variogram and search:

    print('Setting up rotation matrices for variogram and search')
    radsqd = radius * radius
    rotmat = []
    for ic in range(0,ncut):  
        rotmat_temp, maxcov[ic] = setup_rotmat(c0[ic],int(nst[ic]),it[ic],cc[ic],ang[ic],9999.9)
        rotmat.append(rotmat_temp) 
    
    #return rotmat
# Set up the covariance table and the spiral search based just on the first variogram
# This is ok as we are not using the covariance look up table, just spiral search for previous nodes
    isrot = MAXNST*MAXCUT + 1 # note I removed anisotropic search here
    
#    print('ang[0]'); print(ang[0])
    
    if nst[0] == 1:
        global_rotmat = setrot(ang[0,0],ang[0,0],sang1,anis[0,0],anis[0,0],sanis1,nst[0],MAXROT=2)
    else:
        global_rotmat = setrot(ang[0,0],ang[1,0],sang1,anis[0,0],anis[1,0],sanis1,nst[0],MAXROT=2)
    
    cov_table,tmp2,order,ixnode,iynode,nlooku,nctx,ncty = ctable(MAXNOD,MAXCXY,MAXCTX,MAXCTY,MXY,
                                xsiz,ysiz,isrot,nx,ny,nst[0],c0[0],cc[0],aa[0],it[0],ang[0],anis[0],global_rotmat,radsqd)        
   
   
#    print('spiral search number nodes '); print(nlooku)
#    print('ixnode,iynode'); print(ixnode,iynode)
# Initialize accumulators:  # not setup yet
    nk = 0
    xk = 0.0
    vk = 0.0
    for icut in range (0,ncut):
        nviol[icut] =  0
        aviol[icut] =  0.0
        xviol[icut] = -1.0

#    print('Working on the kriging')

# Report on progress from time to time:
    if koption == 0: 
        nxy   = nx*ny
        nloop = nxy
        irepo = max(1,min((nxy/10),10000))
    else:
        nloop = 10000000
        irepo = max(1,min((nd/10),10000))
    ddh = 0.0
 
# MAIN LOOP OVER ALL THE SIMULAUTIONS:
#    for isim in range(0,nsim): # will add multiple realizations soon
          
# Work out a random path for this realization:
    sim = np.random.rand(nx*ny)
    order = np.zeros(nxy)
    ind = 0
    for ixy in range(0,nxy): 
        order[ixy] = ind  
        ind = ind + 1
        
# Multiple grid search works with multiples of 4 (yes, that is
# soat arbitrary):

    if mults == 1:
        for imult in range(0,nmult): 
            nny = int(max(1,ny/((imult+1)*4)))
            nnx = int(max(1,nx/((imult+1)*4)))
#            print('multi grid - nnx, nny'); print(nnx,nny)
            jy  = 1
            jx  = 1
            for iy in range(0,nny): 
                if nny > 0: jy = iy*(imult+1)*4
                for ix in range(0,nnx):
                    if nnx > 0: jx = ix*(imult+1)*4
                    index = jx + (jy-1)*nx
                    sim[index] = sim[index] - (imult+1)

    
# Inlize the simulation:
    sim, order = dsortem(0,nxy,sim,2,b=order)
    sim.fill(UNEST)
    tmp.fill(0.0)
    print('Working on a single realization, seed ' + str(seed))
#    print('Random Path'); print(order)
    
# As the data to the closest grid node:

    TINY = 0.0001
    for idd in range(0,nd):
#        print('data'); print(x[idd],y[idd])
        ix = getindex(nx,xmn,xsiz,x[idd])
        iy = getindex(ny,ymn,ysiz,y[idd])
        ind = ix + (iy-1)*nx 
        xx  = xmn + (ix)*xsiz
        yy  = ymn + (iy)*ysiz
#        print('xx, yy' + str(xx) + ',' + str(yy))
        test = abs(xx-x[idd]) + abs(yy-y[idd])

# As this data to the node (unless there is a closer data):
        if sstrat == 1 or (sstrat == 0 and test <= TINY): 
            if sim[ind] > UNEST:
                id2 = int(sim[ind]+0.5)
                test2 = abs(xx-x[id2]) + abs(yy-y[id2])
                if test <= test2: 
                    sim[ind] = idd
            else:
                sim[ind] = idd

# As a flag so that this node does not get simulated:
        

# Another data values into the simulated grid:
    for ind in range(0,nxy):              
        idd = int(sim[ind]+0.5)
        if idd > 0: 
            sim[ind] = vr[idd]
        else: 
            tmp[ind] = sim[ind]
            sim[ind] = UNEST
    irepo = max(1,min((nxy/10),10000))          

# LOOP OVER ALL THE NODES:
    for ind in range(0,nxy):  
        if (int(ind/irepo)*irepo) == ind:
            print('   currently on node ' + str(ind))
          
# Find the index on the random path, check if assigned data and get location

        index = int(order[ind]+0.5)
        if (sim[index] > (UNEST+EPSLON)) or (sim[index] < (UNEST*2.0)): continue
        iy   = int((index)/nx) 
        ix   = index - (iy)*nx
        xx = xmn + (ix)*xsiz
        yy = ymn + (iy)*ysiz   
        current_node = (yy,xx)
#        print('Current_node'); print(current_node)

# Now we'll simulate the point ix,iy,iz.  First, get the close data
# and make sure that there are enough to actually simulate a value,
# we'll only keep the closest "ndmax" data, and look for previously
# simulated grid nodes:

        if sstrat == 0:
#            print('searching for nearest data')
            na = -1   # accounting for 0 as first index
            if ndmax == 1:
                dist = np.zeros(1); nums = np.zeros(1)
                dist[0], nums[0] = tree.query(current_node,ndmax) # use kd tree for fast nearest data search
            else:
                dist, nums = tree.query(current_node,ndmax)
            # remove any data outside search radius
            
#            print('nums'); print(nums)
#            print('dist'); print(dist)
            na = len(dist)
            nums = nums[dist<radius]
            dist = dist[dist<radius] 
            na = len(dist) 
            if na < ndmin: continue     # bail if not enough data
#            print('Found ' + str(na) + 'neighbouring data')            
                
#        print('node search inputs')
#        print('nodmax ' + str(nodmax))
#        print('ixnode'); print(ixnode)
    
# Indicator transform the nearest node data
#        print('start node search')
        ncnode, icnode, cnodev, cnodex, cnodey = srchnd(ix,iy,nx,ny,xmn,ymn,xsiz,ysiz,sim,noct,nodmax,ixnode,iynode,nlooku,nctx,ncty,UNEST)
  
        if ncnode > 0:
            for icut in range(0,ncut): 
                cnodeiv[icut,:] = np.where((cnodev <= thresh[icut] + 0.5) & (cnodev > thresh[icut] - 0.5), '1', '0')
        else:
            for icut in range(0,ncut): 
                cnodeiv[icut,:] = np.where(cnodev <= thresh[icut], '1', '0')
        cnodeiv[ncut,:] = cnodev

#        print('indicator transformed nearest nodes'); print(cnodeiv)
    
#       print('srchnd'); print(ncnode,icnode,cnodev,cnodex,cnodey)
#       print('Result of srchnd, cnodex = '); print(cnodex)
        nclose = na
#        print('*****srch node, nclose ' + str(nclose) + ', ncnode ' + str(ncnode))
#        print('near data'); print(nums)
#        print('near data distance'); print(dist)
 #       print('nums'); print(nums)

# What cdf value are we looking for?
        zval   = UNEST
        cdfval = np.random.rand()

# Use the global distribution?
# check inputs
 #       print('nst'); print(nst)

    
    
        if nclose + ncnode <= 0:
#            print('nclose & ncnode'); print(nclose, ncnode)
            zval = beyond(ivtype,ncut,thresh,gcdf,ng,gcut,gcdf,zmin,zmax,ltail,ltpar,middle,mpar,utail,utpar,zval,cdfval)
        else:
#            print('kriging')
# Estimate the local distribution by indicator kriging:
#            print('maxcov'); print(maxcov)
            for ic in range(0,ncut):
#                print('check kriging cov model- icut '); print(ic)
#                print('node data values for kriging'); print(cnodev)
#                print(cc[ic],aa[ic],it[ic],ang[ic],anis[ic],rotmat[ic],maxcov[ic])
                #ccdf([ic] = krige(ix,iy,iz,xx,yy,zz,ic,cdf(ic),MAXCTX,MAXCTY,MAXCTZ,MAXKR1,ccdf(ic),MAXROT)                             
                if ktype == 0:
                    gmean = gcdf[ic]  
                elif ktype == 2:
                    gmean = trend1d[index,ic]
                else:
                    gmean = 0 # if locally variable mean it is set from trend in ikrige, otherwise not used
#                    print('gmean'); print(gmean)
                ccdf[ic], cstdev = ikrige(ix,iy,nx,ny,xx,yy,ktype,x,y,vr[:,ic],sec,colocorr,gmean,trend[:,ic],nums,cov_table,nctx,ncty,
                                      icnode,ixnode,iynode,cnodeiv[ic],cnodex,cnodey,nst[ic],c0[ic],9999.9,cc[ic],aa[ic],it[ic],ang[ic],anis[ic],
                                      rotmat[ic],maxcov[ic],MAXCTX,MAXCTY,MAXKR1,MAXKR2)   
 #           print('ccdf'); print(ccdf)
                    
# Correct order relations:
            ccdfo = ordrel(ivtype,ncut,ccdf)
# Draw from the local distribution:
            zval = beyond(ivtype,ncut,thresh,ccdfo,ng,gcut,gcdf,zmin,zmax,ltail,ltpar,middle,mpar,utail,utpar,zval,cdfval)
        sim[index] = zval
 #       print('zval'); print(zval)
    

# END MAIN LOOP OVER SIMULATIONS:
    sim_out = np.zeros((ny,nx))
    for ind in range(0,nxy):
        iy   = int((ind)/nx) 
        ix   = ind - (iy)*nx
        sim_out[ny-iy-1,ix] = sim[ind]

    return sim_out  
    
    
def kb2d_locations(
    df,
    xcol,
    ycol,
    vcol,
    tmin,
    tmax,
    df_loc,
    xcol_loc,
    ycol_loc,
    ndmin,
    ndmax,
    radius,
    ktype,
    skmean,
    vario,
):
    """GSLIB's KB2D program (Deutsch and Journel, 1998) converted from the
    original Fortran to Python by Michael Pyrcz, the University of Texas at
    Austin (Jan, 2019).  Version for kriging at a set of spatial locations.
    :param df: pandas DataFrame with the spatial data
    :param xcol: name of the x coordinate column
    :param ycol: name of the y coordinate column
    :param vcol: name of the property column
    :param tmin: property trimming limit
    :param tmax: property trimming limit
    :param df_loc: pandas DataFrame with the locations to krige
    :param xcol: name of the x coordinate column for locations to krige
    :param ycol: name of the y coordinate column for locations to krige
    :param ndmin: minimum number of data points to use for kriging a block
    :param ndmax: maximum number of data points to use for kriging a block
    :param radius: maximum isotropic search radius
    :param ktype:
    :param skmean:
    :param vario:
    :return:
    """
    
# Constants
    UNEST = -999.
    EPSLON = 1.0e-10
    VERSION = 2.907
    first = True
    PMX = 9999.0    
    MAXSAM = ndmax + 1
    MAXKD = MAXSAM + 1
    MAXKRG = MAXKD * MAXKD
    
# load the variogram
    nst = vario['nst']
    cc = np.zeros(nst); aa = np.zeros(nst); it = np.zeros(nst)
    ang = np.zeros(nst); anis = np.zeros(nst)
    
    c0 = vario['nug']; 
    cc[0] = vario['cc1']; it[0] = vario['it1']; ang[0] = vario['azi1']; 
    aa[0] = vario['hmaj1']; anis[0] = vario['hmin1']/vario['hmaj1'];
    if nst == 2:
        cc[1] = vario['cc2']; it[1] = vario['it2']; ang[1] = vario['azi2']; 
        aa[1] = vario['hmaj2']; anis[1] = vario['hmin2']/vario['hmaj2'];
    
# Allocate the needed memory:   
    xa = np.zeros(MAXSAM)
    ya = np.zeros(MAXSAM)
    vra = np.zeros(MAXSAM)
    dist = np.zeros(MAXSAM)
    nums = np.zeros(MAXSAM)
    r = np.zeros(MAXKD)
    rr = np.zeros(MAXKD)
    s = np.zeros(MAXKD)
    a = np.zeros(MAXKRG)
    klist = np.zeros(len(df_loc))       # list of kriged estimates
    vlist = np.zeros(len(df_loc))

# Load the data
    df_extract = df.loc[(df[vcol] >= tmin) & (df[vcol] <= tmax)]    # trim values outside tmin and tmax
    nd = len(df_extract)
    ndmax = min(ndmax,nd)
    x = df_extract[xcol].values
    y = df_extract[ycol].values
    vr = df_extract[vcol].values
    
# Load the estimation loactions
    nd_loc = len(df_loc)
    x_loc = df_loc[xcol].values
    y_loc = df_loc[ycol].values
    vr_loc = df_loc[vcol].values
    
# Make a KDTree for fast search of nearest neighbours   
    dp = list((y[i], x[i]) for i in range(0,nd))
    data_locs = np.column_stack((y,x))
    tree = sp.cKDTree(data_locs, leafsize=16, compact_nodes=True, copy_data=False, balanced_tree=True)

# Summary statistics for the data after trimming
    avg = vr.mean()
    stdev = vr.std()
    ss = stdev**2.0
    vrmin = vr.min()
    vrmax = vr.max()

# Initialize accumulators:
    cbb  = 0.0
    rad2 = radius*radius

# Calculate Block Covariance. Check for point kriging.
    rotmat, maxcov = setup_rotmat(c0,nst,it,cc,ang,PMX)
    cov = cova2(0.0,0.0,0.0,0.0,nst,c0,PMX,cc,aa,it,ang,anis,rotmat,maxcov)
# Keep this value to use for the unbiasedness constraint:
    unbias = cov
    cbb = cov
    first  = False

# MAIN LOOP OVER ALL THE BLOCKS IN THE GRID:
    nk = 0
    ak = 0.0
    vk = 0.0
    
    for idata in range(len(df_loc)):
        print('Working on location ' + str(idata))
        xloc = x_loc[idata]
        yloc = y_loc[idata] 
        current_node = (yloc,xloc)
        
# Find the nearest samples within each octant: First initialize
# the counter arrays:
        na = -1   # accounting for 0 as first index
        dist.fill(1.0e+20)
        nums.fill(-1)
        dist, nums = tree.query(current_node,ndmax) # use kd tree for fast nearest data search
        # remove any data outside search radius
        na = len(dist)
        nums = nums[dist<radius]
        dist = dist[dist<radius] 
        na = len(dist)        

# Is there enough samples?
        if na + 1 < ndmin:   # accounting for min index of 0
            est  = UNEST
            estv = UNEST
            print('UNEST for Data ' + str(idata) + ', at ' + str(xloc) + ',' + str(yloc))
        else:

# Put coordinates and values of neighborhood samples into xa,ya,vra:
            for ia in range(0,na):
                jj = int(nums[ia])
                xa[ia]  = x[jj]
                ya[ia]  = y[jj]
                vra[ia] = vr[jj]
                    
# Handle the situation of only one sample:
            if na == 0:  # accounting for min index of 0 - one sample case na = 0
                cb1 = cova2(xa[0],ya[0],xa[0],ya[0],nst,c0,PMX,cc,aa,it,ang,anis,rotmat,maxcov)
                xx  = xa[0] - xloc
                yy  = ya[0] - yloc

# Establish Right Hand Side Covariance:
                cb = cova2(xx,yy,0.0,0.0,nst,c0,PMX,cc,aa,it,ang,anis,rotmat,maxcov)

                if ktype == 0:
                    s[0] = cb/cbb
                    est  = s[0]*vra[0] + (1.0-s[0])*skmean
                    estv = cbb - s[0] * cb
                else:
                    est  = vra[0]
                    estv = cbb - 2.0*cb + cb1
            else:

# Solve the Kriging System with more than one sample:
                neq = na + ktype # accounting for first index of 0
#                print('NEQ' + str(neq))
                nn  = (neq + 1)*neq/2

# Set up kriging matrices:
                iin=-1 # accounting for first index of 0
                for j in range(0,na):

# Establish Left Hand Side Covariance Matrix:
                    for i in range(0,na):  # was j - want full matrix                    
                        iin = iin + 1
                        a[iin] = cova2(xa[i],ya[i],xa[j],ya[j],nst,c0,PMX,cc,aa,it,ang,anis,rotmat,maxcov) 
                    if ktype == 1:
                        iin = iin + 1
                        a[iin] = unbias
                    xx = xa[j] - xloc
                    yy = ya[j] - yloc

# Establish Right Hand Side Covariance:
                    cb = cova2(xx,yy,0.0,0.0,nst,c0,PMX,cc,aa,it,ang,anis,rotmat,maxcov)
                    r[j]  = cb
                    rr[j] = r[j]

# Set the unbiasedness constraint:
                if ktype == 1:
                    for i in range(0,na):
                        iin = iin + 1
                        a[iin] = unbias
                    iin      = iin + 1
                    a[iin]   = 0.0
                    r[neq-1]  = unbias
                    rr[neq-1] = r[neq]

# Solve the Kriging System:
#                print('NDB' + str(ndb))
#                print('NEQ' + str(neq) + ' Left' + str(a) + ' Right' + str(r))
#                stop
                s = ksol_numpy(neq,a,r)
                ising = 0 # need to figure this out
#                print('weights' + str(s))
#                stop
                
            
# Write a warning if the matrix is singular:
                if ising != 0:
                    print('WARNING KB2D: singular matrix')
                    print('              for block' + str(ix) + ',' + str(iy)+ ' ')
                    est  = UNEST
                    estv = UNEST
                else:

# Compute the estimate and the kriging variance:
                    est  = 0.0
                    estv = cbb
                    sumw = 0.0
                    if ktype == 1: 
                        estv = estv - (s[na])*unbias
                    for i in range(0,na):                          
                        sumw = sumw + s[i]
                        est  = est  + s[i]*vra[i]
                        estv = estv - s[i]*rr[i]
                    if ktype == 0: 
                        est = est + (1.0-sumw)*skmean
        klist[idata] = est
        vlist[idata] = estv
        if est > UNEST:
            nk = nk + 1
            ak = ak + est
            vk = vk + est*est

# END OF MAIN LOOP OVER ALL THE BLOCKS:

    if nk >= 1:
        ak = ak / float(nk)
        vk = vk/float(nk) - ak*ak
        print('  Estimated   ' + str(nk) + ' blocks ')
        print('      average   ' + str(ak) + '  variance  ' + str(vk))

    return klist, vlist
    
#Partial Correlation in Python (clone of Matlab's partialcorr)

#This uses the linear regression approach to compute the partial correlation 
#(might be slow for a huge number of variables). The algorithm is detailed here:

# http://en.wikipedia.org/wiki/Partial_correlation#Using_linear_regression

#Taking X and Y two variables of interest and Z the matrix with all the variable minus {X, Y},
#the algorithm can be summarized as
#    1) perform a normal linear least-squares regression with X as the target and Z as the predictor
#    2) calculate the residuals in Step #1
#    3) perform a normal linear least-squares regression with Y as the target and Z as the predictor
#    4) calculate the residuals in Step #3
#    5) calculate the correlation coefficient between the residuals from Steps #2 and #4; 
#    The result is the partial correlation between X and Y while controlling for the effect of Z

#Date: Nov 2014
#Author: Fabian Pedregosa-Izquierdo, f@bianp.net
#Testing: Valentina Borghesani, valentinaborghesani@gmail.com

def partial_corr(C):
#    Returns the sample linear partial correlation coefficients between pairs of variables in C, controlling 
#    for the remaining variables in C.

#    Parameters
#    C : array-like, shape (n, p)
#        Array with the different variables. Each column of C is taken as a variable
#    Returns
#    P : array-like, shape (p, p)
#        P[i, j] contains the partial correlation of C[:, i] and C[:, j] controlling
#        for the remaining variables in C.

    C = np.asarray(C)
    p = C.shape[1]
    P_corr = np.zeros((p, p), dtype=np.float)
    for i in range(p):
        P_corr[i, i] = 1
        for j in range(i+1, p):
            idx = np.ones(p, dtype=np.bool)
            idx[i] = False
            idx[j] = False
            beta_i = linalg.lstsq(C[:, idx], C[:, j])[0]
            beta_j = linalg.lstsq(C[:, idx], C[:, i])[0]
            res_j = C[:, j] - C[:, idx].dot( beta_i)
            res_i = C[:, i] - C[:, idx].dot(beta_j)
            corr = stats.pearsonr(res_i, res_j)[0]
            P_corr[i, j] = corr
            P_corr[j, i] = corr
    return P_corr

def semipartial_corr(C): # Michael Pyrcz modified the function above by Fabian Pedregosa-Izquierdo, f@bianp.net for semipartial correlation
    C = np.asarray(C)
    p = C.shape[1]
    P_corr = np.zeros((p, p), dtype=np.float)
    for i in range(p):
        P_corr[i, i] = 1
        for j in range(i+1, p):
            idx = np.ones(p, dtype=np.bool)
            idx[i] = False
            idx[j] = False
            beta_i = linalg.lstsq(C[:, idx], C[:, j])[0]
            res_j = C[:, j] - C[:, idx].dot( beta_i)
            res_i = C[:, i] # just use the value, not a residual
            corr = stats.pearsonr(res_i, res_j)[0]
            P_corr[i, j] = corr
            P_corr[j, i] = corr
    return P_corr

def sqdist3(x1,y1,z1,x2,y2,z2,ind,rotmat):
    """Squared Anisotropic Distance Calculation Given Matrix Indicator - 3D
    
    This routine calculates the anisotropic distance between two points 
    given the coordinates of each point and a definition of the
    anisotropy.
    
    Converted from original fortran GSLIB (Deutsch and Journel, 1998) to Python by Wendi Liu, University of Texas at Austin
    
    INPUT VARIABLES:
 
    x1,y1,z1         Coordinates of first point
    x2,y2,z2         Coordinates of second point
    ind              The rotation matrix to use
    rotmat           The rotation matrices"""
    
    dx = x1 - x2
    dy = y1 - y2
    dz = z1 - z2
    sqdist = 0.0
    for i in range(3):
        cont = rotmat[ind, i, 0] * dx + rotmat[ind, i, 1] * dy + rotmat[ind, i, 2] * dz
        sqdist += cont**2
    return sqdist

def setrot3(ang1,ang2,ang3,anis1,anis2,ind,rotmat):
    """Sets up an Anisotropic Rotation Matrix - 3D
    
    Sets up the matrix to transform cartesian coordinates to coordinates
    accounting for angles and anisotropy
    
    Converted from original fortran GSLIB (Deutsch and Journel, 1998) to Python by Wendi Liu, University of Texas at Austin
    
    INPUT PARAMETERS:

    ang1             Azimuth angle for principal direction
    ang2             Dip angle for principal direction
    ang3             Third rotation angle
    anis1            First anisotropy ratio
    anis2            Second anisotropy ratio
    ind              matrix indicator to initialize
    rotmat           rotation matrices
    
    Converts the input angles to three angles which make more mathematical sense:

          alpha   angle between the major axis of anisotropy and the
                  E-W axis. Note: Counter clockwise is positive.
          beta    angle between major axis and the horizontal plane.
                  (The dip of the ellipsoid measured positive down)
          theta   Angle of rotation of minor axis about the major axis
                  of the ellipsoid."""
    
    DEG2RAD=np.pi/180.0; EPSLON=1e-20
    if (ang1 >= 0.0)&(ang1<270.0):
        alpha = (90.0 - ang1) * DEG2RAD
    else:
        alpha = (450.0 - ang1) * DEG2RAD
    beta = -1.0 * ang2 *DEG2RAD
    theta = ang3 * DEG2RAD
    
    sina = np.sin(alpha)
    sinb = np.sin(beta)
    sint = np.sin(theta)
    cosa = np.cos(alpha)
    cosb = np.cos(beta)
    cost = np.cos(theta)
    ### Construct the rotation matrix in the required memory
    
    afac1 = 1.0/max(anis1, EPSLON)
    afac2 = 1.0/max(anis2, EPSLON)
    rotmat[ind,0,0] = cosb * cosa
    rotmat[ind,0,1] = cosb * sina
    rotmat[ind,0,2] = -sinb
    rotmat[ind,1,0] = afac1*(-cost*sina + sint*sinb*cosa)
    rotmat[ind,1,1] = afac1*(cost*cosa + sint*sinb*sina)
    rotmat[ind,1,2] = afac1*( sint * cosb)
    rotmat[ind,2,0] = afac2*(sint*sina + cost*sinb*cosa)
    rotmat[ind,2,1] = afac2*(-sint*cosa + cost*sinb*sina)
    rotmat[ind,2,2] = afac2*(cost * cosb)
    
    return rotmat

def gammabar(xsiz, ysiz, zsiz,nst,c0,it,cc,hmaj,hmin,hvert):
    """This program calculates the gammabar value from a 3D semivariogram model"""
    """Converted from original fortran GSLIB (Deutsch and Journel, 1998) to Python by Wendi Liu, University of Texas at Austin"""
    
    ###Initialization
    rotmat = np.zeros((5, 3, 3))
    EPSLON = 1.0e-20
    MAXNST=4
    maxcov=1.0
    cmax = c0
    nx = 3
    ny = 3
    nz = 6
    ang1 = np.zeros((MAXNST,)) #azimuth
    ang2 = np.ones((MAXNST,))*90.0 #dip
    ang3 = np.zeros((MAXNST,)) #plenge
    anis1 = np.zeros((MAXNST,))
    anis2 = np.zeros((MAXNST,))
    
    for i in range(nst):
        anis1[i] = hmin[i]/max(hmaj[i],EPSLON)
        anis2[i] = hvert[i]/max(hmaj[i],EPSLON)
        rotmat = setrot3(ang1[i],ang2[i],ang3[i],anis1[i],anis2[i],i,rotmat)
    cmax,cov = cova3(0.0,0.0,0.0,0.0,0.0,0.0,nst,c0,it,cc,hmaj,rotmat,cmax)
    ##Discretization parameters
    xsz = xsiz/nx
    xmn = xsz/2.0
    xzero = xsz * 0.0001
    ysz = ysiz/ny
    ymn = ysz/2.0
    yzero = ysz * 0.0001
    zsz = zsiz/nz
    zmn = zsz/2.0
    zzero = zsz * 0.0001
    ##Calculate Gammabar
    gb = 0.0
    for ix in range(nx):
        xxi = xmn +(ix-1)*xsz+xzero
        for jx in range(nx):
            xxj = xmn +(jx-1)*xsz
            for iy in range(ny):
                yyi = ymn +(iy-1)*ysz+yzero
                for jy in range(ny):
                    yyj = ymn +(jy-1)*ysz
                    for iz in range(nz):
                        zzi = zmn +(iz-1)*zsz+zzero
                        for jz in range(nz):
                            zzj = zmn +(jz-1)*zsz
                            cmax,cov = cova3(xxi,yyi,zzi,xxj,yyj,zzj,nst,c0,it,cc,hmaj,rotmat,cmax)
                            gb += maxcov-cov
    gb = gb/((nx*ny*nz)**2)
    return gb

def gam_3D(array, tmin, tmax, xsiz, ysiz, zsiz, ixd, iyd, izd, nlag, isill):
    """GSLIB's GAM program (Deutsch and Journel, 1998) converted from the
    original Fortran to Python by Michael Pyrcz, the University of Texas at
    Austin (Nov, 2019).
    :param array: 2D gridded data / model
    :param tmin: property trimming limit
    :param tmax: property trimming limit
    :param xsiz: grid cell extents in x direction
    :param ysiz: grid cell extents in y direction
    :param zsiz: grid cell extents in z direction
    :param ixd: lag offset in grid cells
    :param iyd: lag offset in grid cells
    :param izd: lag offset in grid cells
    :param nlag: number of lags to calculate
    :param isill: 1 for standardize sill
    :return: TODO
    """
    if array.ndim ==3:
        nz, ny, nx = array.shape
    elif array.ndim == 2:
        ny, nx = array.shape
    elif array.ndim == 1:
        ny, nx = 1, len(array)

    nvarg = 1  # for multiple variograms repeat the program
    nxyz = nx * ny * nz  # TODO: not used
    mxdlv = nlag

    # Allocate the needed memory
    lag = np.zeros(mxdlv)
    vario = np.zeros(mxdlv)
    hm = np.zeros(mxdlv)
    tm = np.zeros(mxdlv)
    hv = np.zeros(mxdlv)  # TODO: not used
    npp = np.zeros(mxdlv)
    ivtail = np.zeros(nvarg + 2)
    ivhead = np.zeros(nvarg + 2)
    ivtype = np.zeros(nvarg + 2)
    ivtail[0] = 0
    ivhead[0] = 0
    ivtype[0] = 0

    # Summary statistics for the data after trimming
    inside = (array > tmin) & (array < tmax)
    avg = array[(array > tmin) & (array < tmax)].mean()  # TODO: not used
    stdev = array[(array > tmin) & (array < tmax)].std()
    var = stdev ** 2.0
    vrmin = array[(array > tmin) & (array < tmax)].min()  # TODO: not used
    vrmax = array[(array > tmin) & (array < tmax)].max()  # TODO: not used
    num = ((array > tmin) & (array < tmax)).sum()  # TODO: not used

    # For the fixed seed point, loop through all directions
    for iz in range(0, nz):
        for iy in range(0, ny):
            for ix in range(0, nx):
                if inside[iz, iy, ix]:
                    vrt = array[iz, iy, ix]
                    ixinc = ixd
                    iyinc = iyd
                    izinc = izd
                    ix1 = ix
                    iy1 = iy
                    iz1 = iz
                    for il in range(0, nlag):
                        ix1 = ix1 + ixinc
                        if 0 <= ix1 < nx:
                            iy1 = iy1 + iyinc
                            if 1 <= iy1 < ny:
                                if 1 <= iz1 < nz:
                                    if inside[iz1, iy1, ix1]:
                                        vrh = array[iz1, iy1, ix1]
                                        npp[il] = npp[il] + 1
                                        tm[il] = tm[il] + vrt
                                        hm[il] = hm[il] + vrh
                                        vario[il] = vario[il] + ((vrh - vrt) ** 2.0)
                                  
    # Get average values for gam, hm, tm, hv, and tv, then compute the correct
    # "variogram" measure
    for il in range(0, nlag):
        if npp[il] > 0:
            rnum = npp[il]
            lag[il] = np.sqrt((ixd * xsiz * il) ** 2 + (iyd * ysiz * il) ** 2 + (izd * zsiz * il) ** 2)
            vario[il] = vario[il] / float(rnum)
            hm[il] = hm[il] / float(rnum)
            tm[il] = tm[il] / float(rnum)

            # Standardize by the sill
            if isill == 1:
                vario[il] = vario[il] / var

            # Semivariogram
            vario[il] = 0.5 * vario[il]
    return lag, vario, npp


def make_variogram_3D(
    nug,
    nst,
    it1,
    cc1,
    azi1,
    dip1,
    hmax1,
    hmed1,
    hmin1,
    it2=1,
    cc2=0,
    azi2=0,
    dip2=0,
    hmax2=0,
    hmed2=0,
    hmin2=0,
):
    """Make a dictionary of variogram parameters for application with spatial
    estimation and simulation.

    :param nug: Nugget constant (isotropic)
    :param nst: Number of structures (up to 2)
    :param it1: Structure of 1st variogram (1: Spherical, 2: Exponential, 3: Gaussian)
    :param cc1: Contribution of 2nd variogram
    :param azi1: Azimuth of 1st variogram
    :param dip1: Dip of 1st variogram
    :param hmax1: Range in major direction (Horizontal)
    :param hmed1: Range in minor direction (Horizontal)
    :param hmin1: Range in vertical direction
    :param it2: Structure of 2nd variogram (1: Spherical, 2: Exponential, 3: Gaussian)
    :param cc2: Contribution of 2nd variogram
    :param azi2: Azimuth of 2nd variogram
    :param dip1: Dip of 2nd variogram
    :param hmax2: Range in major direction (Horizontal)
    :param hmed2: Range in minor direction (Horizontal)
    :param hmin2: Range in vertical direction
    :return: TODO
    """
    if cc2 == 0:
        nst = 1
    var = dict(
        [
            ("nug", nug),
            ("nst", nst),
            ("it1", it1),
            ("cc1", cc1),
            ("azi1", azi1),
            ("dip1", dip1),
            ("hmax1", hmax1),
            ("hmed1", hmed1),
            ("hmin1", hmin1),
            ("it2", it2),
            ("cc2", cc2),
            ("azi2", azi2),
            ("dip2", dip2),
            ("hmax2", hmax2),
            ("hmed2", hmed2),
            ("hmin2", hmin2),
        ]
    )
    if nug + cc1 + cc2 != 1:
        print(
            "\x1b[0;30;41m make_variogram Warning: "
            "sill does not sum to 1.0, do not use in simulation \x1b[0m"
        )
    if (
        cc1 < 0
        or cc2 < 0
        or nug < 0
        or hmax1 < 0
        or hmax2 < 0
        or hmin1 < 0
        or hmin2 < 0
    ):
        print(
            "\x1b[0;30;41m make_variogram Warning: "
            "contributions and ranges must be all positive \x1b[0m"
        )
    if hmax1 < hmed1 or hmax2 < hmed2:
        print(
            "\x1b[0;30;41m make_variogram Warning: "
            "major range should be greater than minor range \x1b[0m"
        )
    return var

def vmodel_3D(
    nlag,
    xlag,
    azm,
	dip,
    vario
):
    """GSLIB's VMODEL program (Deutsch and Journel, 1998) converted from the
    original Fortran to Python by Michael Pyrcz, the University of Texas at
    Austin (Nov, 2019).
    :param nlag: number of variogram lags 
    :param xlag: size of the lags
    :param axm: direction by 3D azimuth, 000 is y positive, 090 is x positive
    :param dip: direction by 3D dip, 000 is horizontal to x-y plane, 090 is perpendicular to x-y plane   
    :param vario: dictionary with the variogram parameters
    :return:
    """
    
# Parameters
    MAXNST=4
    DEG2RAD=3.14159265/180.0 
    MAXROT=MAXNST+1
    EPSLON = 1.0e-20
    VERSION= 1.01
  
# Declare arrays
    index = np.zeros(nlag+1)
    h = np.zeros(nlag+1)
    gam = np.zeros(nlag+1)
    cov = np.zeros(nlag+1)
    ro = np.zeros(nlag+1)
    
# Load the variogram
    nst = vario["nst"]
    cc = np.zeros(nst)
    aa = np.zeros(nst)
    it = np.zeros(nst)
    ang_azi = np.zeros(nst)
    ang_dip = np.zeros(nst)
    anis = np.zeros(nst)
    anis_v = np.zeros(nst)
    
    c0 = vario["nug"]
    cc[0] = vario["cc1"]
    it[0] = vario["it1"]
    ang_azi[0] = vario["azi1"]
    ang_dip[0] = vario["dip1"]
    aa[0] = vario["hmax1"]
    anis[0] = vario["hmed1"] / vario["hmax1"]
    anis_v[0] = vario["hmin1"] / vario["hmax1"]
    if nst == 2:
        cc[1] = vario["cc2"]	 
        it[1] = vario["it2"]
        ang_azi[1] = vario["azi2"]
        ang_dip[1] = vario["dip2"]
        aa[1] = vario["hmax2"]
        anis[1] = vario["hmed2"] / vario["hmax2"]
        anis_v[1] = vario["hmin2"] / vario["hmax2"]
                    
    xoff = math.sin(DEG2RAD*azm)*math.cos(DEG2RAD*dip)*xlag
    yoff = math.cos(DEG2RAD*azm)*math.cos(DEG2RAD*dip)*xlag
    zoff = math.sin(DEG2RAD*dip)*xlag
	
    print(' x,y,z offsets = ' + str(xoff) + ',' + str(yoff) + ',' + str(zoff))
    rotmat, maxcov = setup_rotmat_3D(c0, nst, it, cc, ang_azi, ang_dip, 99999.9)   
    
    xx = 0.0; yy = 0.0; zz = 0.0;
	
    for il in range(0,nlag+1):
        index[il] = il
        cov[il] = cova3(0.0,0.0,0.0,xx,yy,zz,nst,c0,9999.9,cc,aa,it,anis, anis_v, rotmat, maxcov)
        gam[il] = maxcov - cov[il]
        ro[il]  = cov[il]/maxcov
        h[il]   = math.sqrt(max((xx*xx + yy*yy + zz*zz),0.0))
        xx = xx + xoff
        yy = yy + yoff
        zz = zz + zoff

# finished
    return index,h,gam,cov,ro

@jit(nopython=True)
def setup_rotmat_3D(c0, nst, it, cc, ang_azi, ang_dip, pmx):
    """Setup rotation matrix.
    :param c0: nugget constant (isotropic)
    :param nst: number of nested structures (max. 4)
    :param it: Variogram shapes (i.e., Gaussian, Exponential, Spherical) of each nested structure
    :param cc: multiplicative factor of each nested structure
    :param ang_azi: azimuths of each nested structure
    :param ang_dip: dips of each nested structure
    :param pmx: TODO
    :return: TODO
    """
    PI = 3.141_592_65
    DTOR = PI / 180.0
	
    # The first time around, re-initialize the cosine matrix for the variogram
    # structures
    rotmat = np.zeros((9, nst))
    maxcov = c0
    for js in range(0, nst):
        azmuth = (90.0 + ang_azi[js]) * DTOR
        dip = (ang_dip[js]) * DTOR
        rotmat[0, js] = math.cos(azmuth)
        rotmat[1, js] = -1 * math.sin(azmuth)
        rotmat[2, js] = 0
        rotmat[3, js] = math.cos(dip) * math.sin(azmuth)
        rotmat[4, js] = math.cos(dip) * math.cos(azmuth)
        rotmat[5, js] = -1 * math.sin(dip)
        rotmat[6, js] = math.sin(dip) * math.sin(azmuth)
        rotmat[7, js] = math.sin(dip) * math.cos(azmuth)
        rotmat[8, js] = math.cos(dip)
        if it[js] == 4:
            maxcov = maxcov + pmx
        else:
            maxcov = maxcov + cc[js]
    return rotmat, maxcov

@jit(nopython=True)
def cova3(x1, y1, z1, x2, y2, z2, nst, c0, pmx, cc, aa, it, anis, anis_v, rotmat, maxcov):
    """Calculate the covariance associated with a variogram model specified by a
    nugget effect and nested variogram structures.
    :param x1: x coordinate of first point
    :param y1: y coordinate of first point
    :param z1: z coordinate of first point
    :param x2: x coordinate of second point
    :param y2: y coordinate of second point
    :param z2: z coordinate of second point
    :param nst: number of nested structures (maximum of 4)
    :param c0: isotropic nugget constant (TODO: not used)
    :param pmx: TODO
    :param cc: multiplicative factor of each nested structure
    :param aa: parameter `a` of each nested structure
    :param it: TODO
    :param ang: TODO: not used
    :param anis: Horizontal aspect ratio
	:param anis_v: Vertical aspect ratio
    :param rotmat: rotation matrices
    :param maxcov: TODO
    :return: TODO
    """
    """ Revised from Wendi Liu's code """

    EPSLON = 0.000001

    # Check for very small distance
    dx = x2 - x1
    dy = y2 - y1
    dz = z2 - z1
    if (dx * dx + dy * dy + dz * dz) < EPSLON:
        cova3_ = maxcov
        return cova3_

    # Non-zero distance, loop over all the structures
    cova3_ = 0.0
    for js in range(0, nst):
        # Compute the appropriate structural distance
        dx1 = dx * rotmat[0, js] + dy * rotmat[1, js] + dz * rotmat[2, js]
        dy1 = (dx * rotmat[3, js] + dy * rotmat[4, js] + dz * rotmat[5, js] ) / anis[js]
        dz1 = (dx * rotmat[6, js] + dy * rotmat[7, js] + dz * rotmat[8, js] ) / anis_v[js]
		
		
        h = math.sqrt(max((dx1 * dx1 + dy1 * dy1 + dz1 * dz1 ), 0.0))
        if it[js] == 1:
            # Spherical model
            hr = h / aa[js]
            if hr < 1.0:
                cova3_ = cova3_ + cc[js] * (1.0 - hr * (1.5 - 0.5 * hr * hr))
        elif it[js] == 2:
            # Exponential model
            cova3_ = cova3_ + cc[js] * np.exp(-3.0 * h / aa[js])
        elif it[js] == 3:
            # Gaussian model
            hh = -3.0 * (h * h) / (aa[js] * aa[js])
            cova3_ = cova3_ + cc[js] * np.exp(hh)
        elif it[js] == 4:
            # Power model
            cov1 = pmx - cc[js] * (h ** aa[js])
            cova3_ = cova3_ + cov1
    return cova3_	
	
	
def gamv_3D(
    df,
    xcol,
    ycol,
    zcol,
    vcol,
    tmin,
    tmax,
    xlag,
    xltol,
    nlag,
    azm,
    dip,
    atol,
	dtol,
    bandwh,
    isill,
):
    """GSLIB's GAMV program (Deutsch and Journel, 1998) converted from the
    original Fortran to Python by Michael Pyrcz, the University of Texas at
    Austin (Nov, 2019).
    Note simplified for 2D, semivariogram only and one direction at a time.
    :param df: pandas DataFrame with the spatial data
    :param xcol: name of the x coordinate column
    :param ycol: name of the y coordinate column
    :param zcol: name of the z coordinate column
    :param vcol: name of the property column
    :param tmin: property trimming limit
    :param tmax: property trimming limit
    :param xlag: lag distance
    :param xltol: lag distance tolerance
    :param nlag: number of lags to calculate
    :param azm: azimuth
    :param dip: dip
    :param atol: azimuth tolerance
    :param dtol: dip tolerance
    :param bandwh: horizontal bandwidth / maximum distance offset orthogonal to
                   azimuth
    :param isill: 1 for standardize sill
    :return: TODO
    """
    # Load the data
    # Trim values outside tmin and tmax
    df_extract = df.loc[(df[vcol] >= tmin) & (df[vcol] <= tmax)]
    nd = len(df_extract)  # TODO: not used
    x = df_extract[xcol].values
    y = df_extract[ycol].values
    z = df_extract[zcol].values
    vr = df_extract[vcol].values

    # Summary statistics for the data after trimming
    avg = vr.mean()  # TODO: not used
    stdev = vr.std()
    sills = stdev ** 2.0
    ssq = sills  # TODO: not used
    vrmin = vr.min()  # TODO: not used
    vrmax = vr.max()  # TODO: not used

    # Define the distance tolerance if it isn't already
    if xltol < 0.0:
        xltol = 0.5 * xlag

    # Loop over combinatorial of data pairs to calculate the variogram
    dis, vario, npp = variogram_loop_3D(
        x, y, z, vr, xlag, xltol, nlag, azm, dip, atol, dtol, bandwh
    )

    # Standardize sill to one by dividing all variogram values by the variance
    for il in range(0, nlag + 2):
        if isill == 1:
            vario[il] = vario[il] / sills

        # Apply 1/2 factor to go from variogram to semivariogram
        vario[il] = 0.5 * vario[il]

    return dis, vario, npp
	
def cova(x, y, z, vr, xlag, xltol, nlag, azm, dip, atol, dtol, bandwh):
    """Calculate the variogram by looping over combinatorial of data pairs.
    :param x: x values
    :param y: y values
    :param z: z values
    :param vr: property values
    :param xlag: lag distance
    :param xltol: lag distance tolerance
    :param nlag: number of lags to calculate
    :param azm: azimuth
    :param dip: dip
    :param atol: azimuth tolerance
    :param dtol: dip tolerance
    :param bandwh: horizontal bandwidth / maximum distance offset orthogonal to
                   azimuth
    :return: TODO
    """
    # Allocate the needed memory
    nvarg = 1
    mxdlv = nlag + 2  # in gamv the npp etc. arrays go to nlag + 2
    dis = np.zeros(mxdlv)
    lag = np.zeros(mxdlv)  # TODO: not used
    vario = np.zeros(mxdlv)
    hm = np.zeros(mxdlv)
    tm = np.zeros(mxdlv)
    hv = np.zeros(mxdlv)  # TODO: not used
    npp = np.zeros(mxdlv)
    #ivtail = np.zeros(nvarg + 2)
    #ivhead = np.zeros(nvarg + 2)
    #ivtype = np.ones(nvarg + 2)
    #ivtail[0] = 0
    #ivhead[0] = 0
    #ivtype[0] = 0

    EPSLON = 1.0e-20
    nd = len(x)
    # The mathematical azimuth is measured counterclockwise from EW and
    # not clockwise from NS as the conventional azimuth is
    azmuth = (90.0 - azm) * math.pi / 180.0
    dip = (dip) * math.pi / 180.0
    uvxazm = math.cos(azmuth) * math.cos(dip)
    uvyazm = math.sin(azmuth) * math.cos(dip)
    uvzdip = math.sin(dip)
    if atol <= 0.0:
        csatol = math.cos(45.0 * math.pi / 180.0)
    else:
        csatol = math.cos(atol * math.pi / 180.0)
    
    if dtol <= 0.0:
        csdtol = math.cos(30.0 * math.pi / 180.0)
    else:
        csdtol = math.cos(dtol * math.pi / 180.0)
		
    # Initialize the arrays for each direction, variogram, and lag
    nsiz = nlag + 2  # TODO: not used
    dismxs = ((float(nlag) + 0.5 - EPSLON) * xlag) ** 2

    # Main loop over all pairs
    for i in range(0, nd):
        for j in range(0, nd):
            
            # Definition of the lag corresponding to the current pair
            dx = x[j] - x[i]
            dy = y[j] - y[i]
            dz = z[j] - z[i]
            dxs = dx * dx
            dys = dy * dy
            dzs = dz * dz
            hs = dxs + dys + dzs
            if hs <= dismxs:
                if hs < 0.0:
                    hs = 0.0
                h = np.sqrt(hs)

                # Determine which lag this is and skip if outside the defined
                # distance tolerance
                if h <= EPSLON:
                    lagbeg = 0
                    lagend = 0
                else:
                    lagbeg = -1
                    lagend = -1
                    for ilag in range(1, nlag + 1):
                        # reduced to -1
                        if (
                            (xlag * float(ilag - 1) - xltol)
                            <= h
                            <= (xlag * float(ilag - 1) + xltol)
                        ):
                            if lagbeg < 0:
                                lagbeg = ilag
                            lagend = ilag
                if lagend >= 0:
                    # Definition of the direction corresponding to the current
                    # pair. All directions are considered (overlapping of
                    # direction tolerance cones is allowed)

                    # Check for an acceptable azimuth angle
                    dxy = np.sqrt(max((dxs + dys), 0.0))
                    dxyz = np.sqrt(max((dxs + dys + dzs), 0.0))
                    if dxy < EPSLON:
                        dcazm = 1.0
                    else:
                        dcazm = (dx * uvxazm + dy * uvyazm) / dxy
                    if dxyz < EPSLON:
                        dcdip = 1.0
                    else:
                        dcdip = (dx * uvxazm + dy * uvyazm + dz * uvzdip) / dxyz                    
                    
                    # Check the horizontal bandwidth criteria (maximum deviation
                    # perpendicular to the specified direction azimuth)
                    band = np.cross([dx,dy,dz], [uvxazm, uvyazm, uvzdip])
                    band = np.sqrt(band.dot(band))
                    # Apply all the previous checks at once to avoid a lot of
                    # nested if statements
                    if (abs(dcazm) >= csatol) and (abs(dcdip) >= csdtol) and (abs(band) <= bandwh):
                        # Check whether or not an omni-directional variogram is
                        # being computed
                        omni = False
                        if atol >= 90.0:
                            omni = True

                        # For this variogram, sort out which is the tail and
                        # the head value
                        # iv = 0  # hardcoded just one variogram
                        # it = ivtype[iv]  # TODO: not used
                        if dcazm >= 0.0:
                            vrh = vr[i]
                            vrt = vr[j]
                            if omni:
                                vrtpr = vr[i]
                                vrhpr = vr[j]
                        else:
                            vrh = vr[j]
                            vrt = vr[i]
                            if omni:
                                vrtpr = vr[j]
                                vrhpr = vr[i]

                        # Reject this pair on the basis of missing values

                        # Data was trimmed at the beginning

                        # The Semivariogram (all other types of measures are
                        # removed for now)
                        for il in range(lagbeg, lagend + 1):
                            npp[il] = npp[il] + 1
                            dis[il] = dis[il] + h
                            tm[il] = tm[il] + vrt
                            hm[il] = hm[il] + vrh
                            vario[il] = vario[il] + ((vrh - vrt) * (vrh - vrt))
                            if omni:
                                npp[il] = npp[il] + 1.0
                                dis[il] = dis[il] + h
                                tm[il] = tm[il] + vrtpr
                                hm[il] = hm[il] + vrhpr
                                vario[il] = vario[il] + (
                                    (vrhpr - vrtpr) * (vrhpr - vrtpr)
                                )

    # Get average values for gam, hm, tm, hv, and tv, then compute the correct
    # "variogram" measure
    for il in range(0, nlag + 2):
        i = il
        if npp[i] > 0:
            rnum = npp[i]
            dis[i] = dis[i] / rnum
            vario[i] = vario[i] / rnum
            hm[i] = hm[i] / rnum
            tm[i] = tm[i] / rnum

    return dis, vario, npp<|MERGE_RESOLUTION|>--- conflicted
+++ resolved
@@ -2252,7 +2252,6 @@
     kmap = np.zeros((nx,ny,nz))
     vmap = np.zeros((nx,ny,nz))
 
-# load the data
     # trim values outside tmin and tmax
     df_extract = df.loc[(df[vcol] >= tmin) & (df[vcol] <= tmax)]   
     nd = len(df_extract)
@@ -2262,7 +2261,6 @@
     z = df_extract[zcol].values
     vr = df_extract[vcol].values
 
-<<<<<<< HEAD
     # Allocate the needed memory:   
     xdb = np.zeros(MAXDIS)
     ydb = np.zeros(MAXDIS)
@@ -2281,9 +2279,7 @@
     vmap = np.zeros((nx,ny,nz)) 
 
     # set up tree for nearest neighbor search
-=======
 # set up tree for nearest neighbor search
->>>>>>> 16ff1253
     dp = list((z[i], y[i], x[i]) for i in range(0,nd))
     data_locs = np.column_stack((z, y, x))
     tree = sp.cKDTree(data_locs, leafsize=16, compact_nodes=True, copy_data=False, balanced_tree=True) #why this error?
@@ -2330,8 +2326,6 @@
     # TODO Set up discretization points per block
     # need to set up numPy cube grid
     cubeGrid = np.ndarray(shape=(nx,ny,nz), dtype=float, order='C')               
-
-<<<<<<< HEAD
     # main loop over all points:
     nk = 0
     ak = 0.0
@@ -2346,18 +2340,6 @@
 
     # Find the nearest samples within each octant: First initialize
 # the counter arrays:
-=======
-# MAIN LOOP OVER ALL THE BLOCKS IN THE GRID:
-    for iz in range(0,nz):
-        zloc = zmn + (iz-0)*zsiz
-        for iy in range(0,ny):
-            yloc = ymn + (iy-0)*ysiz
-            for ix in range(0,nx):
-                xloc = xmn + (ix-0)*xsiz
-                current_node = (zloc,yloc,xloc) # centroid
-
-# Find the nearest samples within each octant: First initializethe counter arrays:
->>>>>>> 16ff1253
                 na = -1   # accounting for 0 as first index
                 dist.fill(1.0e+20)
                 nums.fill(-1)
@@ -2366,17 +2348,12 @@
                 na = len(dist)
                 nums = nums[dist<radius]
                 dist = dist[dist<radius] 
-<<<<<<< HEAD
                 na = len(dist)        
-=======
-                na = len(dist)
->>>>>>> 16ff1253
 
 # Is there enough samples?
                 if na + 1 < ndmin:   # accounting for min index of 0
                     est  = UNEST
                     estv = UNEST
-<<<<<<< HEAD
                     print('UNEST at ' + str(ix) + ',' + str(iy) + ','+str(iz)) 
                 else:
 
@@ -2391,34 +2368,18 @@
 # Handle the situation of only one sample:
                     if na == 0:  # accounting for min index of 0 - one sample case na = 0
                         cb1 = cova3(xa[0],ya[0],za[0],xa[0],ya[0],za[0],nst,c0,PMX,cc,aa,it,ang,anis,rotmat,maxcov)
-=======
-                    print('UNEST at ' + str(ix) + ',' + str(iy) + ',' + str(iz))
-                else:
-
-# Put coordinates and values of neighborhood samples into xa,ya,vra:
-                    for ia in range(0,na):
-                        jj = int(nums[ia])
-                        xa[ia]  = x[jj]
-                        ya[ia]  = y[jj]
-                        za[ia]  = z[jj]
-                        vra[ia] = vr[jj]
-
-# Handle the situation of only one sample:
-                    if na == 0:  # accounting for min index of 0 - one sample case na = 0
-                        cb1 = cova2(xa[0],ya[0],xa[0],ya[0],nst,c0,PMX,cc,aa,it,ang,anis,rotmat,maxcov)
->>>>>>> 16ff1253
+
                         xx  = xa[0] - xloc
                         yy  = ya[0] - yloc
                         zz  = za[0] - zloc
 
 # Establish Right Hand Side Covariance:
-<<<<<<< HEAD
                     if ndb <= 1:
-                        cb = cova3(xx,yy,zz,xdb[0],ydb[0],zdb[0],nst,c0,PMX,cc,aa,it,ang,anis,rotmat,maxcov)
+                        cb = cova3(xx,yy,zz,xdb[0],ydb[0],zdb[i],nst,c0,PMX,cc,aa,it,ang,anis,rotmat,maxcov)
                     else:
                         cb  = 0.0
                         for i in range(0,ndb):                  
-                            cb = cb + cova3(xx,yy,zz,xdb[i],ydb[i],zdb[ii],nst,c0,PMX,cc,aa,it,ang,anis,rotmat,maxcov)
+                            cb = cb + cova3(xx,yy,zz,xdb[i],ydb[i],zdb[i],nst,c0,PMX,cc,aa,it,ang,anis,rotmat,maxcov)
                             dx = xx - xdb(i)
                             dy = yy - ydb(i)
                             dz = zz - zdb(i)
@@ -2432,24 +2393,7 @@
                     else:
                         est  = vra[0]
                         estv = cbb - 2.0*cb + cb1
-
-# Solve the Kriging System with more than one sample:
-                        neq = na + ktype # accounting for first index of 0
-#                    print('NEQ' + str(neq))
-                        nn  = (neq + 1)*neq/2
-=======
-                        if ndb <= 1:
-                            cb = cova3(xx,yy,zz,xdb[0],ydb[0],zdb[0],nst,c0,PMX,cc,aa,it,ang,anis,anis_v,rotmat,maxcov)
-                        else:
-                            # TODO implement block kriging
-                        if ktype == 0:
-                            s[0] = cb/cbb
-                            est  = s[0]*vra[0] + (1.0-s[0])*skmean
-                            estv = cbb - s[0] * cb
-                        else:
-                            est  = vra[0]
-                            estv = cbb - 2.0*cb + cb1
-                    else:
+                else:
 
 # Solve the Kriging System with more than one sample:
                         neq = na + ktype # accounting for first index of 0
@@ -2458,8 +2402,7 @@
 
 # TODO Set up kriging matrices:
 
-    return kmap, vmap        
->>>>>>> 16ff1253
+    return kmap, vmap   
 
 # Set up kriging matrices:
                         for j in range(0,na):
