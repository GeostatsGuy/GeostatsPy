"""
This file includes the reimplementations of GSLIB functionality in Python. While
this code will not be as well-tested and robust as the original GSLIB, it does
provide the opportunity to build 2D spatial modeling projects in Python without
the need to rely on compiled Fortran code from GSLIB. If you want to use the
GSLIB compiled code called from Python workflows use the functions available
with geostatspy.GSLIB.
This file includes the (1) GSLIB subroutines (converted to Python), followed by
the (2) functions: declus, gam, gamv, nscore, kb2d (more added all the time)
Note: some GSLIB subroutines are not included as they were replaced by available
NumPy and SciPy functionality or they were not required as we don't have to deal
with graphics and files in the same manner as GSLIB.
The original GSLIB code is from GSLIB: Geostatistical Library by Deutsch and
Journel, 1998. The reimplementation is by Michael Pyrcz, Associate Professor,
the University of Texas at Austin.
"""

import math  # for trig functions etc.
from bisect import bisect  # for maintaining array elements sorted

import numpy as np  # for ndarrays
import numpy.linalg as linalg  # for linear algebra
import scipy.spatial as sp  # for fast nearest neighbor search
from numba import jit  # for numerical speed up
from statsmodels.stats.weightstats import DescrStatsW

def backtr(df,vcol,vr,vrg,zmin,zmax,ltail,ltpar,utail,utpar):
    """Back transform an entire DataFrame column with a provided transformation table and tail extrapolation.
    :param df: the source DataFrame
    :param vcol: the column with the variable to transfrom
    :param vr: the transformation table, 1D ndarray with the original values
    :param vrg: the transformation table, 1D ndarray with the trasnformed variable
    :param zmin: lower trimming limits
    :param zmax: upper trimming limits
    :param ltail: lower tail value
    :param ltpar: lower tail extrapolation parameter
    :param utail: upper tail value
    :param utpar: upper tail extrapolation parameter
<<<<<<< HEAD
    :return: returns the new dataframe
    """
=======

    :return: backtr: the DataFrame column, which has been back transformed using
             the provided transformation table and tail extrapolation.
    """    
>>>>>>> 3015db93

    EPSLON=1.0e-20
    nd = len(df); nt = len(vr) # number of data to transform and number of data in table
    backtr = np.zeros(nd)
    vrgs = df[vcol].values
    # Value in the lower tail?    1=linear, 2=power, (3 and 4 are invalid):
    for id in range(0,nd):
        if vrgs[id] <= vrg[0]:
            backtr[id] = vr[0]
            cdflo  = gcum(vrg[0])
            cdfbt  = gcum(vrgs[id])
            if ltail == 1:
                backtr[id] = powint(0.0,cdflo,zmin,vr[0],cdfbt,1.0)
            elif ltail == 2:
                cpow   = 1.0 / ltpar
                backtr[id] = powint(0.0,cdflo,zmin,vr[0],cdfbt,cpow)
        # Value in the upper tail?     1=linear, 2=power, 4=hyperbolic:
        elif vrgs[id] >= vrg[nt-1]:
            backtr[id] = vr[nt-1]
            cdfhi  = gcum(vrg[nt-1])
            cdfbt  = gcum(vrgs[id])
            if utail == 1:
                backtr[id] = powint(cdfhi,1.0,vr[nt-1],zmax,cdfbt,1.0)
            elif utail == 2:
                cpow   = 1.0 / utpar
                backtr[id] = powint(cdfhi,1.0,vr[nt-1],zmax,cdfbt,cpow)
            elif utail == 4:
                plambda = (vr[nt-1]**utpar)*(1.0-gcum(vrg[nt-1]))
                backtr[id] = (plambda/(1.0-gcum(vrgs)))**(1.0/utpar)
        else:
            # Value within the transformation table:
            j = locate(vrg,1,nt,vrgs[id])
            j = max(min((nt-2),j),1)
            backtr[id] = powint(vrg[j],vrg[j+1],vr[j],vr[j+1],vrgs[id],1.0)
    return backtr

def backtr_value(vrgs,vr,vrg,zmin,zmax,ltail,ltpar,utail,utpar):
    """Back transform a single value with a provided transformation table and tail extrapolation.
    :param vrgs: value to transform
    :param vr: the transformation table, 1D ndarray with the original values
    :param vrg: the transformation table, 1D ndarray with the trasnformed variable
    :param zmin: lower trimming limits
    :param zmax: upper trimming limits
    :param ltail: lower tail value
    :param ltpar: lower tail extrapolation parameter
    :param utail: upper tail value
    :param utpar: upper tail extrapolation parameter
<<<<<<< HEAD
    :return: returns revised array
=======
    :return: TODO
>>>>>>> 3015db93
    """
    EPSLON=1.0e-20
    nt = len(vr) # number of data to transform
# Value in the lower tail?    1=linear, 2=power, (3 and 4 are invalid):
    if vrgs <= vrg[0]:
        backtr = vr[0]
        cdflo  = gcum(vrg[0])
        cdfbt  = gcum(vrgs)
        if ltail == 1:
            backtr = dpowint(0.0,cdflo,zmin,vr[0],cdfbt,1.0)
        elif ltail == 2:
            cpow   = 1.0 / ltpar
            backtr = dpowint(0.0,cdflo,zmin,vr[0],cdfbt,cpow)
# Value in the upper tail?     1=linear, 2=power, 4=hyperbolic:
    elif vrgs >= vrg[nt-1]:
        backtr = vr[nt-1]
        cdfhi  = gcum(vrg[nt-1])
        cdfbt  = gcum(vrgs)
        if utail == 1:
            backtr = dpowint(cdfhi,1.0,vr[nt-1],zmax,cdfbt,1.0)
        elif utail == 2:
            cpow   = 1.0 / utpar
            backtr = dpowint(cdfhi,1.0,vr[nt-1],zmax,cdfbt,cpow)
        elif utail == 4:
            plambda = (vr[nt-1]**utpar)*(1.0-gcum(vrg[nt-1]))
            backtr = (plambda/(1.0-gcum(vrgs)))**(1.0/utpar)
    else:
# Value within the transformation table:
        j = dlocate(vrg,1,nt,vrgs)
        j = max(min((nt-2),j),1)
        backtr = dpowint(vrg[j],vrg[j+1],vr[j],vr[j+1],vrgs,1.0)
    return backtr

def gcum(x):
    """Calculate the cumulative probability of the standard normal distribution.
    :param x: the value from the standard normal distribution
<<<<<<< HEAD
    :return: TODO
=======
    :type x: float
    :return: probability selected x will be less than or equal to a specific value
    :type: float
>>>>>>> 3015db93
    """

    z = x
    if z < 0:
        z = -z
    t  = 1./(1.+ 0.2316419*z)
    gcum = t*(0.31938153   + t*(-0.356563782 + t*(1.781477937 + t*(-1.821255978 + t*1.330274429))))
    e2   = 0.
    #  6 standard deviations out gets treated as infinity:
    if z <= 6.:
        e2 = np.exp(-z*z/2.)*0.3989422803
    gcum = 1.0- e2 * gcum
    if x >= 0:
        return gcum
    gcum = 1.0 - gcum
    return gcum

def locate(xx,iis,iie,x):
    """Return value `j` such that `x` is between `xx[j]` and `xx[j+1]`, where
    `xx` is an array of length `n`, and `x` is a given value. `xx` must be
    monotonic, either increasing or decreasing (GSLIB version).
    :param xx: monotonic array to be searched
    :type: array
    :param iis: start point
    :type: integer
    :param iie: end point
    :type: integer
    :param x: given value
<<<<<<< HEAD
    :return: value between xx[j] and xx[j+1]
=======
    :type: integer
    :return: location (index) in array
    :type: int
>>>>>>> 3015db93
    """

    n = len(xx)
# Initialize lower and upper methods:
    if iis <= 0:
        iis = 0
    if iie >= n:
        iie = n-1
    jl = iis-1
    ju = iie
    if xx[n-1] <= x:
        j = iie
        return j
# If we are not done then compute a midpoint:
    while (ju-jl) > 1:
        jm = int((ju+jl)/2)
# Replace the lower or upper limit with the midpoint:
        if (xx[iie] > xx[iis]) == (x > xx[jm]):
            jl = jm
        else:
            ju = jm
# Return with the array index:
    j = jl
    return j

def dlocate(xx, iis, iie, x):
    """Return value `j` such that `x` is between `xx[j]` and `xx[j+1]`, where
    `xx` is an array of length `n`, and `x` is a given value. `xx` must be
    monotonic, either increasing or decreasing (updated with Python bisect)
    :param xx: array
    :param iis: start point
    :param iie: end point
    :param x: given value
    :return: TODO
    """
    n = len(xx)
    if iie <= iis:
        iis = 0
        iie = n - 1
    array = xx[iis: iie - 1]  # this is accounting for swith to 0,...,n-1 index
    j = bisect(array, x)
    return j

def powint(xlow,xhigh,ylow,yhigh,xval,power):
    """Power-based interpolator
    :param xlow: x lower interval
    :param xhigh: x upper interval
    :param ylow: y lower interval
    :param yhigh: y upper interval
    :param xval: value on x
    :param power: power for interpolation
    :return: TODO
    """
    EPSLON=1.0e-20
    if (xhigh-xlow) < EPSLON:
        powint = (yhigh+ylow)/2.0
    else:
        powint = ylow + (yhigh-ylow)*(((xval-xlow)/(xhigh-xlow))**power)
    return powint


def dsortem(ib, ie, a, iperm, b=0, c=0, d=0, e=0, f=0, g=0, h=0):
    """Sort array in ascending order.
    :param ib: start index
    :param ie: end index
    :param a: array
    :param iperm: 0 no other array is permuted.
                  1 array b is permuted according to array a.
                  2 arrays b, c are permuted.
                  3 arrays b, c, d are permuted.
                  4 arrays b, c, d, e are permuted.
                  5 arrays b, c, d, e, f are permuted.
                  6 arrays b, c, d, e, f, g are permuted.
                  7 arrays b, c, d, e, f, g, h are permuted.
                 >7 no other array is permuted.
    :param b: array to be permuted according to array a.
    :param c: array to be permuted according to array a.
    :param d: array to be permuted according to array a.
    :param e: array to be permuted according to array a.
    :param f: array to be permuted according to array a.
    :param g: array to be permuted according to array a.
    :param h: array to be permuted according to array a.
    :return: a: the array, a portion of which has been sorted.
             b, c, d, e, f, g, h: arrays permuted according to array a (see
             iperm)
    """
    a = a[ib:ie]
    inds = a.argsort()
    a = np.copy(a[inds])  # deepcopy forces pass to outside scope
    if iperm == 1:
        return a
    b_slice = b[ib:ie]
    b = b_slice[inds]
    if iperm == 2:
        return a, b
    c_slice = c[ib:ie]
    c = c_slice[inds]
    if iperm == 3:
        return a, b, c
    d_slice = d[ib:ie]
    d = d_slice[inds]
    if iperm == 4:
        return a, b, c, d
    e_slice = e[ib:ie]
    e = e_slice[inds]
    if iperm == 5:
        return a, b, c, d, e
    f_slice = f[ib:ie]
    f = f_slice[inds]
    if iperm == 6:
        return a, b, c, d, e, f
    g_slice = g[ib:ie]
    g = g_slice[inds]
    if iperm == 7:
        return a, b, c, d, e, f, g  # TODO: changed from 'a, b, c, d, e, f, h'
    h_slice = h[ib:ie]
    h = h_slice[inds]
    return a, b, c, d, e, f, g, h  # TODO: changed from 'a, b, c, d, e, f, h'

def gauinv(p):
    """Compute the inverse of the standard normal cumulative distribution
    function.
    :param p: cumulative probability value
    :type: float
    :return: inverse of the normal cdf, evaluated at probability p
    :type: float
    """
    lim = 1.0e-10
    p0 = -0.322_232_431_088
    p1 = -1.0
    p2 = -0.342_242_088_547
    p3 = -0.020_423_121_024_5
    p4 = -0.000_045_364_221_014_8
    q0 = 0.099_348_462_606_0
    q1 = 0.588_581_570_495
    q2 = 0.531_103_462_366
    q3 = 0.103_537_752_850
    q4 = 0.003_856_070_063_4

    # Check for an error situation
    if p < lim:
        xp = -1.0e10
        return xp
    if p > (1.0 - lim):
        xp = 1.0e10
        return xp

    # Get k for an error situation
    pp = p
    if p > 0.5:
        pp = 1 - pp
    xp = 0.0
    if p == 0.5:
        return xp

    # Approximate the function
    y = np.sqrt(np.log(1.0 / (pp * pp)))
    xp = float(
        y
        + ((((y * p4 + p3) * y + p2) * y + p1) * y + p0)
        / ((((y * q4 + q3) * y + q2) * y + q1) * y + q0)
    )
    if float(p) == float(pp):
        xp = -xp
    return xp


def gcum(x):
    """Evaluate the standard normal cdf given a normal deviate `x`. `gcum` is
    the area under a unit normal curve to the left of `x`. The results are
    accurate only to about 5 decimal places.
    :param x: normal deviate
    :type: float
    :return: proportion of area left of x
    :type: float
    """
    z = x
    if z < 0:
        z = -z
    t = 1.0 / (1.0 + 0.231_641_9 * z)
    gcum_ = t * (
        0.319_381_53
        + t
        * (
            -0.356_563_782
            + t * (1.781_477_937 + t * (-1.821_255_978 + t * 1.330_274_429))
        )
    )
    e2 = 0.0
    # Standard deviations out gets treated as infinity
    if z <= 6:
        e2 = np.exp(-z * z / 2.0) * 0.398_942_280_3
    gcum_ = 1.0 - e2 * gcum_
    if x >= 0.0:
        return gcum_
    gcum_ = 1.0 - gcum_
    return gcum_


def dpowint(xlow, xhigh, ylow, yhigh, xval, pwr):
        """Power interpolate the value of `y` between (`xlow`, `ylow`) and
    (`xhigh`, `yhigh`) for a value of `x` and a power `pwr`.
    :param xlow: minimum x-value for the interpolation
    :type xlow: float
    :param xhigh: int: maximum x-value for the interpolation
    :type xhigh: float
    :param ylow: minimum y-value for the interpolation
    :type ylow: float
    :param yhigh: maximum y-value for the interpolation
    :type yhigh: float
    :param xval: x-values used to calculate the interpolation value
    :type xval: float or array
    :param pwr: power value used in the interpolation calculation
    :type pwr: float
    :return: interpolated y-values
    """
    EPSLON = 1.0e-20
    if (xhigh - xlow) < EPSLON:
        dpowint_ = (yhigh + ylow) / 2.0
    else:
        dpowint_ = ylow + (yhigh - ylow) * (
            ((xval - xlow) / (xhigh - xlow)) ** pwr
        )
    return dpowint_

#@jit(nopython=True) # all NumPy array operations included in this function for precompile with NumBa
def setup_rotmat2(c0,nst,it,cc,ang):
    DTOR=3.14159265/180.0; EPSLON=0.000000; PI=3.141593
# The first time around, re-initialize the cosine matrix for the
# variogram structures:
    rotmat = np.zeros((4,nst))
    maxcov = c0
    for js in range(0,nst):
        azmuth = (90.0-ang[js])*DTOR
        rotmat[0,js] =  math.cos(azmuth)
        rotmat[1,js] =  math.sin(azmuth)
        rotmat[2,js] = -1*math.sin(azmuth)
        rotmat[3,js] =  math.cos(azmuth)
        if it[js] == 4:
            maxcov = maxcov + 9999.9
        else:
            maxcov = maxcov + cc[js]
    return rotmat, maxcov

@jit(nopython=True)
def setup_rotmat(c0, nst, it, cc, ang, pmx):
    """Setup rotation matrix.
    :param c0: nugget constant (isotropic)
    :param nst: number of nested structures (max. 4)
    :param it: TODO
    :param cc: multiplicative factor of each nested structure
    :param ang: TODO
    :param pmx: TODO
    :return: TODO
    """
    PI = 3.141_592_65
    DTOR = PI / 180.0

    # The first time around, re-initialize the cosine matrix for the variogram
    # structures
    rotmat = np.zeros((4, nst))
    maxcov = c0
    for js in range(0, nst):
        azmuth = (90.0 - ang[js]) * DTOR
        rotmat[0, js] = math.cos(azmuth)
        rotmat[1, js] = math.sin(azmuth)
        rotmat[2, js] = -1 * math.sin(azmuth)
        rotmat[3, js] = math.cos(azmuth)
        if it[js] == 4:
            maxcov = maxcov + pmx
        else:
            maxcov = maxcov + cc[js]
    return rotmat, maxcov


@jit(nopython=True)
def cova2(x1, y1, x2, y2, nst, c0, pmx, cc, aa, it, ang, anis, rotmat, maxcov):
    """Calculate the covariance associated with a variogram model specified by
    a nugget effect and nested variogram structures.
    :param x1: x coordinate of first point
    :type x1: float
    :param y1: y coordinate of first point
    :type y1: float
    :param x2: x coordinate of second point
    :type x2: float
    :param y2: y coordinate of second point
    :type y2: float
    :param nst: number of nested structures (maximum of 4)
    :type nst: int
    :param c0: isotropic nugget constant (TODO: not used)
    :type c0: float
    :param pmx: Maximum variogram value needed for kriging when using power
                model. pmx is a unique value used for all nested structures
                that use the power model, so pmx should be chosen to account
                for the largest structure that uses the power model.
    :type pmx: float
    :param cc: multiplicative factor of each nested structure
    :type cc: array
    :param aa: parameter `a` of each nested structure
    :type aa: array
    :param it: Integer value indicating type of variogram model
             for values 0,1,2,..., nst
             it[value] == 1: Spherical model 
                 (aa[value] == `a` is the range, cc[value] is the contribution)
             it[value] == 2: Exponential model 
                 (aa[value] == `a`, 3a is the practical range, 
                 cc[value] is the contribution)
             it[value] == 3: Gaussian model 
                 (aa[value] == `a`, a*sqrt(3)  is the practical range), 
                 cc[value] is the contribution)
             it[value] == 4: Power model 
                 (aa[value] == `a` is the power such that 0 < a < 2,
                 if linear, then a == 1, and cc[value] is the slope)
    :type it: array
    :param ang: azimuth angle measured in degrees clockwise from positive 
                y-diretion for each variogram structure: not used
                (accounted for in anis)
    :type ang: array
    :param anis: Anistropy factors that apply after rotations
    :type anis: array
    :param rotmat: rotation matrices
<<<<<<< HEAD
    :param maxcov: isotropic nugget constant (c0)
    :return: TODO
=======
    :type rotmat: array
    :param maxcov: maximum covariance value
    :type maxcov: float
    :return: covariance of a nested variogram model described by the inputs
    :type return: float
>>>>>>> 3015db93
    """
    EPSLON = 0.000001

    # Check for very small distance
    dx = x2 - x1
    dy = y2 - y1

    if (dx * dx + dy * dy) < EPSLON:
        cova2_ = maxcov
        return cova2_

    # Non-zero distance, loop over all the structures
    cova2_ = 0.0
    for js in range(0, nst):
        # Compute the appropriate structural distance
        dx1 = dx * rotmat[0, js] + dy * rotmat[1, js]
        dy1 = (dx * rotmat[2, js] + dy * rotmat[3, js]) / anis[js]
        h = math.sqrt(max((dx1 * dx1 + dy1 * dy1), 0.0))
        if it[js] == 1:
            # Spherical model
            hr = h / aa[js]
            if hr < 1.0:
                cova2_ = cova2_ + cc[js] * (1.0 - hr * (1.5 - 0.5 * hr * hr))
        elif it[js] == 2:
            # Exponential model
            cova2_ = cova2_ + cc[js] * np.exp(-3.0 * h / aa[js])
        elif it[js] == 3:
            # Gaussian model
            hh = -3.0 * (h * h) / (aa[js] * aa[js])
            cova2_ = cova2_ + cc[js] * np.exp(hh)
        elif it[js] == 4:
            # Power model
            cov1 = pmx - cc[js] * (h ** aa[js])
            cova2_ = cova2_ + cov1
    return cova2_

def sqdist(x1,y1,z1,x2,y2,z2,ind,rotmat):
# Compute component distance vectors and the squared distance:
    dx = x1 - x2
    dy = y1 - y2
    dz = 0.0
    sqdist = 0.0
    for i in range(0,2):
        cont   = rotmat[ind,i,1] * dx + rotmat[ind,i,2] * dy
        sqdist = sqdist + cont * cont
    return sqdist

def sqdist2(x1,y1,x2,y2,ist,rotmat,anis):
    """Calculate the 2D square distance based on geometric ani
    :param x1: x coordinate of first point
    :param y1: y coordinate of first point
    :param x2: x coordinate of second point
    :param y2: y coordinate of second point
    :param ist: structure index
    :param rotmat: 2d rotation matrix
    :param anis: 2D anisotropy ratio
    :return: TODO
    """

# Compute component distance vectors and the squared distance:
    dx = x1 - x2
    dy = y1 - y2
    dx1 = (dx*rotmat[0,ist] + dy*rotmat[1,ist])
    dy1 = (dx*rotmat[2,ist] + dy*rotmat[3,ist])/anis[ist]
    sqdist_ = (dx1*dx1+dy1*dy1)
    return sqdist_

def setrot(ang1,ang2,sang1,anis1,anis2,sanis1,nst,MAXROT):
    """GSLIB's SETROT subroutine (Deutsch and Journel, 1998) converted from the
    original Fortran to Python by Michael Pyrcz, the University of Texas at
    Austin (March, 2019).
    Note this was simplified to 2D only.
    """
    DEG2RAD = 3.141592654/180.0; EPSLON=1.e-20
    rotmat = np.zeros((MAXROT+1,3,3))
    if ang1 >= 0.0 and ang1 < 270.0:
        alpha = (90.0   - ang1) * DEG2RAD
    else:
        alpha = (450.0  - ang1) * DEG2RAD
# Get the required sines and cosines:
    sina  = math.sin(alpha)
    cosa  = math.cos(alpha)
# Construct the rotation matrix in the required memory:
    afac1 = 1.0 / (max(anis1,EPSLON))
    rotmat[0,1,1] = cosa
    rotmat[0,1,2] = sina
    rotmat[0,2,1] = afac1*(-sina)
    rotmat[0,2,2] = afac1*(cosa)
# 2nd structure if present
    if nst > 1:
        if ang2 >= 0.0 and ang2 < 270.0:
            alpha = (90.0   - ang2) * DEG2RAD
        else:
            alpha = (450.0  - ang2) * DEG2RAD
# Get the required sines and cosines:
        sina  = math.sin(alpha)
        cosa  = math.cos(alpha)
# Construct the rotation matrix in the required memory:
        afac2 = 1.0 / (max(anis2,EPSLON))
        rotmat[1,1,1] = cosa
        rotmat[1,1,2] = sina
        rotmat[1,2,1] = afac1*(-sina)
        rotmat[1,2,2] = afac1*(cosa)
# search rotation
    if sang1 >= 0.0 and sang1 < 270.0:
        alpha = (90.0   - sang1) * DEG2RAD
    else:
        alpha = (450.0  - sang1) * DEG2RAD
# Get the required sines and cosines:
    sina  = math.sin(alpha)
    cosa  = math.cos(alpha)
# Construct the rotation matrix in the required memory:
    afac1 = 1.0 / (max(sanis1,EPSLON))
    rotmat[MAXROT,1,1] = cosa
    rotmat[MAXROT,1,2] = sina
    rotmat[MAXROT,2,1] = afac1*(-sina)
    rotmat[MAXROT,2,2] = afac1*(cosa)
# Return to calling program:
    return rotmat

def ksol_numpy(neq, a, r):
    """Find solution of a system of linear equations.
    :param neq: number of equations
    :param a: upper triangular left hand side matrix
    :param r: right hand side matrix
    :return: solution array, same dimension as `r`
    """
    a = a[0: neq * neq]  # trim the array
    a = np.reshape(a, (neq, neq))  # reshape to 2D
    ainv = linalg.inv(a)  # invert matrix
    r = r[0: neq]  # trim the array
    s = np.matmul(ainv, r)  # matrix multiplication
    return s

def ctable(MAXNOD,MAXCXY,MAXCTX,MAXCTY,MAXXYZ,xsiz,ysiz,isrot,nx,ny,nst,c0,cc,aa,it,ang,anis,global_rotmat,radsqd):
    """GSLIB's CTABLE subroutine (Deutsch and Journel, 1998) converted from the
    original Fortran to Python by Michael Pyrcz, the University of Texas at
    Austin (March, 2019).
    Note this was simplified to 2D only, WARNING: only spiral search setup works currently.
    """
# Declare constants
    TINY = 1.0e-10
    PMX = 9999.9
    MAXROT=2
# Size of the look-up table:
    tmp = np.zeros(MAXXYZ)
    MAXORD = MAXXYZ
    if (nx*ny)  < MAXCXY:
        MAXORD = MAXCXY

    order = np.zeros(MAXORD)
    nctx = int(min(((MAXCTX-1)/2),(nx-1)))
    ncty = int(min(((MAXCTY-1)/2),(ny-1)))

#    print('CTable check')
#    print('nctx ' + str(nctx) + ', ncty ' + str(ncty))

    ixnode = np.zeros(MAXXYZ)
    iynode = np.zeros(MAXXYZ)
    covtab = np.zeros((MAXCTX,MAXCTY))
# Initialize the covariance subroutine and cbb at the same time:
    rotmat, maxcov = setup_rotmat2(c0,nst,it,cc,ang)
    cbb = cova2(0.0,0.0,0.0,0.0,nst,c0,PMX,cc,aa,it,ang,anis,rotmat,maxcov)

# Now, set up the table and keep track of the node offsets that are
# within the search radius:
    nlooku = -1 # adjusted for 0 origin
    for i in range(-nctx,nctx+1):   # cover entire range
        xx = i * xsiz
        ic = nctx + i
        for j in range(-ncty,ncty+1):   # cover entire range
            yy = j * ysiz
            jc = ncty + j

            covtab[ic,jc] = cova2(0.0,0.0,xx,yy,nst,c0,PMX,cc,aa,it,ang,anis,rotmat,maxcov)
#            print('cov table offset'); print(xx,yy); print(covtab[ic,jc])
            hsqd = sqdist(0.0,0.0,0.0,xx,yy,0.0,MAXROT,global_rotmat)
            if hsqd <= radsqd:
                nlooku = nlooku + 1

# We want to search by closest variogram distance (and use the
# anisotropic Euclidean distance to break ties:
                tmp[nlooku]   = - (covtab[ic,jc] - TINY*hsqd)
                order[nlooku] = (jc)*MAXCTX+ic
#    print('populated presort'); print(tmp,order)
# Finished setting up the look-up table, now order the nodes such
# that the closest ones, according to variogram distance, are searched
# first. Note: the "loc" array is used because I didn't want to make
# special allowance for 2 byte integers in the sorting subroutine:

    nlooku = nlooku + 1
#    print('nlooku' + str(nlooku)); print('MAXCTX' + str(MAXCTX))
    tmp, order = dsortem(0,nlooku,tmp,2,b=order)
#    print('populated postsort'); print(tmp,order)
    for il in range(0,nlooku):
        loc = int(order[il])
        iy  = int((loc-0)/MAXCTX)
        ix  = loc - (iy-0)*MAXCTX
        iynode[il] = int(iy)
        ixnode[il] = int(ix)
#    print('populated ix, iy node list'); print(ixnode, iynode)

    return covtab,tmp,order,ixnode,iynode,nlooku,nctx,ncty

def srchnd(ix,iy,nx,ny,xmn,ymn,xsiz,ysiz,sim,noct,nodmax,ixnode,iynode,nlooku,nctx,ncty,UNEST):
    """GSLIB's SRCHND subroutine (Deutsch and Journel, 1998) converted from the
    original Fortran to Python by Michael Pyrcz, the University of Texas at
    Austin (March, 2019).
    Note this was simplified to 2D only.
    """

# Consider all the nearby nodes until enough have been found:
    ncnode = 0;
    icnode = np.zeros(nodmax,dtype=int); icnode.fill(-1)
    cnodev = np.zeros(nodmax);cnodex = np.zeros(nodmax); cnodey = np.zeros(nodmax);

#    print('Node search at '); print(ix,iy)
#    print('nlooku'); print(nlooku)
    if noct > 0:
        ninoct = np.zeros(8)
    for il in range(0,nlooku):
        if ncnode == nodmax: return ncnode, icnode, cnodev, cnodex, cnodey
        i = ix + (int(ixnode[il])-nctx)
        j = iy + (int(iynode[il])-ncty)
#        print('i,j'); print(i,j)
        if i < 0 or j < 0: continue
        if i >= nx or j >= ny: continue
        ind = i + (j)*nx
        if sim[ind] > UNEST:
            icnode[ncnode] = il
            cnodex[ncnode] = xmn + (i)*xsiz # adjust for 0 origin
            cnodey[ncnode] = ymn + (j)*ysiz
            cnodev[ncnode] = sim[ind]
#            print('srchnd found at index - ' +str(ind) + ' at x and y ' + str(cnodex[ncnode]) + ',' + str(cnodey[ncnode]))
#            print('     ix = ' + str(i) + ' and iy = ' + str(j))
#            print('     value = ' + str(sim[ind]))
            ncnode = ncnode + 1  # moved to account for origin 0
    return ncnode, icnode, cnodev, cnodex, cnodey

def beyond(ivtype,nccut,ccut,ccdf,ncut,cut,cdf,zmin,zmax,ltail,ltpar,middle,mpar,utail,utpar,zval,cdfval):
    """GSLIB's BEYOND subroutine (Deutsch and Journel, 1998) converted from the
    original Fortran to Python by Michael Pyrcz, the University of Texas at
    Austin (March, 2019).
    Note this was simplified to 2D only.
    """
    EPSLON = 1.0e-20; UNEST=-1.0

# Check for both "zval" and "cdfval" defined or undefined:
    ierr  = 1;
    if zval > UNEST and cdfva > UNEST:
        return -1
    if zval <= UNEST and cdfval <= UNEST:
        return - 1

# Handle the case of a categorical variable:
    if ivtype == 0:
        cum = 0
        for i in range(0,nccut):
            cum = cum + ccdf[i]
            if cdfval <= cum:
                zval = ccut[i]
                return zval
        return zval

# Figure out what part of distribution: ipart = 0 - lower tail
#                                       ipart = 1 - middle
#                                       ipart = 2 - upper tail
    ierr  = 0
    ipart = 1
    if zva > UNEST:
        if zval <= ccut[0]:
            ipart = 0
        if zval >= ccut[nccut-1]:
            ipart = 2
    else:
        if cdfval <= ccdf[0]:
            ipart = 0
        if cdfval >= ccdf[nccut-1]:
            ipart = 2

# ARE WE IN THE LOWER TAIL?

    if ipart == 0:
        if ltail ==1:
# Straight Linear Interpolation:
            powr = 1.0
            if zval > UNEST:
                cdfval = powint(zmin,ccut[0],0.0,ccdf[0],zval,powr)
            else:
                zval = powint(0.0,ccdf[0],zmin,ccut[0],cdfval,powr)
        elif ltail == 2:

# Power Model interpolation to lower limit "zmin"?
                if zval > UNEST:
                    cdfval = powint(zmin,ccut[0],0.0,ccdf[0],zval,ltpar)
                else:
                    powr = 1.0 / ltpar
                    zval = powint(0.0,ccdf[0],zmin,ccut[0],cdfval,powr)

# Linear interpolation between the rescaled global cdf?
        elif ltail == 3:
            if zval > UNEST:
# Computing the cdf value. Locate the point and the class bound:
                idat = locate(cut,1,ncut,zval)
                iupp = locate(cut,ncut,1,ncut,ccut[0])

# Straight linear interpolation if no data; otherwise, linear:
                if idat <= -1 or idat >= ncut -1 or iupp <= -1 or iupp >= ncut-1: # modfity for 0 index
                    cdfval = powint(zmin,cut[0],0.0,cdf[0],zval,1.)
                else:
                    temp = powint(cut[idat],cut[idat+1],cdf[idat],cdf[idat+1],zval,1.)
                    cdfval = temp*ccdf[0]/cdf[iupp]
            else:

# Computing Z value: Are there any data out in the tail?

                iupp = locate(cut,ncut,1,ncut,ccut[0])

# Straight linear interpolation if no data; otherwise, local linear
# interpolation:
                if iupp <= 0 or iupp >= ncut:
                    zval = powint(0.0,cdf[0],zmin,cut[0],cdfval,1.)
                else:
                    temp = cdfval*cdf[iupp]/ccdf[1]
                    idat = locate(cdf,ncut,1,ncut,temp)
                    if idat <= -1 or idat >= ncut-1:  # adjusted for 0 origin
                        zval = powint(0.0,cdf[0],zmin,cut[0],cdfval,1.)
                    else:
                        zval = powint(cdf[idat],cdf[idat+1],cut[dat],cut[idat+1],temp,1.)
        else:

# Error situation - unacceptable option:
           ierr = 2
           return -1

# FINISHED THE LOWER TAIL,  ARE WE IN THE MIDDLE?
    if ipart == 1:

# Establish the lower and upper limits:
        if zval > UNEST:
            cclow = locate(ccut,1,nccut,zval)
        else:
            cclow = locate(ccdf,1,nccut,cdfval)
            cchigh = cclow + 1
        if middle == 1:

# Straight Linear Interpolation:
            powr = 1.0
            if zval > UNEST:
                cdfval = powint(ccut[cclow],ccut[cchigh],ccdf[cclow],ccdf[cchigh],zval,powr)
            else:
                zval = powint(ccdf[cclow],ccdf[cchigh],ccut[cclow],ccut[cchigh],cdfval,powr)

# Power interpolation between class bounds?
        elif middle == 2:
                if zval > UNEST:
                    cdfval = powint(ccut[cclow],ccut[cchigh],ccdf[cclow],ccdf[cchigh],zval,mpar)
                else:
                    powr = 1.0 / mpar
                    zval = powint(ccdf[cclow],ccdf[cchigh],ccut[cclow],ccut[cchigh],cdfval,powr)

# Linear interpolation between the rescaled global cdf?
        elif middle == 3:
            ilow = locate(cut,ncut,1,ncut,ccut[cclow])
            iupp = locate(cut,ncut,1,ncut,ccut[cchigh])
            if cut[ilow] < ccut[cclow]:
                ilow = ilow + 1
            if cut[iupp]  > ccut[cchigh]:
                iupp = iupp - 1
            if zval > UNEST:
                idat = locate(cut,1,ncut,zval)

# Straight linear interpolation if no data; otherwise, local linear
# interpolation:
                if idat <= -1 or idat >= ncut-1 or ilow <= -1 or ilow >= ncut-1 or iupp <= -1 or iupp >= ncut-1 or iupp <= ilow:
                    cdfval=powint(ccut[cclow],ccut[cchigh],ccdf[cclow],ccdf[cchigh],zval,1.)
                else:
                    temp = powint(cut[idat],cut[idat+1],cdf[idat],cdf[idat+1],zval,1.)
                    cdfval=powint(cdf[ilow],cdf[iupp],ccdf[cclow],ccdf[cchigh],temp,1.)
            else:

# Straight linear interpolation if no data; otherwise, local linear
# interpolation:
                if ilow <= -1 or ilow >= ncut-1 or iup <= -1 or iupp >= ncut-1 or iupp < ilow:
                    zval=powint(ccdf[cclow],ccdf[cchigh],ccut[cclow],ccut[cchigh],cdfval,1.)
                else:
                    temp=powint(ccdf[cclow],ccdf[cchigh],cdf[ilow],cdf[iupp],cdfval,1.)
                    idat = locate(cdf,1,ncut,temp)
                    if cut[idat] < ccut[cclow]:
                        idat=idat+1
                    if idat <= -1 or idat >= ncut-1 or cut[idat+1] > ccut[cchigh]:
                        zval = powint(ccdf[cclow],ccdf[cchigh],ccut[cclow],ccut[cchigh],cdfval,1.)
                    else:
                        zval = powint(cdf[idat],cdf[idat+1],cut[idat],cut[idat+1],temp,1.)
                    zval = powint(cdf[idat],cdf[idat+1],cut[idat],cut[idat+1],temp,1.)

        else:

# Error situation - unacceptable option:
            ierr = 2
            return -1

# FINISHED THE MIDDLE,  ARE WE IN THE UPPER TAIL?
    if ipart == 2:
        if utail == 1:
            powr = 1.0
            if zval > UNEST:
                cdfval = powint(ccut(nccut),zmax,ccdf(nccut),1.0,zval,powr)
            else:
                zval   = powint(ccdf(nccut),1.0,ccut(nccut),zmax,cdfval,powr)
        elif utail == 2:

# Power interpolation to upper limit "utpar"?
            if zval > UNEST:
                cdfval = powint(ccut(nccut),zmax,ccdf(nccut),1.0,zval,utpar)
            else:
                powr = 1.0 / utpar
                zval   = powint(ccdf(nccut),1.0,ccut(nccut),zmax,cdfval,powr)

# Linear interpolation between the rescaled global cdf?
        elif utail == 3:
            if zval > UNEST:

# Approximately Locate the point and the class bound:
                idat = locate(cut,1,ncut,zval,idat)
                ilow = locate(cut,1,ncut,ccut(nccut),ilow)
                if cut[idat] < zval:
                    idat = idat + 1
                if cut[ilow] < ccut[nccut-1]:
                    ilow = ilow + 1

# Straight linear interpolation if no data; otherwise, local linear
# interpolation:
                if idat < -1 or idat >= ncut-1 or ilow <= -1 or ilow >= ncut-1:
                    cdfval = powint(ccut(nccut),zmax,ccdf(nccut),1.0,zval,1.)
                else:
                    temp   = powint(cut(idat),cut(idat+1),cdf(idat),cdf(idat+1),zval,1.)
                    cdfval = powint(cdf(ilow),1.0,ccdf(nccut),1.0,temp,1.)

            else:

# Computing Z value: Are there any data out in the tail?
                ilow = locate(cut,ncut,1,ncut,ccut(nccut),ilow)
                if cut[ilow] < ccut[nccut-1]:
                    ilow = ilow + 1

# Straight linear interpolation if no data; otherwise, local linear
# interpolation:
                if ilow <= -1 or ilow >= ncut-1:
                    zval   = powint(ccdf(nccut),1.0,ccut(nccut),zmax,cdfval,1.)
                else:
                    temp = powint(ccdf(nccut),1.0,cdf(ilow),1.0,cdfval,1.)
                    idat = locate(cdf,ncut,1,ncut,temp)
                    if cut[idat] < ccut[nccut-1]:
                        idat=idat+1
                    if idat >= ncut-1:
                        zval   = powint(ccdf[nccut-1],1.0,ccut[nccut-1],zmax,cdfval,1.)
                    else:
                        zval = powint(cdf[idat],cdf[idat+1],cut[idat],cut[idat+1],temp,1.)

# Fit a Hyperbolic Distribution?
        elif utail == 4:

# Figure out "lambda" and required info:
            lambd = math.pow(ccut[nccut],utpar)*(1.0-ccdf[nccut-1])
            if zval > UNEST:
                cdfval = 1.0 - (lambd/(math.pow(zval,utpar)))
            else:
                zval = (lambd/math.pow((1.0-cdfval),(1.0/utpar)))
        else:

# Error situation - unacceptable option:
            ierr = 2
            return -1


    if zval < zmin:
        zval = zmin
    if zval > zmax:
        zval = zmax

# All finished - return:

    return zval

def krige(ix,iy,nx,ny,xx,yy,lktype,x,y,vr,sec,colocorr,lvm,close,covtab,nctx,ncty,icnode,ixnode,iynode,cnodev,cnodex,cnodey,nst,c0,PMX,cc,aa,it,ang,anis,rotmat,maxcov,MAXCTX,MAXCTY,MAXKR1,MAXKR2):
    """GSLIB's KRIGE subroutine (Deutsch and Journel, 1998) converted from the
    original Fortran to Python by Michael Pyrcz, the University of Texas at
    Austin (March, 2019).
    Note this was simplified to 2D only.
    """
    EPSLON = 1.0e-20
    cur_index  = ix + (iy)*nx
#    print('krige at grid '); print(ix,iy)
#    print('krige at node '); print(xx,yy)
#    print('grid index = '); print(cur_index)
#    print('Check ixnode '); print(ixnode); print(iynode)
    nclose = len(close)
    ncnode = (icnode >= 0).sum()
#    print('In kriging, maxcov = ' + str(maxcov))
#    print('kriging')
#    print('nclose ' + str(nclose) + ', ncnode ' + str(ncnode))
#    print('MAXKR1'); print(MAXKR1)
    vra = np.zeros(MAXKR1); vrea = np.zeros(MAXKR1)
    r = np.zeros(MAXKR1); rr = np.zeros(MAXKR1); s = np.zeros(MAXKR1); a = np.zeros(MAXKR2)
    cbb = cova2(0,0,0,0,nst,c0,9999.9,cc,aa,it,ang,anis,rotmat,maxcov)
#    print(r.shape)
# Local mean
    if lktype == 2:
        gmean = lvm[cur_index]
    else:
        gmean = 0.0

# Size of the kriging system:
    first = False
    na    = nclose + ncnode
#    print('lktype' + str(lktype))
    if lktype == 0: neq = na
    if lktype == 1:
#        print('ordinary kriging')
        neq = na + 1
    if lktype == 2: neq = na
    if lktype == 3: neq = na + 2
    if lktype == 4: neq = na + 1
#    print('prior matrix build neq'); print(neq)
#    print('na'); print(na)

# Set up kriging matrices:
    iin=-1 # acocunting for 0 origin
#    print('krige na' + str(na))
    for j in range(0,na):

# Sort out the actual location of point "j"
        if j < nclose: # adjusted for 0 index origin
            index  = int(close[j])
            x1     = x[index]
            y1     = y[index]
            vra[j] = vr[index]
#            print('data: index = ' + str(index) + ', x,y ' + str(x1) + ',' + str(y1) + ', value = ' + str(vra[j]))
            if sec.shape[0] > 1:
                vrea[j]= sec[index];
            else:
                vrea[j] = 0.0 # added this - no effect
            if lktype == 2: vra[j] = vra[j] - vrea[j]
        else:

# It is a previously simulated node (keep index for table look-up):
#            print(j)
            index  = j-(nclose) # adjust for 0 index
            x1     = cnodex[index]
            y1     = cnodey[index]
            vra[j] = cnodev[index]
            ind    = icnode[index]
#            print('prev node: index = ' + str(index) + ', x,y ' + str(x1) + ',' + str(y1) + ', value = ' + str(vra[j]))
            ix1    = ix + (int(ixnode[ind])-nctx-1)
            iy1    = iy + (int(iynode[ind])-ncty-1)
#            print('ix1, iy1 = '); print(ix1,iy1)
            index  = ix1 + (iy1-1)*nx
            if lktype == 2:
                vrea[j]= lvm[index]
                vra[j] = vra[j] - vrea[j]
        for i in range(0,na): # we need the full matrix
#            print('kriging indice populated' + str(j) + ',' + str(i))
# Sort out the actual location of point "i"
            if i < nclose:
                index  = int(close[i]) # adjust for 0 index
                x2     = x[index]
                y2     = y[index]
            else:

# It is a previously simulated node (keep index for table look-up):
                #print('i = ' + str(i) + ',nclose = ' + str(nclose) + ', na = ' + str(na))
                index  = i-(nclose)
                x2     = cnodex[index]
                y2     = cnodey[index]
                ind    = icnode[index]
#                print('previous node index' + str(ind))
                ix2    = ix + (int(ixnode[ind])-nctx-1)
                iy2    = iy + (int(iynode[ind])-ncty-1)

# Now, get the covariance value:
            iin = iin + 1
#            print('kriging data location = '); print(x2,y2)
# Decide whether or not to use the covariance look-up table:
            if j <= nclose or i <= nclose:
                cov = cova2(x1,y1,x2,y2,nst,c0,9999.9,cc,aa,it,ang,anis,rotmat,maxcov)
                a[iin] = cov
            else:

# Try to use the covariance look-up (if the distance is in range):
#                ii = nctx + 1 + (ix1 - ix2)
#                jj = ncty + 1 + (iy1 - iy2)
                cov = cova2(x1,y1,x2,y2,nst,c0,9999.9,cc,aa,it,ang,anis,rotmat,maxcov)
#                if ii < 0 or ii >= MAXCTX or jj < 0 or jj >= MAXCTY:
#                    cov = cova2(x1,y1,x2,y2,nst,c0,9999.9,cc,aa,it,ang,anis,rotmat,maxcov)
#                else:
#                    cov = covtab[ii,jj]
#                print(x1,y1,x2,y2,cov)
                a[iin] = cov

# Get the RHS value (possibly with covariance look-up table):
        if j <= nclose:
#            print(cc,aa,it,ang,anis,rotmat,maxcov)
            cov = cova2(xx,yy,x1,y1,nst,c0,9999.9,cc,aa,it,ang,anis,rotmat,maxcov)
#            if cov >= 1.0:
#                print('cov of 1.0 RHS for data ')
#                print('ix,iy ='); print(xx,xx)
#                print('ix1,iy1'); print(x1,y1)
            r[j] = cov
        else:

# Try to use the covariance look-up (if the distance is in range):
#            ii = nctx + 1 + (ix - ix1)
#            jj = ncty + 1 + (iy - iy1)

#            print('RHS ctable coord' + str(ii) + ',' + str(jj))
#            print('ix,iy ='); print(ix,iy)
#            print('ix1,iy1'); print(ix1,iy1)
#            if ii < 0 or ii >= MAXCTX or jj < 0 or jj >= MAXCTY: # adjusted for origin 0
#                print('Not using covariance table')
#                cov = cova2(xx,yy,x1,y1,nst,c0,9999.9,cc,aa,it,ang,anis,rotmat,maxcov)
#            else:
#               cov = covtab[ii,jj]
            cov = cova2(xx,yy,x1,y1,nst,c0,9999.9,cc,aa,it,ang,anis,rotmat,maxcov)
#            if cov >= 1.0:
#                print('cov of 1.0 RHS for node ' + str(j))
#                print('ix,iy ='); print(xx,xx)
#                print('ix1,iy1'); print(x1,y1)

            r[j] = cov
#        print('kriging, writing RHS '+ str(j) + ',' + str(cov) + 'loc_est' + str(xx) + ',' + str(yy) + 'data' + str(x1) + ',' + str(y1))
        rr[j] = r[j]
        if lktype == 1: # we need the full array
            iin = iin + 1
            a[iin] = 1.0
        if lktype == 4: # we need the full array
            iin = iin + 1
            a[iin] = colocorr*r[j]
# Addition of OK constraint:
    if lktype == 1 or lktype == 3:
        for i in range(0,na):
            iin    = iin + 1
            a[iin] = 1.0
        iin       = iin + 1
        a[iin]    = 0.0
        r[na]  = 1.0
        rr[na] = 1.0

# Addition of the External Drift Constraint:
    if lktype == 3:
        edmin =  999999.
        edmax = -999999.
        for i in range(0,na):
            iin    = iin + 1
            a[iin] = vrea(i)
            if a[iin] <edmin: edmin = a[iin]
            if a[iin] > edmax: edmax = a[iin]
        iin       = iin + 1
        a[iin]   = 0.0
        iin      = iin + 1
        a[iin]    = 0.0
        ind      = ix + (iy-1)*nx
        r[na+1]  = lvm[ind]
        rr[na+1] = r[na+1]
        if (edmax-edmin) < EPSLON: neq = neq - 1

# Addition of Collocated Cosimulation Constraint:
    if lktype == 4:
        colc = True
        sfmin =  1.0e21
        sfmax = -1.0e21
        for i in range(0,na):
            iin    = iin + 1
            a[iin] = colocorr*r[i]
            if a[iin] < sfmin: sfmin = a[iin]
            if a[iin] > sfmax: sfmax = a[iin]
        iin    = iin + 1
        a[iin] = 1.0
        ii     = na
        r[ii]  = colocorr
        rr[ii] = r[ii]
#        if (sfmax-sfmin) < EPSLON:
#            neq = neq - 1
#            colc = False

# Solve the Kriging System:
#    print('neq = ' + str(neq));
#    print('a'); print(a)
#    print('r'); print(r)
#    print('data'); print(vra)
    if neq == 1 and lktype != 3:
#        print('neq = 1 '); print(a,r)
        s[0]  = r[0] / a[0]
    else:
#        print('neq prior ksol' + str(neq))
        s = ksol_numpy(neq,a,r)
#        print('neq post ksol' + str(neq))
#        if s.shape[0]< neq:
#            print('s shape'); print(s.shape)
#            print('a'); print(a)
#            print('r'); print(r)

        ising = 0 # need to figure this out
#    print('s'); print(s)

# Compute the estimate and kriging variance.  Recall that kriging type
#     0 = Simple Kriging:
#     1 = Ordinary Kriging:
#     2 = Locally Varying Mean:
#     3 = External Drift:
#     4 = Collocated Cosimulation:

#    print('kriging weights'); print(s)
    cmean  = 0.0
#    print('cbb = ' + str(cbb))
    cstdev = cbb
    sumwts = 0.0
    for i in range(0,na):
        cmean  = cmean  + s[i]*vra[i]
        cstdev = cstdev - s[i]*rr[i]
        sumwts = sumwts + s[i]
    if lktype == 1:
        cstdev = cstdev - s[na]
 #       print('Ordinary Weight' + str(s[na]))
    if lktype == 2: cmean  = cmean + gmean
    if lktype == 4 and colc == True: # we may drop colocated if low covariance dispersion
        ind    = ix + (iy-1)*nx
#        print(ind)
#        print('neq'); print(neq)
#        print('s'); print(s.shape)
#        print('lvm'); print(lvm.shape)
#        print('colc wt = ' + str(s[na]) + ' for ' + str(lvm[cur_index]) + ' at index ' + str(cur_index))
        cmean  = cmean  + s[na]*lvm[cur_index]
        cstdev = cstdev - s[na] *rr[na]

# Error message if negative variance:
    if cstdev < 0.0:
#        print('ERROR: Negative Variance: ' + str(cstdev))
        cstdev = 0.0
    cstdev = math.sqrt(max(cstdev,0.0))
#    print('kriging estimate and variance' + str(cmean) + ', ' + str(cstdev))
    return cmean, cstdev

def ikrige(ix,iy,nx,ny,xx,yy,lktype,x,y,vr,sec,colocorr,gmean,lvm,close,covtab,nctx,ncty,icnode,ixnode,iynode,cnodev,cnodex,cnodey,nst,c0,PMX,cc,aa,it,ang,anis,rotmat,maxcov,MAXCTX,MAXCTY,MAXKR1,MAXKR2):
    """GSLIB's KRIGE subroutine (Deutsch and Journel, 1998) converted from the
    original Fortran to Python and modified for indicator kriging  by Michael Pyrcz, the University of Texas at
    Austin (March, 2019).
    Note this was simplified to 2D only. WARNING: tested only for ktype 0,1,2 (2 is local proportion model / local mean provided, not residual approach)
    """
    EPSLON = 1.0e-20
    cur_index  = ix + (iy)*nx
#    print('krige at grid '); print(ix,iy)
#    print('krige at node '); print(xx,yy)
#    print('grid index = '); print(cur_index)
#    print('Check ixnode '); print(ixnode); print(iynode)
    nclose = len(close)
    ncnode = (icnode >= 0).sum()
#    print('In kriging, maxcov = ' + str(maxcov))
#    print('kriging')
#    print('nclose ' + str(nclose) + ', ncnode ' + str(ncnode))
#    print('MAXKR1'); print(MAXKR1)
    vra = np.zeros(MAXKR1); vrea = np.zeros(MAXKR1)
    r = np.zeros(MAXKR1); rr = np.zeros(MAXKR1); s = np.zeros(MAXKR1); a = np.zeros(MAXKR2)
    cbb = cova2(0,0,0,0,nst,c0,9999.9,cc,aa,it,ang,anis,rotmat,maxcov)
#    print(r.shape)
# Local mean # just pass the local probability as gmean
#   if lktype == 2:
#       gmean = lvm[cur_index]

# keep input gmean otherwise

# Size of the kriging system:
    first = False
    na    = nclose + ncnode
#    print('lktype' + str(lktype))
    if lktype == 0: neq = na
    if lktype == 1:
#        print('ordinary kriging')
        neq = na + 1
    if lktype == 2: neq = na
    if lktype == 3: neq = na + 2
    if lktype == 4: neq = na + 1
#    print('prior matrix build neq'); print(neq)
#    print('na'); print(na)

#    print('kriging data close'); print(close)
#    print('kriging node close'); print(icnode)
# Set up kriging matrices:
    iin=-1 # acocunting for 0 origin
#    print('krige na' + str(na))
    for j in range(0,na):

# Sort out the actual location of point "j"
        if j < nclose: # adjusted for 0 index origin
            index  = int(close[j])
            x1     = x[index]
            y1     = y[index]
            vra[j] = vr[index]
#            print('data: index = ' + str(index) + ', x,y ' + str(x1) + ',' + str(y1) + ', value = ' + str(vra[j]))
#            if lvm.shape[0] > 1:
#                vrea[j]= sec[index];
#            else:
            vrea[j] = 0.0 # added this - no effect
#            if lktype == 2: vra[j] = vra[j] - vrea[j] # just using local variable mean not full residual approach
        else:

# It is a previously simulated node (keep index for table look-up):
#            print(j)
            index  = j-(nclose) # adjust for 0 index
            x1     = cnodex[index]
            y1     = cnodey[index]
            vra[j] = cnodev[index]
            ind    = icnode[index]
#            print('prev node: index = ' + str(index) + ', x,y ' + str(x1) + ',' + str(y1) + ', value = ' + str(vra[j]))
            ix1    = ix + (int(ixnode[ind])-nctx-1)
            iy1    = iy + (int(iynode[ind])-ncty-1)
#            print('ix1, iy1 = '); print(ix1,iy1)
            index  = ix1 + (iy1-1)*nx
#            if lktype == 2:
#                vrea[j]= lvm[index]
#                vra[j] = vra[j] - vrea[j]
        for i in range(0,na): # we need the full matrix
#            print('kriging indice populated' + str(j) + ',' + str(i))
# Sort out the actual location of point "i"
            if i < nclose:
                index  = int(close[i]) # adjust for 0 index
                x2     = x[index]
                y2     = y[index]
            else:

# It is a previously simulated node (keep index for table look-up):
                #print('i = ' + str(i) + ',nclose = ' + str(nclose) + ', na = ' + str(na))
                index  = i-(nclose)
                x2     = cnodex[index]
                y2     = cnodey[index]
                ind    = icnode[index]
#                print('previous node index' + str(ind))
                ix2    = ix + (int(ixnode[ind])-nctx-1)
                iy2    = iy + (int(iynode[ind])-ncty-1)

# Now, get the covariance value:
            iin = iin + 1
#            print('kriging data location = '); print(x2,y2)
# Decide whether or not to use the covariance look-up table:
            if j <= nclose or i <= nclose:
#                print('x1,y1,x2,y2,nst,c0,9999.9,cc,aa,it,ang,anis,rotmat,maxcov')
#                print(x1,y1,x2,y2,nst,c0,9999.9,cc,aa,it,ang,anis,rotmat,maxcov)
                cov = cova2(x1,y1,x2,y2,nst,c0,9999.9,cc,aa,it,ang,anis,rotmat,maxcov)
#                print('cov'); print(cov)
                a[iin] = cov
            else:

# Try to use the covariance look-up (if the distance is in range):
#                ii = nctx + 1 + (ix1 - ix2)
#                jj = ncty + 1 + (iy1 - iy2)
                cov = cova2(x1,y1,x2,y2,nst,c0,9999.9,cc,aa,it,ang,anis,rotmat,maxcov)
#                if ii < 0 or ii >= MAXCTX or jj < 0 or jj >= MAXCTY:
#                    cov = cova2(x1,y1,x2,y2,nst,c0,9999.9,cc,aa,it,ang,anis,rotmat,maxcov)
#                else:
#                    cov = covtab[ii,jj]
#                print(x1,y1,x2,y2,cov)
                a[iin] = cov

# Get the RHS value (possibly with covariance look-up table):
        if j <= nclose:
#            print(cc,aa,it,ang,anis,rotmat,maxcov)
            cov = cova2(xx,yy,x1,y1,nst,c0,9999.9,cc,aa,it,ang,anis,rotmat,maxcov)
#            if cov >= 1.0:
#                print('cov of 1.0 RHS for data ')
#                print('ix,iy ='); print(xx,xx)
#                print('ix1,iy1'); print(x1,y1)
            r[j] = cov
        else:

# Try to use the covariance look-up (if the distance is in range):
#            ii = nctx + 1 + (ix - ix1)
#            jj = ncty + 1 + (iy - iy1)

#            print('RHS ctable coord' + str(ii) + ',' + str(jj))
#            print('ix,iy ='); print(ix,iy)
#            print('ix1,iy1'); print(ix1,iy1)
#            if ii < 0 or ii >= MAXCTX or jj < 0 or jj >= MAXCTY: # adjusted for origin 0
#                print('Not using covariance table')
#                cov = cova2(xx,yy,x1,y1,nst,c0,9999.9,cc,aa,it,ang,anis,rotmat,maxcov)
#            else:
#               cov = covtab[ii,jj]
            cov = cova2(xx,yy,x1,y1,nst,c0,9999.9,cc,aa,it,ang,anis,rotmat,maxcov)
#            if cov >= 1.0:
#                print('cov of 1.0 RHS for node ' + str(j))
#                print('ix,iy ='); print(xx,xx)
#                print('ix1,iy1'); print(x1,y1)

            r[j] = cov
#        print('kriging, writing RHS '+ str(j) + ',' + str(cov) + 'loc_est' + str(xx) + ',' + str(yy) + 'data' + str(x1) + ',' + str(y1))
        rr[j] = r[j]
        if lktype == 1: # we need the full array
            iin = iin + 1
            a[iin] = 1.0
        if lktype == 4: # we need the full array
            iin = iin + 1
            a[iin] = colocorr*r[j]
# Addition of OK constraint:
    if lktype == 1 or lktype == 3:
        for i in range(0,na):
            iin    = iin + 1
            a[iin] = 1.0
        iin       = iin + 1
        a[iin]    = 0.0
        r[na]  = 1.0
        rr[na] = 1.0

# Addition of the External Drift Constraint:
    if lktype == 3:
        edmin =  999999.
        edmax = -999999.
        for i in range(0,na):
            iin    = iin + 1
            a[iin] = vrea(i)
            if a[iin] <edmin: edmin = a[iin]
            if a[iin] > edmax: edmax = a[iin]
        iin       = iin + 1
        a[iin]   = 0.0
        iin      = iin + 1
        a[iin]    = 0.0
        ind      = ix + (iy-1)*nx
        r[na+1]  = lvm[ind]
        rr[na+1] = r[na+1]
        if (edmax-edmin) < EPSLON: neq = neq - 1

# Addition of Collocated Cosimulation Constraint:
    if lktype == 4:
        colc = True
        sfmin =  1.0e21
        sfmax = -1.0e21
        for i in range(0,na):
            iin    = iin + 1
            a[iin] = colocorr*r[i]
            if a[iin] < sfmin: sfmin = a[iin]
            if a[iin] > sfmax: sfmax = a[iin]
        iin    = iin + 1
        a[iin] = 1.0
        ii     = na
        r[ii]  = colocorr
        rr[ii] = r[ii]
#        if (sfmax-sfmin) < EPSLON:
#            neq = neq - 1
#            colc = False

# Solve the Kriging System:
#    print('Kriging equations neq = ' + str(neq));
#    print('a'); print(a)
#    print('r'); print(r)
#    print('data'); print(vra)
    if neq == 1 and lktype != 3:
#        print('neq = 1 '); print(a,r)
        s[0]  = r[0] / a[0]
    else:
#        print('neq prior ksol' + str(neq))
        s = ksol_numpy(neq,a,r)
#        print('neq post ksol' + str(neq))
#        if s.shape[0]< neq:
#            print('s shape'); print(s.shape)
#            print('a'); print(a)
#            print('r'); print(r)

        ising = 0 # need to figure this out
#    print('s'); print(s)

# Compute the estimate and kriging variance.  Recall that kriging type
#     0 = Simple Kriging:
#     1 = Ordinary Kriging:
#     2 = Locally Varying Mean:
#     3 = External Drift:
#     4 = Collocated Cosimulation:

#    print('kriging weights'); print(s)
    cmean  = 0.0
#    print('cbb = ' + str(cbb))
    cstdev = cbb
    sumwts = 0.0
    for i in range(0,na):
        cmean  = cmean  + s[i]*vra[i]
        cstdev = cstdev - s[i]*rr[i]
        sumwts = sumwts + s[i]
    if lktype == 1:
        cstdev = cstdev - s[na]
 #       print('Ordinary Weight' + str(s[na]))
 #   if lktype == 2: cmean  = cmean + gmean
    if lktype == 4 and colc == True: # we may drop colocated if low covariance dispersion
        ind    = ix + (iy-1)*nx
#        print(ind)
#        print('neq'); print(neq)
#        print('s'); print(s.shape)
#        print('lvm'); print(lvm.shape)
#        print('colc wt = ' + str(s[na]) + ' for ' + str(lvm[cur_index]) + ' at index ' + str(cur_index))
        cmean  = cmean  + s[na]*lvm[cur_index]
        cstdev = cstdev - s[na] *rr[na]
    if lktype == 0 or lktype == 2:
        cmean = cmean + (1.0-sumwts)*gmean
#    print('cmean'); print(cmean)

# Error message if negative variance:
    if cstdev < 0.0:
#        print('ERROR: Negative Variance: ' + str(cstdev))
        cstdev = 0.0
    cstdev = math.sqrt(max(cstdev,0.0))
#    print('kriging estimate and variance' + str(cmean) + ', ' + str(cstdev))
    return cmean, cstdev

def getindex(nc,cmn,csiz,loc):
    ic = min(int((loc - cmn) / csiz), nc - 1)
    return ic

def correct_trend(trend):
    """Correct a indicator based trend model for closure (probabilities sum to 1.0).
    :param trend: ndarray [ny,nx,ncut]
    :return: nadarray [ny,nx,ncut] corrected for closure
    """
    ny = trend.shape[0]
    nx = trend.shape[1]
    ncut = trend.shape[2]
    for iy in range(0,ny):
        for ix in range(0,nx):
            sum = 0.0
            for ic in range(0,ncut):
                sum = sum + trend[iy,ix,ic]
            if sum > 0.0:
                for icut in range(0,ncut):
                    trend[iy,ix,ic] = trend[iy,ix,ic] / sum
    return trend

def ordrel(ivtype,ncut,ccdf):
    """Correct a indicator based CDF for order relations.
    :param ivtype: variable type, 0 - categorical and 1 - continuous
    :param ncut: number of categories or thresholds
    :param ccdf: input cumulative distribution function
    :return: cumulative distribution function correct for order relations
    """
#    print('input ordering relations'); print(ccdf)
    ccdfo = np.zeros(ncut)
    ccdf1 = np.zeros(ncut)
    ccdf2 = np.zeros(ncut) # do we need MAXCUT = 100 for these 2?

# Make sure conditional cdf is within [0,1]:
    for i in range(0,ncut):
        if ccdf[i] < 0.0:
            ccdf1[i] = 0.0
            ccdf2[i] = 0.0
        elif ccdf[i] > 1.0:
            ccdf1[i] = 1.0
            ccdf2[i] = 1.0
        else:
            ccdf1[i] = ccdf[i]
            ccdf2[i] = ccdf[i]
#    print('ordering relations'); print(ccdf1,ccdf2)

# Correct sequentially up, then down, and then average:
    if ivtype == 0:
        sumcdf = 0.0
        for i in range(0,ncut):
            sumcdf = sumcdf + ccdf1[i]
        if sumcdf <= 0.0: sumcdf = 1.0
        for i in range(0,ncut):
            ccdfo[i] = ccdf1[i] / sumcdf
    else:
        for i in range(1,ncut):
            if ccdf1[i] < ccdf1[i-1]: ccdf1[i] = ccdf1[i-1]
        for i in range(ncut-2,0,-1):
            if ccdf2[i] > ccdf2[i+1]: ccdf2[i] = ccdf2[i+1]
        for i in range(0,ncut):
            ccdfo[i] = 0.5*(ccdf1[i]+ccdf2[i])

# Return with corrected CDF:
    return ccdfo

def declus(df, xcol, ycol, vcol, iminmax, noff, ncell, cmin, cmax):
    """GSLIB's DECLUS program (Deutsch and Journel, 1998) converted from the
    original Fortran to Python by Michael Pyrcz, the University of Texas at
    Austin (Jan, 2019).
    Note this was simplified to 2D only.
    :param df: pandas DataFrame with the spatial data
    :param xcol: name of the x coordinate column
    :param ycol: name of the y coordinate column
    :param vcol: name of the property column
    :param iminmax: 1 / True: for use cell size with max decluster mean
                    0 / False: for declustered mean minimizing cell size
    :param noff: number of offsets
    :param ncell: number of cell sizes
    :param cmin: min cell size
    :param cmax: max cell size
    :return: TODO
    """
    # Load data and set up arrays
    nd = len(df)
    x = df[xcol].values
    y = df[ycol].values
    v = df[vcol].values
    wt = np.zeros(nd)
    wtopt = np.ones(nd)
    index = np.zeros(nd, np.int32)
    xcs_mat = np.zeros(ncell + 2)  # we use 1,...,n for this array
    vrcr_mat = np.zeros(ncell + 2)  # we use 1,...,n for this array
    anisy = 1.0  # hard code the cells to 2D isotropic
    roff = float(noff)

    # Calculate extents
    xmin = np.min(x)
    xmax = np.max(x)
    ymin = np.min(y)
    ymax = np.max(y)

    # Calculate summary statistics
    vmean = np.mean(v)
    vstdev = np.std(v)
    vmin = np.min(v)
    vmax = np.max(v)
    xcs_mat[0] = 0.0
    vrcr_mat[0] = vmean
    vrop = vmean  # include the naive case

    print(f"There are {nd} data with:")
    print(f"   mean of      {vmean} ")
    print(f"   min and max  {vmin} and {vmax}")
    print(f"   standard dev {vstdev} ")

    # Define a "lower" origin to use for the cell sizes
    xo1 = xmin - 0.01
    yo1 = ymin - 0.01

    # Define the increment for the cell size
    xinc = (cmax - cmin) / ncell
    yinc = xinc

    # Loop over "ncell+1" cell sizes in the grid network
    ncellx = int((xmax - (xo1 - cmin)) / cmin) + 1
    ncelly = int((ymax - (yo1 - cmin * anisy)) / cmin) + 1
    ncellt = ncellx * ncelly
    cellwt = np.zeros(ncellt)
    xcs = cmin - xinc
    ycs = (cmin * anisy) - yinc

    # Main loop over cell sizes
    # 0 index is the 0.0 cell, note n + 1 in Fortran
    for lp in range(1, ncell + 2):
        xcs = xcs + xinc
        ycs = ycs + yinc

        # Initialize the weights to zero
        wt.fill(0.0)

        # Determine the maximum number of grid cells in the network
        ncellx = int((xmax - (xo1 - xcs)) / xcs) + 1
        ncelly = int((ymax - (yo1 - ycs)) / ycs) + 1
        ncellt = float(ncellx * ncelly)  # TODO: not used

        # Loop over all the origin offsets selected
        xfac = min((xcs / roff), (0.5 * (xmax - xmin)))
        yfac = min((ycs / roff), (0.5 * (ymax - ymin)))
        for kp in range(1, noff + 1):
            xo = xo1 - (float(kp) - 1.0) * xfac
            yo = yo1 - (float(kp) - 1.0) * yfac

            # Initialize the cumulative weight indicators
            cellwt.fill(0.0)

            # Determine which cell each datum is in
            for i in range(0, nd):
                icellx = int((x[i] - xo) / xcs) + 1
                icelly = int((y[i] - yo) / ycs) + 1
                icell = icellx + (icelly - 1) * ncellx
                index[i] = icell
                cellwt[icell] = cellwt[icell] + 1.0

            # The weight assigned to each datum is inversely proportional to the
            # number of data in the cell. We first need to get the sum of
            # weights so that we can normalize the weights to sum to one
            sumw = 0.0
            for i in range(0, nd):
                ipoint = index[i]
                sumw = sumw + (1.0 / cellwt[ipoint])
            sumw = 1.0 / sumw

            # Accumulate the array of weights (that now sum to one)
            for i in range(0, nd):
                ipoint = index[i]
                wt[i] = wt[i] + (1.0 / cellwt[ipoint]) * sumw

        # End loop over all offsets

        # Compute the weighted average for this cell size
        sumw = 0.0
        sumwg = 0.0
        for i in range(0, nd):
            sumw = sumw + wt[i]
            sumwg = sumwg + wt[i] * v[i]
        vrcr = sumwg / sumw
        vrcr_mat[lp] = vrcr
        xcs_mat[lp] = xcs

        # See if this weighting is optimal
        if iminmax and vrcr < vrop or not iminmax and vrcr > vrop or ncell == 1:
            best = xcs  # TODO: not used
            vrop = vrcr
            wtopt = wt.copy()  # deep copy

    # End main loop over all cell sizes

    # Get the optimal weights
    sumw = 0.0
    for i in range(0, nd):
        sumw = sumw + wtopt[i]
    wtmin = np.min(wtopt)  # TODO: not used
    wtmax = np.max(wtopt)  # TODO: not used
    facto = float(nd) / sumw
    wtopt = wtopt * facto
    return wtopt, xcs_mat, vrcr_mat


def gam(array, tmin, tmax, xsiz, ysiz, ixd, iyd, nlag, isill):
    """GSLIB's GAM program (Deutsch and Journel, 1998) converted from the
    original Fortran to Python by Michael Pyrcz, the University of Texas at
    Austin (Jan, 2019).
    :param array: 2D gridded data / model
    :param tmin: property trimming limit
    :param tmax: property trimming limit
    :param xsiz: grid cell extents in x direction
    :param ysiz: grid cell extents in y direction
    :param ixd: lag offset in grid cells
    :param iyd: lag offset in grid cells
    :param nlag: number of lags to calculate
    :param isill: 1 for standardize sill
    :return: TODO
    """
    if array.ndim == 2:
        ny, nx = array.shape
    elif array.ndim == 1:
        ny, nx = 1, len(array)

    nvarg = 1  # for multiple variograms repeat the program
    nxy = nx * ny  # TODO: not used
    mxdlv = nlag

    # Allocate the needed memory
    lag = np.zeros(mxdlv)
    vario = np.zeros(mxdlv)
    hm = np.zeros(mxdlv)
    tm = np.zeros(mxdlv)
    hv = np.zeros(mxdlv)  # TODO: not used
    npp = np.zeros(mxdlv)
    ivtail = np.zeros(nvarg + 2)
    ivhead = np.zeros(nvarg + 2)
    ivtype = np.zeros(nvarg + 2)
    ivtail[0] = 0
    ivhead[0] = 0
    ivtype[0] = 0

    # Summary statistics for the data after trimming
    inside = (array > tmin) & (array < tmax)
    avg = array[(array > tmin) & (array < tmax)].mean()  # TODO: not used
    stdev = array[(array > tmin) & (array < tmax)].std()
    var = stdev ** 2.0
    vrmin = array[(array > tmin) & (array < tmax)].min()  # TODO: not used
    vrmax = array[(array > tmin) & (array < tmax)].max()  # TODO: not used
    num = ((array > tmin) & (array < tmax)).sum()  # TODO: not used

    # For the fixed seed point, loop through all directions
    for iy in range(0, ny):
        for ix in range(0, nx):
            if inside[iy, ix]:
                vrt = array[iy, ix]
                ixinc = ixd
                iyinc = iyd
                ix1 = ix
                iy1 = iy
                for il in range(0, nlag):
                    ix1 = ix1 + ixinc
                    if 0 <= ix1 < nx:
                        iy1 = iy1 + iyinc
                        if 1 <= iy1 < ny:
                            if inside[iy1, ix1]:
                                vrh = array[iy1, ix1]
                                npp[il] = npp[il] + 1
                                tm[il] = tm[il] + vrt
                                hm[il] = hm[il] + vrh
                                vario[il] = vario[il] + ((vrh - vrt) ** 2.0)

    # Get average values for gam, hm, tm, hv, and tv, then compute the correct
    # "variogram" measure
    for il in range(0, nlag):
        if npp[il] > 0:
            rnum = npp[il]
            lag[il] = np.sqrt((ixd * xsiz * il) ** 2 + (iyd * ysiz * il) ** 2)
            vario[il] = vario[il] / float(rnum)
            hm[il] = hm[il] / float(rnum)
            tm[il] = tm[il] / float(rnum)

            # Standardize by the sill
            if isill == 1:
                vario[il] = vario[il] / var

            # Semivariogram
            vario[il] = 0.5 * vario[il]
    return lag, vario, npp


def gamv(
    df,
    xcol,
    ycol,
    vcol,
    tmin,
    tmax,
    xlag,
    xltol,
    nlag,
    azm,
    atol,
    bandwh,
    isill,
):
    """GSLIB's GAMV program (Deutsch and Journel, 1998) converted from the
    original Fortran to Python by Michael Pyrcz, the University of Texas at
    Austin (Jan, 2019).
    Note simplified for 2D, semivariogram only and one direction at a time.
    :param df: pandas DataFrame with the spatial data
    :param xcol: name of the x coordinate column
    :param ycol: name of the y coordinate column
    :param vcol: name of the property column
    :param tmin: property trimming limit
    :param tmax: property trimming limit
    :param xlag: lag distance
    :param xltol: lag distance tolerance
    :param nlag: number of lags to calculate
    :param azm: azimuth
    :param atol: azimuth tolerance
    :param bandwh: horizontal bandwidth / maximum distance offset orthogonal to
                   azimuth
    :param isill: 1 for standardize sill
    :return: TODO
    """
    # Load the data
    # Trim values outside tmin and tmax
    df_extract = df.loc[(df[vcol] >= tmin) & (df[vcol] <= tmax)]
    nd = len(df_extract)  # TODO: not used
    x = df_extract[xcol].values
    y = df_extract[ycol].values
    vr = df_extract[vcol].values

    # Summary statistics for the data after trimming
    avg = vr.mean()  # TODO: not used
    stdev = vr.std()
    sills = stdev ** 2.0
    ssq = sills  # TODO: not used
    vrmin = vr.min()  # TODO: not used
    vrmax = vr.max()  # TODO: not used

    # Define the distance tolerance if it isn't already
    if xltol < 0.0:
        xltol = 0.5 * xlag

    # Loop over combinatorial of data pairs to calculate the variogram
    dis, vario, npp = variogram_loop(
        x, y, vr, xlag, xltol, nlag, azm, atol, bandwh
    )

    # Standardize sill to one by dividing all variogram values by the variance
    for il in range(0, nlag + 2):
        if isill == 1:
            vario[il] = vario[il] / sills

        # Apply 1/2 factor to go from variogram to semivariogram
        vario[il] = 0.5 * vario[il]

    return dis, vario, npp


@jit(nopython=True)
def variogram_loop(x, y, vr, xlag, xltol, nlag, azm, atol, bandwh):
    """Calculate the variogram by looping over combinatorial of data pairs.
    :param x: x values
    :param y: y values
    :param vr: property values
    :param xlag: lag distance
    :param xltol: lag distance tolerance
    :param nlag: number of lags to calculate
    :param azm: azimuth
    :param atol: azimuth tolerance
    :param bandwh: horizontal bandwidth / maximum distance offset orthogonal to
                   azimuth
    :return: TODO
    """
    # Allocate the needed memory
    nvarg = 1
    mxdlv = nlag + 2  # in gamv the npp etc. arrays go to nlag + 2
    dis = np.zeros(mxdlv)
    lag = np.zeros(mxdlv)  # TODO: not used
    vario = np.zeros(mxdlv)
    hm = np.zeros(mxdlv)
    tm = np.zeros(mxdlv)
    hv = np.zeros(mxdlv)  # TODO: not used
    npp = np.zeros(mxdlv)
    ivtail = np.zeros(nvarg + 2)
    ivhead = np.zeros(nvarg + 2)
    ivtype = np.ones(nvarg + 2)
    ivtail[0] = 0
    ivhead[0] = 0
    ivtype[0] = 0

    EPSLON = 1.0e-20
    nd = len(x)
    # The mathematical azimuth is measured counterclockwise from EW and
    # not clockwise from NS as the conventional azimuth is
    azmuth = (90.0 - azm) * math.pi / 180.0
    uvxazm = math.cos(azmuth)
    uvyazm = math.sin(azmuth)
    if atol <= 0.0:
        csatol = math.cos(45.0 * math.pi / 180.0)
    else:
        csatol = math.cos(atol * math.pi / 180.0)

    # Initialize the arrays for each direction, variogram, and lag
    nsiz = nlag + 2  # TODO: not used
    dismxs = ((float(nlag) + 0.5 - EPSLON) * xlag) ** 2

    # Main loop over all pairs
    for i in range(0, nd):
        for j in range(0, nd):

            # Definition of the lag corresponding to the current pair
            dx = x[j] - x[i]
            dy = y[j] - y[i]
            dxs = dx * dx
            dys = dy * dy
            hs = dxs + dys
            if hs <= dismxs:
                if hs < 0.0:
                    hs = 0.0
                h = np.sqrt(hs)

                # Determine which lag this is and skip if outside the defined
                # distance tolerance
                if h <= EPSLON:
                    lagbeg = 0
                    lagend = 0
                else:
                    lagbeg = -1
                    lagend = -1
                    for ilag in range(1, nlag + 1):
                        # reduced to -1
                        if (
                            (xlag * float(ilag - 1) - xltol)
                            <= h
                            <= (xlag * float(ilag - 1) + xltol)
                        ):
                            if lagbeg < 0:
                                lagbeg = ilag
                            lagend = ilag
                if lagend >= 0:
                    # Definition of the direction corresponding to the current
                    # pair. All directions are considered (overlapping of
                    # direction tolerance cones is allowed)

                    # Check for an acceptable azimuth angle
                    dxy = np.sqrt(max((dxs + dys), 0.0))
                    if dxy < EPSLON:
                        dcazm = 1.0
                    else:
                        dcazm = (dx * uvxazm + dy * uvyazm) / dxy

                    # Check the horizontal bandwidth criteria (maximum deviation
                    # perpendicular to the specified direction azimuth)
                    band = uvxazm * dy - uvyazm * dx

                    # Apply all the previous checks at once to avoid a lot of
                    # nested if statements
                    if (abs(dcazm) >= csatol) and (abs(band) <= bandwh):
                        # Check whether or not an omni-directional variogram is
                        # being computed
                        omni = False
                        if atol >= 90.0:
                            omni = True

                        # For this variogram, sort out which is the tail and
                        # the head value
                        iv = 0  # hardcoded just one variogram
                        it = ivtype[iv]  # TODO: not used
                        if dcazm >= 0.0:
                            vrh = vr[i]
                            vrt = vr[j]
                            if omni:
                                vrtpr = vr[i]
                                vrhpr = vr[j]
                        else:
                            vrh = vr[j]
                            vrt = vr[i]
                            if omni:
                                vrtpr = vr[j]
                                vrhpr = vr[i]

                        # Reject this pair on the basis of missing values

                        # Data was trimmed at the beginning

                        # The Semivariogram (all other types of measures are
                        # removed for now)
                        for il in range(lagbeg, lagend + 1):
                            npp[il] = npp[il] + 1
                            dis[il] = dis[il] + h
                            tm[il] = tm[il] + vrt
                            hm[il] = hm[il] + vrh
                            vario[il] = vario[il] + ((vrh - vrt) * (vrh - vrt))
                            if omni:
                                npp[il] = npp[il] + 1.0
                                dis[il] = dis[il] + h
                                tm[il] = tm[il] + vrtpr
                                hm[il] = hm[il] + vrhpr
                                vario[il] = vario[il] + (
                                    (vrhpr - vrtpr) * (vrhpr - vrtpr)
                                )

    # Get average values for gam, hm, tm, hv, and tv, then compute the correct
    # "variogram" measure
    for il in range(0, nlag + 2):
        i = il
        if npp[i] > 0:
            rnum = npp[i]
            dis[i] = dis[i] / rnum
            vario[i] = vario[i] / rnum
            hm[i] = hm[i] / rnum
            tm[i] = tm[i] / rnum

    return dis, vario, npp

def varmapv(df,xcol,ycol,vcol,tmin,tmax,nxlag,nylag,dxlag,dylag,minnp,isill):
    """Calculate the variogram map from irregularly spaced data.
    :param df: DataFrame with the spatial data, xcol, ycol, vcol coordinates and property columns
    :param xcol: DataFrame column with x coordinate
    :param ycol: DataFrame column with y coordinate
    :param vcol: DataFrame column with value of interest
    :param tmin: lower trimming limit
    :param tmax: upper trimming limit
    :param nxlag: number of lags in the x direction
    :param nxlag: number of lags in the y direction
    :param dxlag: size of the lags in the x direction
    :param dylag: size of the lags in the y direction
    :param minnp: minimum number of pairs to calculate a variogram value
    :param isill: standardize sill to be 1.0
    :return: TODO
    """
    # Load the data
    df_extract = df.loc[(df[vcol] >= tmin) & (df[vcol] <= tmax)]    # trim values outside tmin and tmax
    nd = len(df_extract)
    x = df_extract[xcol].values
    y = df_extract[ycol].values
    vr = df_extract[vcol].values

    # Summary statistics for the data after trimming
    avg = vr.mean()
    stdev = vr.std()
    sills = stdev**2.0
    ssq = sills
    vrmin = vr.min()
    vrmax = vr.max()

    # Initialize the summation arrays
    npp = np.zeros((nylag*2+1,nxlag*2+1))
    gam = np.zeros((nylag*2+1,nxlag*2+1))
    nppf = np.zeros((nylag*2+1,nxlag*2+1))
    gamf = np.zeros((nylag*2+1,nxlag*2+1))
    hm = np.zeros((nylag*2+1,nxlag*2+1))
    tm = np.zeros((nylag*2+1,nxlag*2+1))
    hv = np.zeros((nylag*2+1,nxlag*2+1))
    tv = np.zeros((nylag*2+1,nxlag*2+1))

    # First fix the location of a seed point:
    for i in range(0,nd):
        # Second loop over the data:
        for j in range(0,nd):
            # The lag:
            ydis = y[j] - y[i]
            iyl = nylag + int(ydis/dylag)
            if iyl < 0 or iyl > nylag*2: # acocunting for 0,...,n-1 array indexing
                continue
            xdis = x[j] - x[i]
            ixl = nxlag + int(xdis/dxlag)
            if ixl < 0 or ixl > nxlag*2: # acocunting for 0,...,n-1 array indexing
                continue
            # We have an acceptable pair, therefore accumulate all the statistics
            # that are required for the variogram:
            npp[iyl,ixl] = npp[iyl,ixl] + 1 # our ndarrays read from the base to top, so we flip
            tm[iyl,ixl] = tm[iyl,ixl] + vr[i]
            hm[iyl,ixl] = hm[iyl,ixl] + vr[j]
            tv[iyl,ixl] = tm[iyl,ixl] + vr[i]*vr[i]
            hv[iyl,ixl] = hm[iyl,ixl] + vr[j]*vr[j]
            gam[iyl,ixl] = gam[iyl,ixl] + ((vr[i]-vr[j])*(vr[i]-vr[j]))

    # Get average values for gam, hm, tm, hv, and tv, then compute
    # the correct "variogram" measure:
    for iy in range(0,nylag*2+1):
        for ix in range(0,nxlag*2+1):
            if npp[iy,ix] <= minnp:
                gam[iy,ix] = -999.
                hm[iy,ix]  = -999.
                tm[iy,ix]  = -999.
                hv[iy,ix]  = -999.
                tv[iy,ix]  = -999.
            else:
                rnum = npp[iy,ix]
                gam[iy,ix] = gam[iy,ix] / (2*rnum) # semivariogram
                hm[iy,ix] = hm[iy,ix] / rnum
                tm[iy,ix] = tm[iy,ix] / rnum
                hv[iy,ix] = hv[iy,ix] / rnum - hm[iy,ix]*hm[iy,ix]
                tv[iy,ix] = tv[iy,ix] / rnum - tm[iy,ix]*tm[iy,ix]
                # Attempt to standardize:
            if isill > 0:
                gamf[iy,ix] = gamf[iy,ix]/sills
    for iy in range(0,nylag*2+1):
        for ix in range(0,nxlag*2+1):
            gamf[iy,ix] = gam[nylag*2-iy,ix]
            nppf[iy,ix] = npp[nylag*2-iy,ix]
    return gamf, nppf

def vmodel(
    nlag,
    xlag,
    azm,
    vario
):
    """GSLIB's VMODEL program (Deutsch and Journel, 1998) converted from the
    original Fortran to Python by Michael Pyrcz, the University of Texas at
    Austin (Mar, 2019).
    :param nlag: number of variogram lags
    :param xlag: size of the lags
    :param axm: direction by 2D azimuth, 000 is y positive, 090 is x positive
    :param vario: dictionary with the variogram parameters
    :return:
    """

# Parameters
    MAXNST=4
    DEG2RAD=3.14159265/180.0
    MAXROT=MAXNST+1
    EPSLON = 1.0e-20
    VERSION= 1.01

# Declare arrays
    index = np.zeros(nlag+1)
    h = np.zeros(nlag+1)
    gam = np.zeros(nlag+1)
    cov = np.zeros(nlag+1)
    ro = np.zeros(nlag+1)

# Load the variogram
    nst = vario["nst"]
    cc = np.zeros(nst)
    aa = np.zeros(nst)
    it = np.zeros(nst)
    ang = np.zeros(nst)
    anis = np.zeros(nst)

    c0 = vario["nug"]
    cc[0] = vario["cc1"]
    it[0] = vario["it1"]
    ang[0] = vario["azi1"]
    aa[0] = vario["hmaj1"]
    anis[0] = vario["hmin1"] / vario["hmaj1"]
    if nst == 2:
        cc[1] = vario["cc2"]
        it[1] = vario["it2"]
        ang[1] = vario["azi2"]
        aa[1] = vario["hmaj2"]
        anis[1] = vario["hmin2"] / vario["hmaj2"]

    xoff = math.sin(DEG2RAD*azm)*xlag
    yoff = math.cos(DEG2RAD*azm)*xlag
    print(' x,y,z offsets = ' + str(xoff) + ',' + str(yoff))
    rotmat, maxcov = setup_rotmat(c0, nst, it, cc, ang, 99999.9)


    xx = 0.0; yy = 0.0
    for il in range(0,nlag+1):
        index[il] = il
        cov[il] = cova2(0.0,0.0,xx,yy,nst,c0,9999.9,cc,aa,it,ang,anis,rotmat,maxcov)
        gam[il] = maxcov - cov[il]
        ro[il]  = cov[il]/maxcov
        h[il]   = math.sqrt(max((xx*xx+yy*yy),0.0))
        xx = xx + xoff
        yy = yy + yoff

# finished
    return index,h,gam,cov,ro

def nscore(
    df, vcol, wcol=None, ismooth=False, dfsmooth=None, smcol=0, smwcol=0
):
    """GSLIB's NSCORE program (Deutsch and Journel, 1998) converted from the
    original Fortran to Python by Michael Pyrcz, the University of Texas at
    Austin (Jan, 2019).
    :param df: pandas DataFrame with the spatial data
    :param vcol: name of the variable column
    :param wcol: name of the weight column, if None assumes equal weighting
    :param ismooth: if True then use a reference distribution
    :param dfsmooth: pandas DataFrame required if reference distribution is used
    :param smcol: reference distribution property (required if reference
                  distribution is used)
    :param smwcol: reference distribution weight (required if reference
                   distribution is used)
    :return: TODO
    """
    # Set constants
    np.random.seed(73073)
    pwr = 1.0  # interpolation power, hard coded to 1.0 in GSLIB
    EPSILON = 1.0e-20

    # Decide which file to use for establishing the transformation table
    if ismooth:
        nd = len(dfsmooth)
        vr = dfsmooth[smcol].values
        wt_ns = np.ones(nd)
        if smwcol != 0:
            wt_ns = dfsmooth[smwcol].values
    else:
        nd = len(df)
        vr = df[vcol].values
        wt_ns = np.ones(nd)
        if wcol is not None:
            wt_ns = df[wcol].values
    twt = np.sum(wt_ns)

    # Sort data by value
    istart = 0
    iend = nd
    vr, wt_ns = dsortem(istart, iend, vr, 2, wt_ns)

    # Compute the cumulative probabilities and write transformation table
    wtfac = 1.0 / twt
    oldcp = 0.0
    cp = 0.0
    for j in range(istart, iend):
        w = wtfac * wt_ns[j]
        cp = cp + w
        wt_ns[j] = (cp + oldcp) / 2.0
        vrrg = gauinv(wt_ns[j])
        vrg = float(vrrg)
        oldcp = cp

        # Now, reset the weight to the normal scores value
        wt_ns[j] = vrg

    # Normal scores transform
    nd_trans = len(df)
    ns = np.zeros(nd_trans)
    val = df[vcol].values
    for i in range(0, nd_trans):
        vrr = val[i] + np.random.rand() * EPSILON

        # Now, get the normal scores value for "vrr"
        j = dlocate(vr, 1, nd, vrr)
        j = min(max(1, j), (nd - 1))
        ns[i] = dpowint(vr[j], vr[j + 1], wt_ns[j], wt_ns[j + 1], vrr, pwr)

    return ns, vr, wt_ns


def kb2d(
    df,
    xcol,
    ycol,
    vcol,
    tmin,
    tmax,
    nx,
    xmn,
    xsiz,
    ny,
    ymn,
    ysiz,
    nxdis,
    nydis,
    ndmin,
    ndmax,
    radius,
    ktype,
    skmean,
    vario,
):
    """GSLIB's KB2D program (Deutsch and Journel, 1998) converted from the
    original Fortran to Python by Michael Pyrcz, the University of Texas at
    Austin (Jan, 2019).
    :param df: pandas DataFrame with the spatial data
    :param xcol: name of the x coordinate column
    :param ycol: name of the y coordinate column
    :param vcol: name of the property column
    :param tmin: property trimming limit
    :param tmax: property trimming limit
    :param nx: definition of the grid system (x axis)
    :param xmn: definition of the grid system (x axis)
    :param xsiz: definition of the grid system (x axis)
    :param ny: definition of the grid system (y axis)
    :param ymn: definition of the grid system (y axis)
    :param ysiz: definition of the grid system (y axis)
    :param nxdis: number of discretization points for a block
    :param nydis: number of discretization points for a block
    :param ndmin: minimum number of data points to use for kriging a block
    :param ndmax: maximum number of data points to use for kriging a block
    :param radius: maximum isotropic search radius
    :param ktype:
    :param skmean:
    :param vario:
    :return:
    """

# Constants
    UNEST = -999.
    EPSLON = 1.0e-10
    VERSION = 2.907
    first = True
    PMX = 9999.0
    MAXSAM = ndmax + 1
    MAXDIS = nxdis * nydis
    MAXKD = MAXSAM + 1
    MAXKRG = MAXKD * MAXKD

# load the variogram
    nst = vario['nst']
    cc = np.zeros(nst); aa = np.zeros(nst); it = np.zeros(nst)
    ang = np.zeros(nst); anis = np.zeros(nst)

    c0 = vario['nug'];
    cc[0] = vario['cc1']; it[0] = vario['it1']; ang[0] = vario['azi1'];
    aa[0] = vario['hmaj1']; anis[0] = vario['hmin1']/vario['hmaj1'];
    if nst == 2:
        cc[1] = vario['cc2']; it[1] = vario['it2']; ang[1] = vario['azi2'];
        aa[1] = vario['hmaj2']; anis[1] = vario['hmin2']/vario['hmaj2'];

# Allocate the needed memory:
    xdb = np.zeros(MAXDIS)
    ydb = np.zeros(MAXDIS)
    xa = np.zeros(MAXSAM)
    ya = np.zeros(MAXSAM)
    vra = np.zeros(MAXSAM)
    dist = np.zeros(MAXSAM)
    nums = np.zeros(MAXSAM)
    r = np.zeros(MAXKD)
    rr = np.zeros(MAXKD)
    s = np.zeros(MAXKD)
    a = np.zeros(MAXKRG)
    kmap = np.zeros((nx,ny))
    vmap = np.zeros((nx,ny))

# Load the data
    df_extract = df.loc[(df[vcol] >= tmin) & (df[vcol] <= tmax)]    # trim values outside tmin and tmax
    nd = len(df_extract)
    ndmax = min(ndmax,nd)
    x = df_extract[xcol].values
    y = df_extract[ycol].values
    vr = df_extract[vcol].values

# Make a KDTree for fast search of nearest neighbours
    dp = list((y[i], x[i]) for i in range(0,nd))
    data_locs = np.column_stack((y,x))
    tree = sp.cKDTree(data_locs, leafsize=16, compact_nodes=True, copy_data=False, balanced_tree=True)

# Summary statistics for the data after trimming
    avg = vr.mean()
    stdev = vr.std()
    ss = stdev**2.0
    vrmin = vr.min()
    vrmax = vr.max()

# Set up the discretization points per block.  Figure out how many
# are needed, the spacing, and fill the xdb and ydb arrays with the
# offsets relative to the block center (this only gets done once):
    ndb  = nxdis * nydis
    if ndb > MAXDIS:
        print('ERROR KB2D: Too many discretization points ')
        print('            Increase MAXDIS or lower n[xy]dis')
        return kmap
    xdis = xsiz  / max(float(nxdis),1.0)
    ydis = ysiz  / max(float(nydis),1.0)
    xloc = -0.5*(xsiz+xdis)
    i    = -1   # accounting for 0 as lowest index
    for ix in range(0,nxdis):
        xloc = xloc + xdis
        yloc = -0.5*(ysiz+ydis)
        for iy in range(0,nydis):
            yloc = yloc + ydis
            i = i+1
            xdb[i] = xloc
            ydb[i] = yloc

# Initialize accumulators:
    cbb  = 0.0
    rad2 = radius*radius

# Calculate Block Covariance. Check for point kriging.
    rotmat, maxcov = setup_rotmat(c0,nst,it,cc,ang,PMX)
    cov = cova2(xdb[0],ydb[0],xdb[0],ydb[0],nst,c0,PMX,cc,aa,it,ang,anis,rotmat,maxcov)
# Keep this value to use for the unbiasedness constraint:
    unbias = cov
    first  = False
    if ndb <= 1:
        cbb = cov
    else:
        for i in range(0,ndb):
            for j in range(0,ndb):
                cov = cova2(xdb[i],ydb[i],xdb[j],ydb[j],nst,c0,PMX,cc,aa,it,ang,anis,rotmat,maxcov)
            if i == j:
                cov = cov - c0
            cbb = cbb + cov
        cbb = cbb/real(ndb*ndb)

# MAIN LOOP OVER ALL THE BLOCKS IN THE GRID:
    nk = 0
    ak = 0.0
    vk = 0.0
    for iy in range(0,ny):
        yloc = ymn + (iy-0)*ysiz
        for ix in range(0,nx):
            xloc = xmn + (ix-0)*xsiz
            current_node = (yloc,xloc)

# Find the nearest samples within each octant: First initialize
# the counter arrays:
            na = -1   # accounting for 0 as first index
            dist.fill(1.0e+20)
            nums.fill(-1)
            dist, nums = tree.query(current_node,ndmax) # use kd tree for fast nearest data search
            # remove any data outside search radius
            na = len(dist)
            nums = nums[dist<radius]
            dist = dist[dist<radius]
            na = len(dist)

# Is there enough samples?
            if na + 1 < ndmin:   # accounting for min index of 0
                est  = UNEST
                estv = UNEST
                print('UNEST at ' + str(ix) + ',' + str(iy))
            else:

# Put coordinates and values of neighborhood samples into xa,ya,vra:
                for ia in range(0,na):
                    jj = int(nums[ia])
                    xa[ia]  = x[jj]
                    ya[ia]  = y[jj]
                    vra[ia] = vr[jj]

# Handle the situation of only one sample:
                if na == 0:  # accounting for min index of 0 - one sample case na = 0
                    cb1 = cova2(xa[0],ya[0],xa[0],ya[0],nst,c0,PMX,cc,aa,it,ang,anis,rotmat,maxcov)
                    xx  = xa[0] - xloc
                    yy  = ya[0] - yloc

# Establish Right Hand Side Covariance:
                    if ndb <= 1:
                        cb = cova2(xx,yy,xdb[0],ydb[0],nst,c0,PMX,cc,aa,it,ang,anis,rotmat,maxcov)
                    else:
                        cb  = 0.0
                        for i in range(0,ndb):
                            cb = cb + cova2(xx,yy,xdb[i],ydb[i],nst,c0,PMX,cc,aa,it,ang,anis,rotmat,maxcov)
                            dx = xx - xdb(i)
                            dy = yy - ydb(i)
                            if (dx*dx+dy*dy) < EPSLON:
                                cb = cb - c0
                            cb = cb / real(ndb)
                    if ktype == 0:
                        s[0] = cb/cbb
                        est  = s[0]*vra[0] + (1.0-s[0])*skmean
                        estv = cbb - s[0] * cb
                    else:
                        est  = vra[0]
                        estv = cbb - 2.0*cb + cb1
                else:

# Solve the Kriging System with more than one sample:
                    neq = na + ktype # accounting for first index of 0
#                    print('NEQ' + str(neq))
                    nn  = (neq + 1)*neq/2

# Set up kriging matrices:
                    iin=-1 # accounting for first index of 0
                    for j in range(0,na):

# Establish Left Hand Side Covariance Matrix:
                        for i in range(0,na):  # was j - want full matrix
                            iin = iin + 1
                            a[iin] = cova2(xa[i],ya[i],xa[j],ya[j],nst,c0,PMX,cc,aa,it,ang,anis,rotmat,maxcov)
                        if ktype == 1:
                            iin = iin + 1
                            a[iin] = unbias
                        xx = xa[j] - xloc
                        yy = ya[j] - yloc

# Establish Right Hand Side Covariance:
                        if ndb <= 1:
                            cb = cova2(xx,yy,xdb[0],ydb[0],nst,c0,PMX,cc,aa,it,ang,anis,rotmat,maxcov)
                        else:
                            cb  = 0.0
                            for j1 in range(0,ndb):
                                cb = cb + cova2(xx,yy,xdb[j1],ydb[j1],nst,c0,PMX,cc,aa,it,ang,anis,rotmat,maxcov)
                                dx = xx - xdb[j1]
                                dy = yy - ydb[j1]
                                if (dx*dx+dy*dy) < EPSLON:
                                    cb = cb - c0
                            cb = cb / real(ndb)
                        r[j]  = cb
                        rr[j] = r[j]

# Set the unbiasedness constraint:
                    if ktype == 1:
                        for i in range(0,na):
                            iin = iin + 1
                            a[iin] = unbias
                        iin      = iin + 1
                        a[iin]   = 0.0
                        r[neq-1]  = unbias
                        rr[neq-1] = r[neq]

# Solve the Kriging System:
#                    print('NDB' + str(ndb))
#                    print('NEQ' + str(neq) + ' Left' + str(a) + ' Right' + str(r))
#                    stop
                    s = ksol_numpy(neq,a,r)
                    ising = 0 # need to figure this out
#                    print('weights' + str(s))
#                    stop


# Write a warning if the matrix is singular:
                    if ising != 0:
                        print('WARNING KB2D: singular matrix')
                        print('              for block' + str(ix) + ',' + str(iy)+ ' ')
                        est  = UNEST
                        estv = UNEST
                    else:

# Compute the estimate and the kriging variance:
                        est  = 0.0
                        estv = cbb
                        sumw = 0.0
                        if ktype == 1:
                            estv = estv - (s[na])*unbias
                        for i in range(0,na):
                            sumw = sumw + s[i]
                            est  = est  + s[i]*vra[i]
                            estv = estv - s[i]*rr[i]
                        if ktype == 0:
                            est = est + (1.0-sumw)*skmean
            kmap[ny-iy-1,ix] = est
            vmap[ny-iy-1,ix] = estv
            if est > UNEST:
                nk = nk + 1
                ak = ak + est
                vk = vk + est*est

# END OF MAIN LOOP OVER ALL THE BLOCKS:

    if nk >= 1:
        ak = ak / float(nk)
        vk = vk/float(nk) - ak*ak
        print('  Estimated   ' + str(nk) + ' blocks ')
        print('      average   ' + str(ak) + '  variance  ' + str(vk))

    return kmap, vmap

def ik2d(df,xcol,ycol,vcol,ivtype,koption,ncut,thresh,gcdf,trend,tmin,tmax,nx,xmn,xsiz,ny,ymn,ysiz,ndmin,ndmax,radius,ktype,vario):

    """A 2D version of GSLIB's IK3D Indicator Kriging program (Deutsch and Journel, 1998) converted from the
    original Fortran to Python by Michael Pyrcz, the University of Texas at
    Austin (March, 2019).
    :param df: pandas DataFrame with the spatial data
    :param xcol: name of the x coordinate column
    :param ycol: name of the y coordinate column
    :param vcol: name of the property column (cateogorical or continuous - note continuous is untested)
    :param ivtype: variable type, 0 - categorical, 1 - continuous
    :param koption: kriging option, 0 - estimation, 1 - cross validation (under construction)
    :param ncut: number of categories or continuous thresholds
    :param thresh: an ndarray with the category labels or continuous thresholds
    :param gcdf: global CDF, not used if trend is present
    :param trend: an ndarray [ny,ny,ncut] with the local trend proportions or cumulative CDF values
    :param tmin: property trimming limit
    :param tmax: property trimming limit
    :param nx: definition of the grid system (x axis)
    :param xmn: definition of the grid system (x axis)
    :param xsiz: definition of the grid system (x axis)
    :param ny: definition of the grid system (y axis)
    :param ymn: definition of the grid system (y axis)
    :param ysiz: definition of the grid system (y axis)
    :param nxdis: number of discretization points for a block
    :param nydis: number of discretization points for a block
    :param ndmin: minimum number of data points to use for kriging a block
    :param ndmax: maximum number of data points to use for kriging a block
    :param radius: maximum isotropic search radius
    :param ktype: kriging type, 0 - simple kriging and 1 - ordinary kriging
    :param vario: list with all of the indicator variograms (sill of 1.0) in consistent order with above parameters
    :return:
    """

# Find the needed paramters:
    PMX = 9999.9
    MAXSAM = ndmax + 1
    MAXEQ = MAXSAM + 1
    mik = 0  # full indicator kriging
    use_trend = False
    if trend.shape[0] == nx and trend.shape[1] == ny and trend.shape[2] == ncut: use_trend = True

# load the variogram
    MAXNST = 2
    nst = np.zeros(ncut,dtype=int); c0 = np.zeros(ncut); cc = np.zeros((MAXNST,ncut))
    aa = np.zeros((MAXNST,ncut),dtype=int); it = np.zeros((MAXNST,ncut),dtype=int)
    ang = np.zeros((MAXNST,ncut)); anis = np.zeros((MAXNST,ncut))

    for icut in range(0,ncut):
        nst[icut] = int(vario[icut]['nst'])
        c0[icut] = vario[icut]['nug']; cc[0,icut] = vario[icut]['cc1']; it[0,icut] = vario[icut]['it1'];
        ang[0,icut] = vario[icut]['azi1'];
        aa[0,icut] = vario[icut]['hmaj1']; anis[0,icut] = vario[icut]['hmin1']/vario[icut]['hmaj1'];
        if nst[icut] == 2:
            cc[1,icut] = vario[icut]['cc2']; it[1,icut] = vario[icut]['it2']; ang[1,icut] = vario[icut]['azi2'];
            aa[1,icut] = vario[icut]['hmaj2']; anis[1,icut] = vario[icut]['hmin2']/vario[icut]['hmaj2'];

# Load the data
    df_extract = df.loc[(df[vcol] >= tmin) & (df[vcol] <= tmax)]    # trim values outside tmin and tmax
    MAXDAT = len(df_extract)
    MAXCUT = ncut
    MAXNST = 2
    MAXROT = MAXNST*MAXCUT+ 1
    ikout = np.zeros((nx,ny,ncut))
    maxcov = np.zeros(ncut)

    # Allocate the needed memory:
    xa = np.zeros(MAXSAM)
    ya = np.zeros(MAXSAM)
    vra = np.zeros(MAXSAM)
    dist = np.zeros(MAXSAM)
    nums = np.zeros(MAXSAM)
    r = np.zeros(MAXEQ)
    rr = np.zeros(MAXEQ)
    s = np.zeros(MAXEQ)
    a = np.zeros(MAXEQ*MAXEQ)
    ikmap = np.zeros((nx,ny,ncut))
    vr = np.zeros((MAXDAT,MAXCUT+1))

    nviol = np.zeros(MAXCUT)
    aviol = np.zeros(MAXCUT)
    xviol = np.zeros(MAXCUT)

    ccdf = np.zeros(ncut)
    ccdfo = np.zeros(ncut)
    ikout = np.zeros((nx,ny,ncut))

    x = df_extract[xcol].values
    y = df_extract[ycol].values
    v = df_extract[vcol].values

# The indicator data are constructed knowing the thresholds and the
# data value.

    if ivtype == 0:
        for icut in range(0,ncut):
            vr[:,icut] = np.where((v <= thresh[icut] + 0.5) & (v > thresh[icut] - 0.5), '1', '0')
    else:
        for icut in range(0,ncut):
            vr[:,icut] = np.where(v <= thresh[icut], '1', '0')
    vr[:,ncut] = v

# Make a KDTree for fast search of nearest neighbours
    dp = list((y[i], x[i]) for i in range(0,MAXDAT))
    data_locs = np.column_stack((y,x))
    tree = sp.cKDTree(data_locs, leafsize=16, compact_nodes=True, copy_data=False, balanced_tree=True)

# Summary statistics of the input data

    avg = vr[:,ncut].mean()
    stdev = vr[:,ncut].std()
    ss = stdev**2.0
    vrmin = vr[:,ncut].min()
    vrmax = vr[:,ncut].max()
    print('Data for IK3D: Variable column ' + str(vcol))
    print('  Number   = ' + str(MAXDAT))
    ndh = MAXDAT

    actloc = np.zeros(MAXDAT, dtype = int)
    for i in range(1,MAXDAT):
        actloc[i] = i

# Set up the rotation/anisotropy matrices that are needed for the
# variogram and search:

    print('Setting up rotation matrices for variogram and search')
    radsqd = radius * radius
    rotmat = []
    for ic in range(0,ncut):
        rotmat_temp, maxcov[ic] = setup_rotmat(c0[ic],int(nst[ic]),it[:,ic],cc[:,ic],ang[:,ic],9999.9)
        rotmat.append(rotmat_temp)
# Initialize accumulators:  # not setup yet
    nk = 0
    xk = 0.0
    vk = 0.0
    for icut in range (0,ncut):
        nviol[icut] =  0
        aviol[icut] =  0.0
        xviol[icut] = -1.0
    nxy   = nx*ny
    print('Working on the kriging')

# Report on progress from time to time:
    if koption == 0:
        nxy   = nx*ny
        nloop = nxy
        irepo = max(1,min((nxy/10),10000))
    else:
        nloop = 10000000
        irepo = max(1,min((nd/10),10000))
    ddh = 0.0

# MAIN LOOP OVER ALL THE BLOCKS IN THE GRID:
    for index in range(0,nloop):

        if (int(index/irepo)*irepo) == index: print('   currently on estimate ' + str(index))

        if koption == 0:
            iy   = int((index)/nx)
            ix   = index - (iy)*nx
            xloc = xmn + (ix)*xsiz
            yloc = ymn + (iy)*ysiz
        else:
            ddh = 0.0
            # TODO: pass the cross validation value

# Find the nearest samples within each octant: First initialize the counter arrays:
        na = -1   # accounting for 0 as first index
        dist.fill(1.0e+20)
        nums.fill(-1)
        current_node = (yloc,xloc)
        dist, close = tree.query(current_node,ndmax) # use kd tree for fast nearest data search
        # remove any data outside search radius
        close = close[dist<radius]
        dist = dist[dist<radius]
        nclose = len(dist)

# Is there enough samples?

        if nclose < ndmin:   # accounting for min index of 0
            for i in range(0,ncut):
                ccdfo[i] = UNEST
            print('UNEST at ' + str(ix) + ',' + str(iy))
        else:

# Loop over all the thresholds/categories:
            for ic in range(0,ncut):
                krig = True
                if mik == 1 and ic >= 1: krig = False

# Identify the close data (there may be a different number of data at
# each threshold because of constraint intervals); however, if
# there are no constraint intervals then this step can be avoided.
                nca = -1
                for ia in range(0,nclose):
                    j  = int(close[ia]+0.5)
                    ii = actloc[j]
                    accept = True
                    if koption != 0 and (abs(x[j]-xloc) + abs(y[j]-yloc)).lt.EPSLON: accept = False
                    if accept:
                        nca = nca + 1
                        vra[nca] = vr[ii,ic]
                        xa[nca]  = x[j]
                        ya[nca]  = y[j]

# If there are no samples at this threshold then use the global cdf:
                if nca == -1:
                    if use_trend:
                        ccdf[ic] = trend[ny-iy-1,ix,ic]
                    else:
                        ccdf[ic] = gcdf[ic]
                else:

# Now, only load the variogram, build the matrix,... if kriging:
                    neq = nclose + ktype
                    na = nclose

# Set up kriging matrices:
                    iin=-1 # accounting for first index of 0
                    for j in range(0,na):
# Establish Left Hand Side Covariance Matrix:
                        for i in range(0,na):  # was j - want full matrix
                            iin = iin + 1
                            a[iin] = cova2(xa[i],ya[i],xa[j],ya[j],nst[ic],c0[ic],PMX,cc[:,ic],aa[:,ic],it[:,ic],ang[:,ic],anis[:,ic],rotmat[ic],maxcov[ic])
                        if ktype == 1:
                            iin = iin + 1
                            a[iin] = maxcov[ic]
                        r[j] = cova2(xloc,yloc,xa[j],ya[j],nst[ic],c0[ic],PMX,cc[:,ic],aa[:,ic],it[:,ic],ang[:,ic],anis[:,ic],rotmat[ic],maxcov[ic])

# Set the unbiasedness constraint:
                    if ktype == 1:
                        for i in range(0,na):
                            iin = iin + 1
                            a[iin] = maxcov[ic]
                        iin      = iin + 1
                        a[iin]   = 0.0
                        r[neq-1]  = maxcov[ic]
                        rr[neq-1] = r[neq]
# Solve the system:
                    if neq == 1:
                        ising = 0.0
                        s[0]  = r[0] / a[0]
                    else:
                        s = ksol_numpy(neq,a,r)

# Finished kriging (if it was necessary):

# Compute Kriged estimate of cumulative probability:
                    sumwts   = 0.0
                    ccdf[ic] = 0.0
                    for i in range(0,nclose):
                        ccdf[ic] = ccdf[ic] + vra[i]*s[i]
                        sumwts   = sumwts   + s[i]
                    if ktype == 0:
                        if use_trend == True:
                            ccdf[ic] = ccdf[ic] + (1.0-sumwts)*trend[ny-iy-1,ix,ic]
                        else:
                            ccdf[ic] = ccdf[ic] + (1.0-sumwts)*gcdf[ic]

# Keep looping until all the thresholds are estimated:

# Correct and write the distribution to the output file:
            nk = nk + 1
            ccdfo = ordrel(ivtype,ncut,ccdf)

# Write the IK CCDF for this grid node:
            if koption == 0:
                 ikout[ny-iy-1,ix,:] = ccdfo
            else:
                 print('TBD')
    return ikout

def sgsim(df,xcol,ycol,vcol,wcol,scol,tmin,tmax,itrans,ismooth,dftrans,tcol,twtcol,zmin,zmax,ltail,ltpar,utail,utpar,nsim,
          nx,xmn,xsiz,ny,ymn,ysiz,seed,ndmin,ndmax,nodmax,mults,nmult,noct,radius,radius1,sang1,
          mxctx,mxcty,ktype,colocorr,sec_map,vario):

# Parameters from sgsim.inc
    MAXNST=2; MAXROT=2; UNEST=-99.0; EPSLON=1.0e-20; VERSION=2.907
    KORDEI=12; MAXOP1=KORDEI+1; MAXINT=2**30

# Set other parameters
    np.random.seed(seed)
    nxy = nx*ny
    sstrat = 0 # search data and nodes by default, turned off if unconditional
    radsqd = radius * radius
    sanis1 = radius1/radius
    if ktype == 4: varred = 1.0

# load the variogram
    nst = int(vario['nst'])
    cc = np.zeros(nst); aa = np.zeros(nst); it = np.zeros(nst,dtype=int)
    ang = np.zeros(nst); anis = np.zeros(nst)

    c0 = vario['nug'];
    cc[0] = vario['cc1']; it[0] = vario['it1']; ang[0] = vario['azi1'];
    aa[0] = vario['hmaj1']; anis[0] = vario['hmin1']/vario['hmaj1'];
    if nst == 2:
        cc[1] = vario['cc2']; it[1] = vario['it2']; ang[1] = vario['azi2'];
        aa[1] = vario['hmaj2']; anis[1] = vario['hmin2']/vario['hmaj2'];

# Set the constants
    MAXCTX = mxctx
    MAXCTY = mxcty
    MAXCXY = MAXCTX * MAXCTY
    MAXX   = nx
    MAXY   = ny
    MAXZ   = 1 # assuming 2D for now
    MXY  = MAXX * MAXY
    if MXY < 100: MXY = 100
    MAXNOD = nodmax
    MAXSAM = ndmax
    MAXKR1 = MAXNOD + MAXSAM + 1
#    print('MAXKR1'); print(MAXKR1)
    MAXKR2 = MAXKR1 * MAXKR1
    MAXSBX = 1
    if nx >  1:
        MAXSBX = int(nx/2)
        if MAXSBX > 50: MAXSBX=50
    MAXSBY = 1
    if ny > 1:
        MAXSBY = int(ny/2)
        if MAXSBY > 50: MAXSBY=50

    MAXSBZ = 1
    MAXSB = MAXSBX*MAXSBY*MAXSBZ

# Declare arrays

    dist = np.zeros(ndmax)
    nums = np.zeros(ndmax,dtype = int)

# Perform some quick checks
    if nx > MAXX or ny> MAXY:
        print('ERROR: available grid size: ' + str(MAXX) + ',' + str(MAXY) + ',' + str(MAXZ) +'.')
        print('       you have asked for : ' + str(nx) + ',' + str(ny) + ',' + str(nz) + '.')
        return sim
    if ltail != 1 and ltail != 2:
        print('ERROR invalid lower tail option ' + str(ltail))
        print('      only allow 1 or 2 - see GSLIB manual ')
        return sim
    if utail != 1 and utail != 2 and utail != 4:
        print('ERROR invalid upper tail option ' + str(ltail))
        print('      only allow 1,2 or 4 - see GSLIB manual ')
        return sim
    if utail == 4 and utpar < 1.0:
        print('ERROR invalid power for hyperbolic tail' + str(utpar))
        print('      must be greater than 1.0!')
        return sim
    if ltail == 2 and ltpar < 0.0:
        print('ERROR invalid power for power model' + str(ltpar))
        print('      must be greater than 0.0!')
        return sim
    if utail == 2 and utpar < 0.0:
        print('ERROR invalid power for power model' + str(utpar))
        print('      must be greater than 0.0!')
        return sim

# Load the data
    df_extract = df.loc[(df[vcol] >= tmin) & (df[vcol] <= tmax)]    # trim values outside tmin and tmax
    nd = len(df_extract)
    ndmax = min(ndmax,nd)
    x = df_extract[xcol].values
    y = df_extract[ycol].values
    vr = df_extract[vcol].values
    vr_orig = np.copy(vr)
#    print('size of data extract'); print(len(vr))
    wt = []; wt = np.array(wt)
    if wcol > -1:
        wt = df_extract[wcol].values
    else:
        wt = np.ones(nd)
    sec = []; sec = np.array(sec)
    if scol > -1:
        sec = df_extract[scol].values
    if itrans == 1:
        if ismooth == 1:
            dftrans_extract = dftrans.loc[(dftrans[tcol] >= tmin) & (dftrans[tcol] <= tmax)]
            ntr = len(dftrans_extract)
            vrtr = dftrans_extrac[tcol].values
            if twtcol > -1:
                vrgtr = dftrans_extrac[tcol].values
            else:
                vrgtr = np.ones(ntr)
        else:
            vrtr = df_extract[vcol].values
            ntr = len(df_extract)
            vrgtr = np.copy(wt)
        twt = np.sum(vrgtr)
# sort
        vrtr,vrgtr = dsortem(0,ntr,vrtr,2,b=vrgtr)

# Compute the cumulative probabilities and write transformation table
        twt   = max(twt,EPSLON)
        oldcp = 0.0
        cp    = 0.0
#        print('ntr'); print(ntr)
        for j in range(0,ntr):
            cp =  cp + vrgtr[j]/twt
            w  = (cp + oldcp)*0.5
            vrg = gauinv(w)
            oldcp =  cp
# Now, reset the weight to the normal scores value:
            vrgtr[j] = vrg

        twt = np.sum(wt)
# Normal scores transform the data
        for id in range(0,nd):
            if itrans == 1:
                vrr = vr[id]
                j = dlocate(vrtr,1,nd,vrr)
                j   = min(max(0,j),(nd-2))
                vrg = dpowint(vrtr[j],vrtr[j+1],vrgtr[j],vrgtr[j+1],vrr,1.0)
                if vrg < vrgtr[0]: vrg = vrgtr[0]
                if(vrg > vrgtr[nd-1]): vrg = vrgtr[nd-1]
                vr[id] = vrg

    weighted_stats_orig = DescrStatsW(vr_orig,weights=wt)
    orig_av = weighted_stats_orig.mean
    orig_ss = weighted_stats_orig.var

    weighted_stats = DescrStatsW(vr,weights=wt)
    av = weighted_stats.mean
    ss = weighted_stats.var

    print('\n Data for SGSIM: Number of acceptable data     = ' + str(nd))
    print('                 Number trimmed                = ' + str(len(df)- nd))
    print('                 Weighted Average              = ' + str(round(orig_av,4)))
    print('                 Weighted Variance             = ' + str(round(orig_ss,4)))
    print('                 Weighted Transformed Average  = ' + str(round(av,4)))
    print('                 Weighted Transformed Variance = ' + str(round(ss,4)))

# Read in secondary data
    sim = np.random.rand(nx*ny)
    index = 0
    for ixy in range(0,nxy):
        sim[index] = index

    lvm = []; lvm = np.array(lvm)
    if ktype >= 2:
        #lvm = np.copy(sec_map.flatten())
        ind = 0
        lvm = np.zeros(nxy)
        for iy in range(0,ny):
            for ix in range(0,nx):
                lvm[ind] = sec_map[ny-iy-1,ix]
                ind = ind + 1
        if ktype == 2 and itrans == 1:
            for ixy in range(0,nxy):
# Do we to transform the secondary variable for a local mean?
                vrr = lvm[ixy]
                j = dlocate(vrtr,1,ntr,vrr)
                j   = min(max(0,j),(ntr-2))
                vrg = dpowint(vrtr[j],vrtr[j+1],vrgtr[j],vrgtr[j+1],vrr,1.0)
                if vrg < vrgtr[0]: vrg = vrgtr[0]
                if(vrg > vrgtr[ntr-1]): vrg = vrgtr[nd-1]
                lvm[ixy] = vrg
        av = np.average(lvm)
        ss = np.var(lvm)
        print(' Secondary Data: Number of data             = ' + str(nx*ny))
        print('                 Equal Weighted Average     = ' + str(round(av,4)))
        print('                 Equal Weighted Variance    = ' + str(round(ss,4)))

# Do we need to work with data residuals? (Locally Varying Mean)
        if ktype == 2:
            sec = np.zeros(nd)
            for idd in range(0,nd):
                ix = getindex(nx,xmn,xsiz,x[idd])
                iy = getindex(ny,ymn,ysiz,y[idd])
                index = ix + (iy-1)*nx
                sec[idd] = lvm[index]
# Calculation of residual moved to krige subroutine: vr(i)=vr(i)-sec(i)


# Do we need to get an external drift attribute for the data?
        if ktype == 3:
            for idd in range(0,nd):
                if sec[i] != UNEST:
                    ix = getindx(nx,xmn,xsiz,x[idd])
                    iy = getindx(ny,ymn,ysiz,y[idd])
                    ind = ix + (iy)*nx
                    sec[ind] = lvm[ind]

# Transform the secondary attribute to normal scores?
        if ktype == 4:
            order_sec = np.zeros(nxy)
            ind = 0
            for ixy in range(0,nxy):
                order_sec[ixy] = ind
                ind = ind + 1
            print(' Transforming Secondary Data with')
            print(' variance reduction of ' + str(varred))
            lvm,order_sec = dsortem(0,nxy,lvm,2,b=order_sec)
            oldcp = 0.0
            cp    = 0.0
            for i in range(0,nxy):
                cp =  cp + (1.0/(nxy))
                w  = (cp + oldcp)/2.0
                lvm[i] = gauinv(w)
                lvm[i] = lvm[i] * varred
                oldcp  =  cp
            order_sec,lvm = dsortem(0,nxy,order_sec,2,b=lvm)
#            return np.reshape(lvm,(ny,nx)) # check the transform

# Set up the rotation/anisotropy matrices that are needed for the
# variogram and search.
    print('Setting up rotation matrices for variogram and search')
    if nst == 1:
        rotmat = setrot(ang[0],ang[0],sang1,anis[0],anis[0],sanis1,nst,MAXROT=2)
    else:
        rotmat = setrot(ang[0],ang[1],sang1,anis[0],anis[1],sanis1,nst,MAXROT=2)
    isrot = 2 # search rotation is appended as 3rd

    rotmat_2d, maxcov = setup_rotmat2(c0,nst,it,cc,ang) # will use one in the future
#    print('MaxCov = ' + str(maxcov))

# Make a KDTree for fast search of nearest neighbours
    dp = list((y[i], x[i]) for i in range(0,nd))
    data_locs = np.column_stack((y,x))
    tree = sp.cKDTree(data_locs, leafsize=16, compact_nodes=True, copy_data=False, balanced_tree=True)

# Set up the covariance table and the spiral search:
    cov_table,tmp,order,ixnode,iynode,nlooku,nctx,ncty = ctable(MAXNOD,MAXCXY,MAXCTX,MAXCTY,MXY,
                                xsiz,ysiz,isrot,nx,ny,nst,c0,cc,aa,it,ang,anis,rotmat,radsqd)

#    print('Covariance Table'); print(cov_table)
# MAIN LOOP OVER ALL THE SIMULAUTIONS:
    for isim in range(0,nsim):

# Work out a random path for this realization:
        sim = np.random.rand(nx*ny)
        order = np.zeros(nxy)
        ind = 0
        for ixy in range(0,nxy):
            order[ixy] = ind
            ind = ind + 1

# The multiple grid search works with multiples of 4 (yes, that is
# somewhat arbitrary):

        if mults == 1:
            for imult in range(0,nmult):
                nny = int(max(1,ny/((imult+1)*4)))
                nnx = int(max(1,nx/((imult+1)*4)))
#                print('multi grid - nnx, nny'); print(nnx,nny)
                jy  = 1
                jx  = 1
                for iy in range(0,nny):
                    if nny > 0: jy = iy*(imult+1)*4
                    for ix in range(0,nnx):
                        if nnx > 0: jx = ix*(imult+1)*4
                        index = jx + (jy-1)*nx
                        sim[index] = sim[index] - (imult+1)


# Initialize the simulation:
        sim, order = dsortem(0,nxy,sim,2,b=order)
        sim.fill(UNEST)
        print('Working on realization number ' + str(isim))

# Assign the data to the closest grid node:

        TINY = 0.0001
        for idd in range(0,nd):
#            print('data'); print(x[idd],y[idd])
            ix = getindex(nx,xmn,xsiz,x[idd])
            iy = getindex(ny,ymn,ysiz,y[idd])
            ind = ix + (iy-1)*nx
            xx  = xmn + (ix)*xsiz
            yy  = ymn + (iy)*ysiz
#            print('xx, yy' + str(xx) + ',' + str(yy))
            test = abs(xx-x[idd]) + abs(yy-y[idd])

# Assign this data to the node (unless there is a closer data):
            if sstrat == 1:
                if sim[ind] > 0.0:
                    id2 = int(sim[ind]+0.5)
                    test2 = abs(xx-x(id2)) + abs(yy-y(id2))
                    if test <= test2:
                        sim[ind] = idd
                    else:
                        sim[ind] = id2

# Assign a flag so that this node does not get simulated:
            if sstrat == 0 and test <= TINY: sim[ind]=10.0*UNEST

# Now, enter data values into the simulated grid:
        for ind in range(0,nxy):
            idd = int(sim[ind]+0.5)
            if idd > 0: sim[ind] = vr[id]
        irepo = max(1,min((nxy/10),10000))

# MAIN LOOP OVER ALL THE NODES:
        for ind in range(0,nxy):
            if (int(ind/irepo)*irepo) == ind:
                print('   currently on node ' + str(ind))

# Figure out the location of this point and make sure it has
# not been assigned a value already:

            index = int(order[ind]+0.5)
            if (sim[index] > (UNEST+EPSLON)) or (sim[index] < (UNEST*2.0)): continue
            iy   = int((index)/nx)
            ix   = index - (iy)*nx
            xx = xmn + (ix)*xsiz
            yy = ymn + (iy)*ysiz
            current_node = (yy,xx)
#            print('Current_node'); print(current_node)

# Now, we'll simulate the point ix,iy,iz.  First, get the close data
# and make sure that there are enough to actually simulate a value,
# we'll only keep the closest "ndmax" data, and look for previously
# simulated grid nodes:

            if sstrat == 0:
#                print('searching for nearest data')
                na = -1   # accounting for 0 as first index
                if ndmax == 1:
                    dist = np.zeros(1); nums = np.zeros(1)
                    dist[0], nums[0] = tree.query(current_node,ndmax) # use kd tree for fast nearest data search
                else:
                    dist, nums = tree.query(current_node,ndmax)
                # remove any data outside search radius

#                print('nums'); print(nums)
#                print('dist'); print(dist)
                na = len(dist)
                nums = nums[dist<radius]
                dist = dist[dist<radius]
                na = len(dist)
                if na < ndmin: continue     # bail if not enough data
#                print('Found ' + str(na) + 'neighbouring data')

#            print('node search inputs')
#            print('nodmax ' + str(nodmax))
#            print('ixnode'); print(ixnode)

            ncnode, icnode, cnodev, cnodex, cnodey = srchnd(ix,iy,nx,ny,xmn,ymn,xsiz,ysiz,sim,noct,nodmax,ixnode,iynode,nlooku,nctx,ncty,UNEST)

#           print('srchnd'); print(ncnode,icnode,cnodev,cnodex,cnodey)
#           print('Result of srchnd, cnodex = '); print(cnodex)
            nclose = na
 #           print('srch node, nclose ' + str(nclose) + ', ncnode ' + str(ncnode))
 #           print('nums'); print(nums)
# Calculate the conditional mean and standard deviation.  This will be
# done with kriging if there are data, otherwise, the global mean and
# standard deviation will be used:

            if ktype == 2:
                gmean = lvm[index]
            else:
                gmean = 0.0

            if nclose+ncnode < 1:
                cmean  = gmean
                cstdev = 1.0

#Perform the kriging.  Note that if there are fewer than four data
# then simple kriging is prefered so that the variance of the
# realization does not become artificially inflated:

            else:
                lktype = ktype
                if ktype == 1 and (nclose+ncnode) < 4: lktype=0
                cmean, cstdev = krige(ix,iy,nx,ny,xx,yy,lktype,x,y,vr,sec,colocorr,lvm,nums,cov_table,nctx,ncty,icnode,ixnode,iynode,cnodev,cnodex,cnodey,
                                      nst,c0,9999.9,cc,aa,it,ang,anis,rotmat_2d,maxcov,MAXCTX,MAXCTY,MAXKR1,
                                      MAXKR2)

# Draw a random number and assign a value to this node:
            p = np.random.rand()
            xp = gauinv(p)
            sim[index] = xp * cstdev + cmean
#            print('simulated value = ' + str(sim[index]))

# Quick check for far out results:
            if abs(cmean) > 5.0 or abs(cstdev) > 5.0 or abs(sim[index]) > 6.0:
                print('WARNING: grid node location: ' + str(ix) + ',' + str(iy))
                print('         conditional mean and stdev:  ' + str(cmean) + ',' + str(cstdev))
                print('         simulated value:    ' + str(sim[index]))

# Do we need to reassign the data to the grid nodes?
        if sstrat == 0:
            print('Reassigning data to nodes')
            for iid in range(0,nd):
                ix = getindex(nx,xmn,xsiz,x[iid])
                iy = getindex(ny,ymn,ysiz,y[iid])
                xx  = xmn + (ix)*xsiz
                yy  = ymn + (iy)*ysiz
                ind = ix + (iy-1)*nx
                test=abs(xx-x[iid])+abs(yy-y[iid])
                if test <= TINY: sim[ind] = vr[iid]

# Back transform each value and write results:
        ne = 0
        av = 0.0
        ss = 0.0
        for ind in range(0,nxy):
            iy = int((index-1)/nx) + 1
            ix = index - (iy-1)*nx
            simval = sim[ind]
            if simval > -9.0 and simval < 9.0:
                ne = ne + 1
                av = av + simval
                ss = ss + simval*simval
            if itrans == 1 and simval > (UNEST+EPSLON):
                simval = backtr_value(simval,vrtr,vrgtr,zmin,zmax,ltail,ltpar,utail,utpar)
                if simval < zmin: simval = zmin
                if simval > zmax: simval = zmax
            sim[ind] = simval
#            print('simulated value = ' + str(sim[ind]) + ' at location index = ' + str(ind))
        av = av / max(ne,1.0)
        ss =(ss / max(ne,1.0)) - av * av
        print('\n Realization ' + str(isim) + ': number   = ' + str(ne))
        print('                                   mean     = ' + str(round(av,4)) + ' (close to 0.0?)')
        print('                                   variance = ' + str(round(ss,4)) + ' (close to gammabar(V,V)? approx. 1.0)')

# END MAIN LOOP OVER SIMULATIONS:
        sim_out = np.zeros((ny,nx))
        for ind in range(0,nxy):
            iy   = int((ind)/nx)
            ix   = ind - (iy)*nx
            sim_out[ny-iy-1,ix] = sim[ind]
    return sim_out

def sisim(df,xcol,ycol,vcol,ivtype,koption,ncut,thresh,gcdf,trend,tmin,tmax,zmin,zmax,ltail,ltpar,middle,mpar,utail,utpar,nx,xmn,xsiz,ny,ymn,ysiz,seed,ndmin,
          ndmax,nodmax,mults,nmult,noct,radius,ktype,vario):

    """A 2D version of GSLIB's SISIM Indicator Simulation program (Deutsch and Journel, 1998) converted from the
    original Fortran to Python by Michael Pyrcz, the University of Texas at
    Austin (March, 2019). WARNING: only tested for cateogrical ktype 0, 1 and 2 (locally variable proportion).
    :param df: pandas DataFrame with the spatial data
    :param xcol: name of the x coordinate column
    :param ycol: name of the y coordinate column
    :param vcol: name of the property column (cateogorical or continuous - note continuous is untested)
    :param ivtype: variable type, 0 - categorical, 1 - continuous
    :param koption: kriging option, 0 - estimation, 1 - cross validation (under construction)
    :param ncut: number of categories or continuous thresholds
    :param thresh: an ndarray with the category labels or continuous thresholds
    :param gcdf: global CDF, not used if trend is present
    :param trend: an ndarray [ny,ny,ncut] with the local trend proportions or cumulative CDF values
    :param tmin: property trimming limit
    :param tmax: property trimming limit
    :param nx: definition of the grid system (x axis)
    :param xmn: definition of the grid system (x axis)
    :param xsiz: definition of the grid system (x axis)
    :param ny: definition of the grid system (y axis)
    :param ymn: definition of the grid system (y axis)
    :param ysiz: definition of the grid system (y axis)
    :param nxdis: number of discretization points for a block
    :param nydis: number of discretization points for a block
    :param ndmin: minimum number of data points to use for kriging a block
    :param ndmax: maximum number of data points to use for kriging a block
    :param radius: maximum isotropic search radius
    :param ktype: kriging type, 0 - simple kriging and 1 - ordinary kriging
    :param vario: list with all of the indicator variograms (sill of 1.0) in consistent order with above parameters
    :return:
    """
# Checks
    if utail == 3 or ltail == 3 or middle == 3:
        print('ERROR - distribution extrapolation option 3 with table is not available')
        return sim_out
    if xcol == "" or ycol == "":
        print('ERROR - must have x and y column in the DataFrame')
        return sim_out
# Set parameters from the include
    UNEST = -99.0
    EPSLON = 1.0e-20
    VERSION = 0.001
    np.random.seed(seed)
    colocorr = 0.0 # no collocated cokriging
    lvm = 0 # no kriging with a locally variable mean
    sec = []; sec = np.array(sec) # no secondary data
    ng = 0 # no tabulated values

# Find the needed paramters:
    PMX = 9999.9
    MAXSAM = ndmax + 1
    MAXEQ = MAXSAM + 1
    nxy   = nx*ny
    mik = 0  # full indicator kriging
    use_trend = False
    trend1d = np.zeros((nxy,1)) # no trend make a dummy trend
    if trend.shape[0] == nx and trend.shape[1] == ny and trend.shape[2] == ncut:
        trend1d = np.zeros((nxy,ncut))
        use_trend = True
        index = 0
        for iy in range(0,ny):
            for ix in range(0,nx):
                for ic in range(0,ncut):
                    trend1d[index,ic] = trend[ny-iy-1,ix,ic] # copy trend
                index = index + 1

    MAXORD = nxy
    MAXNOD = nodmax

    cnodeiv = np.zeros((ncut+1,MAXNOD))

    tmp = np.zeros(MAXORD)
    sstrat = 0 # search data and nodes by default, turned off if unconditional
    sang1 = 0 # using isotropic search now
    sanis1 = 1.0
# No covariance lookup table
    mxctx = int(radius/xsiz)*2+1; mxcty = int(radius/xsiz)*2+1
#    print('cov table / spiral search nx, ny '); print(mxctx); print(mxcty)
    MAXCTX = mxctx
    MAXCTY = mxcty
    MAXCXY = MAXCTX * MAXCTY

# Grid extents
    MAXX = nx
    MAXY = ny
    MXY = MAXX * MAXY

# Kriging system
    MAXKR1 = 2 * MAXNOD + 2 * MAXSAM + 1
    MAXKR2 = MAXKR1 * MAXKR1
    MAXSBX = 1
    if nx > 1:
        MAXSBX = int(nx/2)
    if MAXSBX > 50:
        MAXSBX=50
    MAXSBY = 1
    if ny > 1:
        MAXSBY = int(ny/2)
    if MAXSBY > 50:
        MAXSBY=50
#    print('ncut'); print(ncut)

# load the variogram
    MAXNST = 2
    nst = np.zeros(ncut,dtype=int); c0 = np.zeros(ncut); cc = np.zeros((ncut,MAXNST))
    aa = np.zeros((ncut,MAXNST),dtype=int); it = np.zeros((ncut,MAXNST),dtype=int)
    ang = np.zeros((ncut,MAXNST)); anis = np.zeros((ncut,MAXNST))

#    print('varios - 1 vario'); print(vario[1])

    for icut in range(0,ncut):
#        print('icut'); print(icut)
        nst[icut] = int(vario[icut]['nst'])
        c0[icut] = vario[icut]['nug']; cc[icut,0] = vario[icut]['cc1']; it[icut,0] = vario[icut]['it1'];
        ang[icut,0] = vario[icut]['azi1'];
        aa[icut,0] = vario[icut]['hmaj1']; anis[icut,0] = vario[icut]['hmin1']/vario[icut]['hmaj1'];
        if nst[icut] == 2:
            cc[icut,1] = vario[icut]['cc2']; it[icut,1] = vario[icut]['it2']; ang[icut,1] = vario[icut]['azi2'];
            aa[icut,1] = vario[icut]['hmaj2']; anis[icut,1] = vario[icut]['hmin2']/vario[icut]['hmaj2'];

#        print('check loaded cov model- icut '); print(icut)
#        print(cc[icut],aa[icut],it[icut],ang[icut],anis[icut])



# Load the data
    df_extract = df.loc[(df[vcol] >= tmin) & (df[vcol] <= tmax)]    # trim values outside tmin and tmax
    MAXDAT = len(df_extract)
    nd = MAXDAT
    MAXCUT = ncut
    MAXNST = 2
    MAXROT = MAXNST*MAXCUT+ 1
    ikout = np.zeros((nx,ny,ncut))
    maxcov = np.zeros(ncut)

    # Allocate the needed memory:
    xa = np.zeros(MAXSAM)
    ya = np.zeros(MAXSAM)
    vra = np.zeros(MAXSAM)
    dist = np.zeros(MAXSAM)
    nums = np.zeros(MAXSAM)
    r = np.zeros(MAXEQ)
    rr = np.zeros(MAXEQ)
    s = np.zeros(MAXEQ)
    a = np.zeros(MAXEQ*MAXEQ)
    ikmap = np.zeros((nx,ny,ncut))
    vr = np.zeros((MAXDAT,MAXCUT+1))

    nviol = np.zeros(MAXCUT)
    aviol = np.zeros(MAXCUT)
    xviol = np.zeros(MAXCUT)

    ccdf = np.zeros(ncut)
    ccdfo = np.zeros(ncut)
    ikout = np.zeros((nx,ny,ncut))

    x = df_extract[xcol].values
    y = df_extract[ycol].values
    v = df_extract[vcol].values

    MAXTAB = MAXDAT + MAXCUT # tabulated probabilities not used
    gcut = np.zeros(MAXTAB)

# The indicator data are constructed knowing the thresholds and the
# data value.

#    print('ncut'); print(ncut)
    if ivtype == 0:
        for icut in range(0,ncut):
            vr[:,icut] = np.where((v <= thresh[icut] + 0.5) & (v > thresh[icut] - 0.5), '1', '0')
    else:
        for icut in range(0,ncut):
            vr[:,icut] = np.where(v <= thresh[icut], '1', '0')
    vr[:,ncut] = v

#    print('loaded data '); print(vr)
# Make a KDTree for fast search of nearest neighbours
    dp = list((y[i], x[i]) for i in range(0,MAXDAT))
    data_locs = np.column_stack((y,x))
    tree = sp.cKDTree(data_locs, leafsize=16, compact_nodes=True, copy_data=False, balanced_tree=True)

# Summary statistics of the input data

    avg = vr[:,ncut].mean()
    stdev = vr[:,ncut].std()
    ss = stdev**2.0
    vrmin = vr[:,ncut].min()
    vrmax = vr[:,ncut].max()
    print('Data for IK3D: Variable column ' + str(vcol))
    print('  Number   = ' + str(MAXDAT))
    ndh = MAXDAT

    actloc = np.zeros(MAXDAT, dtype = int) # need to set up data at node locations
    for i in range(1,MAXDAT):
        actloc[i] = i

# Set up the rotation/anisotropy matrices that are needed for the
# variogram and search:

    print('Setting up rotation matrices for variogram and search')
    radsqd = radius * radius
    rotmat = []
    for ic in range(0,ncut):
        rotmat_temp, maxcov[ic] = setup_rotmat(c0[ic],int(nst[ic]),it[ic],cc[ic],ang[ic],9999.9)
        rotmat.append(rotmat_temp)

    #return rotmat
# Set up the covariance table and the spiral search based just on the first variogram
# This is ok as we are not using the covariance look up table, just spiral search for previous nodes
    isrot = MAXNST*MAXCUT + 1 # note I removed anisotropic search here

#    print('ang[0]'); print(ang[0])

    if nst[0] == 1:
        global_rotmat = setrot(ang[0,0],ang[0,0],sang1,anis[0,0],anis[0,0],sanis1,nst[0],MAXROT=2)
    else:
        global_rotmat = setrot(ang[0,0],ang[1,0],sang1,anis[0,0],anis[1,0],sanis1,nst[0],MAXROT=2)

    cov_table,tmp2,order,ixnode,iynode,nlooku,nctx,ncty = ctable(MAXNOD,MAXCXY,MAXCTX,MAXCTY,MXY,
                                xsiz,ysiz,isrot,nx,ny,nst[0],c0[0],cc[0],aa[0],it[0],ang[0],anis[0],global_rotmat,radsqd)


#    print('spiral search number nodes '); print(nlooku)
#    print('ixnode,iynode'); print(ixnode,iynode)
# Initialize accumulators:  # not setup yet
    nk = 0
    xk = 0.0
    vk = 0.0
    for icut in range (0,ncut):
        nviol[icut] =  0
        aviol[icut] =  0.0
        xviol[icut] = -1.0

#    print('Working on the kriging')

# Report on progress from time to time:
    if koption == 0:
        nxy   = nx*ny
        nloop = nxy
        irepo = max(1,min((nxy/10),10000))
    else:
        nloop = 10000000
        irepo = max(1,min((nd/10),10000))
    ddh = 0.0

# MAIN LOOP OVER ALL THE SIMULAUTIONS:
#    for isim in range(0,nsim): # will add multiple realizations soon

# Work out a random path for this realization:
    sim = np.random.rand(nx*ny)
    order = np.zeros(nxy)
    ind = 0
    for ixy in range(0,nxy):
        order[ixy] = ind
        ind = ind + 1

# Multiple grid search works with multiples of 4 (yes, that is
# soat arbitrary):

    if mults == 1:
        for imult in range(0,nmult):
            nny = int(max(1,ny/((imult+1)*4)))
            nnx = int(max(1,nx/((imult+1)*4)))
#            print('multi grid - nnx, nny'); print(nnx,nny)
            jy  = 1
            jx  = 1
            for iy in range(0,nny):
                if nny > 0: jy = iy*(imult+1)*4
                for ix in range(0,nnx):
                    if nnx > 0: jx = ix*(imult+1)*4
                    index = jx + (jy-1)*nx
                    sim[index] = sim[index] - (imult+1)


# Inlize the simulation:
    sim, order = dsortem(0,nxy,sim,2,b=order)
    sim.fill(UNEST)
    tmp.fill(0.0)
    print('Working on a single realization, seed ' + str(seed))
#    print('Random Path'); print(order)

# As the data to the closest grid node:

    TINY = 0.0001
    for idd in range(0,nd):
#        print('data'); print(x[idd],y[idd])
        ix = getindex(nx,xmn,xsiz,x[idd])
        iy = getindex(ny,ymn,ysiz,y[idd])
        ind = ix + (iy-1)*nx
        xx  = xmn + (ix)*xsiz
        yy  = ymn + (iy)*ysiz
#        print('xx, yy' + str(xx) + ',' + str(yy))
        test = abs(xx-x[idd]) + abs(yy-y[idd])

# As this data to the node (unless there is a closer data):
        if sstrat == 1 or (sstrat == 0 and test <= TINY):
            if sim[ind] > UNEST:
                id2 = int(sim[ind]+0.5)
                test2 = abs(xx-x[id2]) + abs(yy-y[id2])
                if test <= test2:
                    sim[ind] = idd
            else:
                sim[ind] = idd

# As a flag so that this node does not get simulated:


# Another data values into the simulated grid:
    for ind in range(0,nxy):
        idd = int(sim[ind]+0.5)
        if idd > 0:
            sim[ind] = vr[idd]
        else:
            tmp[ind] = sim[ind]
            sim[ind] = UNEST
    irepo = max(1,min((nxy/10),10000))

# LOOP OVER ALL THE NODES:
    for ind in range(0,nxy):
        if (int(ind/irepo)*irepo) == ind:
            print('   currently on node ' + str(ind))

# Find the index on the random path, check if assigned data and get location

        index = int(order[ind]+0.5)
        if (sim[index] > (UNEST+EPSLON)) or (sim[index] < (UNEST*2.0)): continue
        iy   = int((index)/nx)
        ix   = index - (iy)*nx
        xx = xmn + (ix)*xsiz
        yy = ymn + (iy)*ysiz
        current_node = (yy,xx)
#        print('Current_node'); print(current_node)

# Now we'll simulate the point ix,iy,iz.  First, get the close data
# and make sure that there are enough to actually simulate a value,
# we'll only keep the closest "ndmax" data, and look for previously
# simulated grid nodes:

        if sstrat == 0:
#            print('searching for nearest data')
            na = -1   # accounting for 0 as first index
            if ndmax == 1:
                dist = np.zeros(1); nums = np.zeros(1)
                dist[0], nums[0] = tree.query(current_node,ndmax) # use kd tree for fast nearest data search
            else:
                dist, nums = tree.query(current_node,ndmax)
            # remove any data outside search radius

#            print('nums'); print(nums)
#            print('dist'); print(dist)
            na = len(dist)
            nums = nums[dist<radius]
            dist = dist[dist<radius]
            na = len(dist)
            if na < ndmin: continue     # bail if not enough data
#            print('Found ' + str(na) + 'neighbouring data')

#        print('node search inputs')
#        print('nodmax ' + str(nodmax))
#        print('ixnode'); print(ixnode)

# Indicator transform the nearest node data
#        print('start node search')
        ncnode, icnode, cnodev, cnodex, cnodey = srchnd(ix,iy,nx,ny,xmn,ymn,xsiz,ysiz,sim,noct,nodmax,ixnode,iynode,nlooku,nctx,ncty,UNEST)

        if ncnode > 0:
            for icut in range(0,ncut):
                cnodeiv[icut,:] = np.where((cnodev <= thresh[icut] + 0.5) & (cnodev > thresh[icut] - 0.5), '1', '0')
        else:
            for icut in range(0,ncut):
                cnodeiv[icut,:] = np.where(cnodev <= thresh[icut], '1', '0')
        cnodeiv[ncut,:] = cnodev

#        print('indicator transformed nearest nodes'); print(cnodeiv)

#       print('srchnd'); print(ncnode,icnode,cnodev,cnodex,cnodey)
#       print('Result of srchnd, cnodex = '); print(cnodex)
        nclose = na
#        print('*****srch node, nclose ' + str(nclose) + ', ncnode ' + str(ncnode))
#        print('near data'); print(nums)
#        print('near data distance'); print(dist)
 #       print('nums'); print(nums)

# What cdf value are we looking for?
        zval   = UNEST
        cdfval = np.random.rand()

# Use the global distribution?
# check inputs
 #       print('nst'); print(nst)



        if nclose + ncnode <= 0:
#            print('nclose & ncnode'); print(nclose, ncnode)
            zval = beyond(ivtype,ncut,thresh,gcdf,ng,gcut,gcdf,zmin,zmax,ltail,ltpar,middle,mpar,utail,utpar,zval,cdfval)
        else:
#            print('kriging')
# Estimate the local distribution by indicator kriging:
#            print('maxcov'); print(maxcov)
            for ic in range(0,ncut):
#                print('check kriging cov model- icut '); print(ic)
#                print('node data values for kriging'); print(cnodev)
#                print(cc[ic],aa[ic],it[ic],ang[ic],anis[ic],rotmat[ic],maxcov[ic])
                #ccdf([ic] = krige(ix,iy,iz,xx,yy,zz,ic,cdf(ic),MAXCTX,MAXCTY,MAXCTZ,MAXKR1,ccdf(ic),MAXROT)
                if ktype == 0:
                    gmean = gcdf[ic]
                elif ktype == 2:
                    gmean = trend1d[index,ic]
                else:
                    gmean = 0 # if locally variable mean it is set from trend in ikrige, otherwise not used
#                    print('gmean'); print(gmean)
                ccdf[ic], cstdev = ikrige(ix,iy,nx,ny,xx,yy,ktype,x,y,vr[:,ic],sec,colocorr,gmean,trend[:,ic],nums,cov_table,nctx,ncty,
                                      icnode,ixnode,iynode,cnodeiv[ic],cnodex,cnodey,nst[ic],c0[ic],9999.9,cc[ic],aa[ic],it[ic],ang[ic],anis[ic],
                                      rotmat[ic],maxcov[ic],MAXCTX,MAXCTY,MAXKR1,MAXKR2)
 #           print('ccdf'); print(ccdf)

# Correct order relations:
            ccdfo = ordrel(ivtype,ncut,ccdf)
# Draw from the local distribution:
            zval = beyond(ivtype,ncut,thresh,ccdfo,ng,gcut,gcdf,zmin,zmax,ltail,ltpar,middle,mpar,utail,utpar,zval,cdfval)
        sim[index] = zval
 #       print('zval'); print(zval)


# END MAIN LOOP OVER SIMULATIONS:
    sim_out = np.zeros((ny,nx))
    for ind in range(0,nxy):
        iy   = int((ind)/nx)
        ix   = ind - (iy)*nx
        sim_out[ny-iy-1,ix] = sim[ind]

    return sim_out


def kb2d_locations(
    df,
    xcol,
    ycol,
    vcol,
    tmin,
    tmax,
    df_loc,
    xcol_loc,
    ycol_loc,
    ndmin,
    ndmax,
    radius,
    ktype,
    skmean,
    vario,
):
    """GSLIB's KB2D program (Deutsch and Journel, 1998) converted from the
    original Fortran to Python by Michael Pyrcz, the University of Texas at
    Austin (Jan, 2019).  Version for kriging at a set of spatial locations.
    :param df: pandas DataFrame with the spatial data
    :param xcol: name of the x coordinate column
    :param ycol: name of the y coordinate column
    :param vcol: name of the property column
    :param tmin: property trimming limit
    :param tmax: property trimming limit
    :param df_loc: pandas DataFrame with the locations to krige
    :param xcol: name of the x coordinate column for locations to krige
    :param ycol: name of the y coordinate column for locations to krige
    :param ndmin: minimum number of data points to use for kriging a block
    :param ndmax: maximum number of data points to use for kriging a block
    :param radius: maximum isotropic search radius
    :param ktype:
    :param skmean:
    :param vario:
    :return:
    """

# Constants
    UNEST = -999.
    EPSLON = 1.0e-10
    VERSION = 2.907
    first = True
    PMX = 9999.0
    MAXSAM = ndmax + 1
    MAXKD = MAXSAM + 1
    MAXKRG = MAXKD * MAXKD

# load the variogram
    nst = vario['nst']
    cc = np.zeros(nst); aa = np.zeros(nst); it = np.zeros(nst)
    ang = np.zeros(nst); anis = np.zeros(nst)

    c0 = vario['nug'];
    cc[0] = vario['cc1']; it[0] = vario['it1']; ang[0] = vario['azi1'];
    aa[0] = vario['hmaj1']; anis[0] = vario['hmin1']/vario['hmaj1'];
    if nst == 2:
        cc[1] = vario['cc2']; it[1] = vario['it2']; ang[1] = vario['azi2'];
        aa[1] = vario['hmaj2']; anis[1] = vario['hmin2']/vario['hmaj2'];

# Allocate the needed memory:
    xa = np.zeros(MAXSAM)
    ya = np.zeros(MAXSAM)
    vra = np.zeros(MAXSAM)
    dist = np.zeros(MAXSAM)
    nums = np.zeros(MAXSAM)
    r = np.zeros(MAXKD)
    rr = np.zeros(MAXKD)
    s = np.zeros(MAXKD)
    a = np.zeros(MAXKRG)
    klist = np.zeros(len(df_loc))       # list of kriged estimates
    vlist = np.zeros(len(df_loc))

# Load the data
    df_extract = df.loc[(df[vcol] >= tmin) & (df[vcol] <= tmax)]    # trim values outside tmin and tmax
    nd = len(df_extract)
    ndmax = min(ndmax,nd)
    x = df_extract[xcol].values
    y = df_extract[ycol].values
    vr = df_extract[vcol].values

# Load the estimation loactions
    nd_loc = len(df_loc)
    x_loc = df_loc[xcol].values
    y_loc = df_loc[ycol].values
    vr_loc = df_loc[vcol].values

# Make a KDTree for fast search of nearest neighbours
    dp = list((y[i], x[i]) for i in range(0,nd))
    data_locs = np.column_stack((y,x))
    tree = sp.cKDTree(data_locs, leafsize=16, compact_nodes=True, copy_data=False, balanced_tree=True)

# Summary statistics for the data after trimming
    avg = vr.mean()
    stdev = vr.std()
    ss = stdev**2.0
    vrmin = vr.min()
    vrmax = vr.max()

# Initialize accumulators:
    cbb  = 0.0
    rad2 = radius*radius

# Calculate Block Covariance. Check for point kriging.
    rotmat, maxcov = setup_rotmat(c0,nst,it,cc,ang,PMX)
    cov = cova2(0.0,0.0,0.0,0.0,nst,c0,PMX,cc,aa,it,ang,anis,rotmat,maxcov)
# Keep this value to use for the unbiasedness constraint:
    unbias = cov
    cbb = cov
    first  = False

# MAIN LOOP OVER ALL THE BLOCKS IN THE GRID:
    nk = 0
    ak = 0.0
    vk = 0.0

    for idata in range(len(df_loc)):
        print('Working on location ' + str(idata))
        xloc = x_loc[idata]
        yloc = y_loc[idata]
        current_node = (yloc,xloc)

# Find the nearest samples within each octant: First initialize
# the counter arrays:
        na = -1   # accounting for 0 as first index
        dist.fill(1.0e+20)
        nums.fill(-1)
        dist, nums = tree.query(current_node,ndmax) # use kd tree for fast nearest data search
        # remove any data outside search radius
        na = len(dist)
        nums = nums[dist<radius]
        dist = dist[dist<radius]
        na = len(dist)

# Is there enough samples?
        if na + 1 < ndmin:   # accounting for min index of 0
            est  = UNEST
            estv = UNEST
            print('UNEST for Data ' + str(idata) + ', at ' + str(xloc) + ',' + str(yloc))
        else:

# Put coordinates and values of neighborhood samples into xa,ya,vra:
            for ia in range(0,na):
                jj = int(nums[ia])
                xa[ia]  = x[jj]
                ya[ia]  = y[jj]
                vra[ia] = vr[jj]

# Handle the situation of only one sample:
            if na == 0:  # accounting for min index of 0 - one sample case na = 0
                cb1 = cova2(xa[0],ya[0],xa[0],ya[0],nst,c0,PMX,cc,aa,it,ang,anis,rotmat,maxcov)
                xx  = xa[0] - xloc
                yy  = ya[0] - yloc

# Establish Right Hand Side Covariance:
                cb = cova2(xx,yy,0.0,0.0,nst,c0,PMX,cc,aa,it,ang,anis,rotmat,maxcov)

                if ktype == 0:
                    s[0] = cb/cbb
                    est  = s[0]*vra[0] + (1.0-s[0])*skmean
                    estv = cbb - s[0] * cb
                else:
                    est  = vra[0]
                    estv = cbb - 2.0*cb + cb1
            else:

# Solve the Kriging System with more than one sample:
                neq = na + ktype # accounting for first index of 0
#                print('NEQ' + str(neq))
                nn  = (neq + 1)*neq/2

# Set up kriging matrices:
                iin=-1 # accounting for first index of 0
                for j in range(0,na):

# Establish Left Hand Side Covariance Matrix:
                    for i in range(0,na):  # was j - want full matrix
                        iin = iin + 1
                        a[iin] = cova2(xa[i],ya[i],xa[j],ya[j],nst,c0,PMX,cc,aa,it,ang,anis,rotmat,maxcov)
                    if ktype == 1:
                        iin = iin + 1
                        a[iin] = unbias
                    xx = xa[j] - xloc
                    yy = ya[j] - yloc

# Establish Right Hand Side Covariance:
                    cb = cova2(xx,yy,0.0,0.0,nst,c0,PMX,cc,aa,it,ang,anis,rotmat,maxcov)
                    r[j]  = cb
                    rr[j] = r[j]

# Set the unbiasedness constraint:
                if ktype == 1:
                    for i in range(0,na):
                        iin = iin + 1
                        a[iin] = unbias
                    iin      = iin + 1
                    a[iin]   = 0.0
                    r[neq-1]  = unbias
                    rr[neq-1] = r[neq]

# Solve the Kriging System:
#                print('NDB' + str(ndb))
#                print('NEQ' + str(neq) + ' Left' + str(a) + ' Right' + str(r))
#                stop
                s = ksol_numpy(neq,a,r)
                ising = 0 # need to figure this out
#                print('weights' + str(s))
#                stop


# Write a warning if the matrix is singular:
                if ising != 0:
                    print('WARNING KB2D: singular matrix')
                    print('              for block' + str(ix) + ',' + str(iy)+ ' ')
                    est  = UNEST
                    estv = UNEST
                else:

# Compute the estimate and the kriging variance:
                    est  = 0.0
                    estv = cbb
                    sumw = 0.0
                    if ktype == 1:
                        estv = estv - (s[na])*unbias
                    for i in range(0,na):
                        sumw = sumw + s[i]
                        est  = est  + s[i]*vra[i]
                        estv = estv - s[i]*rr[i]
                    if ktype == 0:
                        est = est + (1.0-sumw)*skmean
        klist[idata] = est
        vlist[idata] = estv
        if est > UNEST:
            nk = nk + 1
            ak = ak + est
            vk = vk + est*est

# END OF MAIN LOOP OVER ALL THE BLOCKS:

    if nk >= 1:
        ak = ak / float(nk)
        vk = vk/float(nk) - ak*ak
        print('  Estimated   ' + str(nk) + ' blocks ')
        print('      average   ' + str(ak) + '  variance  ' + str(vk))

    return klist, vlist

#Partial Correlation in Python (clone of Matlab's partialcorr)

#This uses the linear regression approach to compute the partial correlation
#(might be slow for a huge number of variables). The algorithm is detailed here:

# http://en.wikipedia.org/wiki/Partial_correlation#Using_linear_regression

#Taking X and Y two variables of interest and Z the matrix with all the variable minus {X, Y},
#the algorithm can be summarized as
#    1) perform a normal linear least-squares regression with X as the target and Z as the predictor
#    2) calculate the residuals in Step #1
#    3) perform a normal linear least-squares regression with Y as the target and Z as the predictor
#    4) calculate the residuals in Step #3
#    5) calculate the correlation coefficient between the residuals from Steps #2 and #4;
#    The result is the partial correlation between X and Y while controlling for the effect of Z

#Date: Nov 2014
#Author: Fabian Pedregosa-Izquierdo, f@bianp.net
#Testing: Valentina Borghesani, valentinaborghesani@gmail.com

def partial_corr(C):
#    Returns the sample linear partial correlation coefficients between pairs of variables in C, controlling
#    for the remaining variables in C.

#    Parameters
#    C : array-like, shape (n, p)
#        Array with the different variables. Each column of C is taken as a variable
#    Returns
#    P : array-like, shape (p, p)
#        P[i, j] contains the partial correlation of C[:, i] and C[:, j] controlling
#        for the remaining variables in C.

    C = np.asarray(C)
    p = C.shape[1]
    P_corr = np.zeros((p, p), dtype=np.float)
    for i in range(p):
        P_corr[i, i] = 1
        for j in range(i+1, p):
            idx = np.ones(p, dtype=np.bool)
            idx[i] = False
            idx[j] = False
            beta_i = linalg.lstsq(C[:, idx], C[:, j])[0]
            beta_j = linalg.lstsq(C[:, idx], C[:, i])[0]
            res_j = C[:, j] - C[:, idx].dot( beta_i)
            res_i = C[:, i] - C[:, idx].dot(beta_j)
            corr = stats.pearsonr(res_i, res_j)[0]
            P_corr[i, j] = corr
            P_corr[j, i] = corr
    return P_corr

def semipartial_corr(C): # Michael Pyrcz modified the function above by Fabian Pedregosa-Izquierdo, f@bianp.net for semipartial correlation
    C = np.asarray(C)
    p = C.shape[1]
    P_corr = np.zeros((p, p), dtype=np.float)
    for i in range(p):
        P_corr[i, i] = 1
        for j in range(i+1, p):
            idx = np.ones(p, dtype=np.bool)
            idx[i] = False
            idx[j] = False
            beta_i = linalg.lstsq(C[:, idx], C[:, j])[0]
            res_j = C[:, j] - C[:, idx].dot( beta_i)
            res_i = C[:, i] # just use the value, not a residual
            corr = stats.pearsonr(res_i, res_j)[0]
            P_corr[i, j] = corr
            P_corr[j, i] = corr
    return P_corr

def sqdist3(x1,y1,z1,x2,y2,z2,ind,rotmat):
    """Squared Anisotropic Distance Calculation Given Matrix Indicator - 3D

    This routine calculates the anisotropic distance between two points
    given the coordinates of each point and a definition of the
    anisotropy.

    Converted from original fortran GSLIB (Deutsch and Journel, 1998) to Python by Wendi Liu, University of Texas at Austin

    INPUT VARIABLES:

    x1,y1,z1         Coordinates of first point
    x2,y2,z2         Coordinates of second point
    ind              The rotation matrix to use
    rotmat           The rotation matrices"""

    dx = x1 - x2
    dy = y1 - y2
    dz = z1 - z2
    sqdist = 0.0
    for i in range(3):
        cont = rotmat[ind, i, 0] * dx + rotmat[ind, i, 1] * dy + rotmat[ind, i, 2] * dz
        sqdist += cont**2
    return sqdist

def setrot3(ang1,ang2,ang3,anis1,anis2,ind,rotmat):
    """Sets up an Anisotropic Rotation Matrix - 3D

    Sets up the matrix to transform cartesian coordinates to coordinates
    accounting for angles and anisotropy

    Converted from original fortran GSLIB (Deutsch and Journel, 1998) to Python by Wendi Liu, University of Texas at Austin

    INPUT PARAMETERS:

    ang1             Azimuth angle for principal direction
    ang2             Dip angle for principal direction
    ang3             Third rotation angle
    anis1            First anisotropy ratio
    anis2            Second anisotropy ratio
    ind              matrix indicator to initialize
    rotmat           rotation matrices

    Converts the input angles to three angles which make more mathematical sense:

          alpha   angle between the major axis of anisotropy and the
                  E-W axis. Note: Counter clockwise is positive.
          beta    angle between major axis and the horizontal plane.
                  (The dip of the ellipsoid measured positive down)
          theta   Angle of rotation of minor axis about the major axis
                  of the ellipsoid."""

    DEG2RAD=np.pi/180.0; EPSLON=1e-20
    if (ang1 >= 0.0)&(ang1<270.0):
        alpha = (90.0 - ang1) * DEG2RAD
    else:
        alpha = (450.0 - ang1) * DEG2RAD
    beta = -1.0 * ang2 *DEG2RAD
    theta = ang3 * DEG2RAD

    sina = np.sin(alpha)
    sinb = np.sin(beta)
    sint = np.sin(theta)
    cosa = np.cos(alpha)
    cosb = np.cos(beta)
    cost = np.cos(theta)
    ### Construct the rotation matrix in the required memory

    afac1 = 1.0/max(anis1, EPSLON)
    afac2 = 1.0/max(anis2, EPSLON)
    rotmat[ind,0,0] = cosb * cosa
    rotmat[ind,0,1] = cosb * sina
    rotmat[ind,0,2] = -sinb
    rotmat[ind,1,0] = afac1*(-cost*sina + sint*sinb*cosa)
    rotmat[ind,1,1] = afac1*(cost*cosa + sint*sinb*sina)
    rotmat[ind,1,2] = afac1*( sint * cosb)
    rotmat[ind,2,0] = afac2*(sint*sina + cost*sinb*cosa)
    rotmat[ind,2,1] = afac2*(-sint*cosa + cost*sinb*sina)
    rotmat[ind,2,2] = afac2*(cost * cosb)

    return rotmat

def gammabar(xsiz, ysiz, zsiz,nst,c0,it,cc,hmaj,hmin,hvert):
    """This program calculates the gammabar value from a 3D semivariogram model"""
    """Converted from original fortran GSLIB (Deutsch and Journel, 1998) to Python by Wendi Liu, University of Texas at Austin"""

    ###Initialization
    rotmat = np.zeros((5, 3, 3))
    EPSLON = 1.0e-20
    MAXNST=4
    maxcov=1.0
    cmax = c0
    nx = 3
    ny = 3
    nz = 6
    ang1 = np.zeros((MAXNST,)) #azimuth
    ang2 = np.ones((MAXNST,))*90.0 #dip
    ang3 = np.zeros((MAXNST,)) #plenge
    anis1 = np.zeros((MAXNST,))
    anis2 = np.zeros((MAXNST,))

    for i in range(nst):
        anis1[i] = hmin[i]/max(hmaj[i],EPSLON)
        anis2[i] = hvert[i]/max(hmaj[i],EPSLON)
        rotmat = setrot3(ang1[i],ang2[i],ang3[i],anis1[i],anis2[i],i,rotmat)
    cmax,cov = cova3(0.0,0.0,0.0,0.0,0.0,0.0,nst,c0,it,cc,hmaj,rotmat,cmax)
    ##Discretization parameters
    xsz = xsiz/nx
    xmn = xsz/2.0
    xzero = xsz * 0.0001
    ysz = ysiz/ny
    ymn = ysz/2.0
    yzero = ysz * 0.0001
    zsz = zsiz/nz
    zmn = zsz/2.0
    zzero = zsz * 0.0001
    ##Calculate Gammabar
    gb = 0.0
    for ix in range(nx):
        xxi = xmn +(ix-1)*xsz+xzero
        for jx in range(nx):
            xxj = xmn +(jx-1)*xsz
            for iy in range(ny):
                yyi = ymn +(iy-1)*ysz+yzero
                for jy in range(ny):
                    yyj = ymn +(jy-1)*ysz
                    for iz in range(nz):
                        zzi = zmn +(iz-1)*zsz+zzero
                        for jz in range(nz):
                            zzj = zmn +(jz-1)*zsz
                            cmax,cov = cova3(xxi,yyi,zzi,xxj,yyj,zzj,nst,c0,it,cc,hmaj,rotmat,cmax)
                            gb += maxcov-cov
    gb = gb/((nx*ny*nz)**2)
    return gb

def gam_3D(array, tmin, tmax, xsiz, ysiz, zsiz, ixd, iyd, izd, nlag, isill):
    """GSLIB's GAM program (Deutsch and Journel, 1998) converted from the
    original Fortran to Python by Michael Pyrcz, the University of Texas at
    Austin (Nov, 2019).
    :param array: 2D gridded data / model
    :param tmin: property trimming limit
    :param tmax: property trimming limit
    :param xsiz: grid cell extents in x direction
    :param ysiz: grid cell extents in y direction
    :param zsiz: grid cell extents in z direction
    :param ixd: lag offset in grid cells
    :param iyd: lag offset in grid cells
    :param izd: lag offset in grid cells
    :param nlag: number of lags to calculate
    :param isill: 1 for standardize sill
    :return: TODO
    """
    if array.ndim ==3:
        nz, ny, nx = array.shape
    elif array.ndim == 2:
        ny, nx = array.shape
    elif array.ndim == 1:
        ny, nx = 1, len(array)

    nvarg = 1  # for multiple variograms repeat the program
    nxyz = nx * ny * nz  # TODO: not used
    mxdlv = nlag

    # Allocate the needed memory
    lag = np.zeros(mxdlv)
    vario = np.zeros(mxdlv)
    hm = np.zeros(mxdlv)
    tm = np.zeros(mxdlv)
    hv = np.zeros(mxdlv)  # TODO: not used
    npp = np.zeros(mxdlv)
    ivtail = np.zeros(nvarg + 2)
    ivhead = np.zeros(nvarg + 2)
    ivtype = np.zeros(nvarg + 2)
    ivtail[0] = 0
    ivhead[0] = 0
    ivtype[0] = 0

    # Summary statistics for the data after trimming
    inside = (array > tmin) & (array < tmax)
    avg = array[(array > tmin) & (array < tmax)].mean()  # TODO: not used
    stdev = array[(array > tmin) & (array < tmax)].std()
    var = stdev ** 2.0
    vrmin = array[(array > tmin) & (array < tmax)].min()  # TODO: not used
    vrmax = array[(array > tmin) & (array < tmax)].max()  # TODO: not used
    num = ((array > tmin) & (array < tmax)).sum()  # TODO: not used

    # For the fixed seed point, loop through all directions
    for iz in range(0, nz):
        for iy in range(0, ny):
            for ix in range(0, nx):
                if inside[iz, iy, ix]:
                    vrt = array[iz, iy, ix]
                    ixinc = ixd
                    iyinc = iyd
                    izinc = izd
                    ix1 = ix
                    iy1 = iy
                    iz1 = iz
                    for il in range(0, nlag):
                        ix1 = ix1 + ixinc
                        if 0 <= ix1 < nx:
                            iy1 = iy1 + iyinc
                            if 1 <= iy1 < ny:
                                if 1 <= iz1 < nz:
                                    if inside[iz1, iy1, ix1]:
                                        vrh = array[iz1, iy1, ix1]
                                        npp[il] = npp[il] + 1
                                        tm[il] = tm[il] + vrt
                                        hm[il] = hm[il] + vrh
                                        vario[il] = vario[il] + ((vrh - vrt) ** 2.0)

    # Get average values for gam, hm, tm, hv, and tv, then compute the correct
    # "variogram" measure
    for il in range(0, nlag):
        if npp[il] > 0:
            rnum = npp[il]
            lag[il] = np.sqrt((ixd * xsiz * il) ** 2 + (iyd * ysiz * il) ** 2 + (izd * zsiz * il) ** 2)
            vario[il] = vario[il] / float(rnum)
            hm[il] = hm[il] / float(rnum)
            tm[il] = tm[il] / float(rnum)

            # Standardize by the sill
            if isill == 1:
                vario[il] = vario[il] / var

            # Semivariogram
            vario[il] = 0.5 * vario[il]
    return lag, vario, npp


def make_variogram_3D(
    nug,
    nst,
    it1,
    cc1,
    azi1,
    dip1,
    hmax1,
    hmed1,
    hmin1,
    it2=1,
    cc2=0,
    azi2=0,
    dip2=0,
    hmax2=0,
    hmed2=0,
    hmin2=0,
):
    """Make a dictionary of variogram parameters for application with spatial
    estimation and simulation.

    :param nug: Nugget constant (isotropic)
    :param nst: Number of structures (up to 2)
    :param it1: Structure of 1st variogram (1: Spherical, 2: Exponential, 3: Gaussian)
    :param cc1: Contribution of 2nd variogram
    :param azi1: Azimuth of 1st variogram
    :param dip1: Dip of 1st variogram
    :param hmax1: Range in major direction (Horizontal)
    :param hmed1: Range in minor direction (Horizontal)
    :param hmin1: Range in vertical direction
    :param it2: Structure of 2nd variogram (1: Spherical, 2: Exponential, 3: Gaussian)
    :param cc2: Contribution of 2nd variogram
    :param azi2: Azimuth of 2nd variogram
    :param dip1: Dip of 2nd variogram
    :param hmax2: Range in major direction (Horizontal)
    :param hmed2: Range in minor direction (Horizontal)
    :param hmin2: Range in vertical direction
    :return: TODO
    """
    if cc2 == 0:
        nst = 1
    var = dict(
        [
            ("nug", nug),
            ("nst", nst),
            ("it1", it1),
            ("cc1", cc1),
            ("azi1", azi1),
            ("dip1", dip1),
            ("hmax1", hmax1),
            ("hmed1", hmed1),
            ("hmin1", hmin1),
            ("it2", it2),
            ("cc2", cc2),
            ("azi2", azi2),
            ("dip2", dip2),
            ("hmax2", hmax2),
            ("hmed2", hmed2),
            ("hmin2", hmin2),
        ]
    )
    if nug + cc1 + cc2 != 1:
        print(
            "\x1b[0;30;41m make_variogram Warning: "
            "sill does not sum to 1.0, do not use in simulation \x1b[0m"
        )
    if (
        cc1 < 0
        or cc2 < 0
        or nug < 0
        or hmax1 < 0
        or hmax2 < 0
        or hmin1 < 0
        or hmin2 < 0
    ):
        print(
            "\x1b[0;30;41m make_variogram Warning: "
            "contributions and ranges must be all positive \x1b[0m"
        )
    if hmax1 < hmed1 or hmax2 < hmed2:
        print(
            "\x1b[0;30;41m make_variogram Warning: "
            "major range should be greater than minor range \x1b[0m"
        )
    return var

def vmodel_3D(
    nlag,
    xlag,
    azm,
	dip,
    vario
):
    """GSLIB's VMODEL program (Deutsch and Journel, 1998) converted from the
    original Fortran to Python by Michael Pyrcz, the University of Texas at
    Austin (Nov, 2019).
    :param nlag: number of variogram lags
    :param xlag: size of the lags
    :param axm: direction by 3D azimuth, 000 is y positive, 090 is x positive
    :param dip: direction by 3D dip, 000 is horizontal to x-y plane, 090 is perpendicular to x-y plane
    :param vario: dictionary with the variogram parameters
    :return:
    """

# Parameters
    MAXNST=4
    DEG2RAD=3.14159265/180.0
    MAXROT=MAXNST+1
    EPSLON = 1.0e-20
    VERSION= 1.01

# Declare arrays
    index = np.zeros(nlag+1)
    h = np.zeros(nlag+1)
    gam = np.zeros(nlag+1)
    cov = np.zeros(nlag+1)
    ro = np.zeros(nlag+1)

# Load the variogram
    nst = vario["nst"]
    cc = np.zeros(nst)
    aa = np.zeros(nst)
    it = np.zeros(nst)
    ang_azi = np.zeros(nst)
    ang_dip = np.zeros(nst)
    anis = np.zeros(nst)
    anis_v = np.zeros(nst)

    c0 = vario["nug"]
    cc[0] = vario["cc1"]
    it[0] = vario["it1"]
    ang_azi[0] = vario["azi1"]
    ang_dip[0] = vario["dip1"]
    aa[0] = vario["hmax1"]
    anis[0] = vario["hmed1"] / vario["hmax1"]
    anis_v[0] = vario["hmin1"] / vario["hmax1"]
    if nst == 2:
        cc[1] = vario["cc2"]
        it[1] = vario["it2"]
        ang_azi[1] = vario["azi2"]
        ang_dip[1] = vario["dip2"]
        aa[1] = vario["hmax2"]
        anis[1] = vario["hmed2"] / vario["hmax2"]
        anis_v[1] = vario["hmin2"] / vario["hmax2"]

    xoff = math.sin(DEG2RAD*azm)*math.cos(DEG2RAD*dip)*xlag
    yoff = math.cos(DEG2RAD*azm)*math.cos(DEG2RAD*dip)*xlag
    zoff = math.sin(DEG2RAD*dip)*xlag

    print(' x,y,z offsets = ' + str(xoff) + ',' + str(yoff) + ',' + str(zoff))
    rotmat, maxcov = setup_rotmat_3D(c0, nst, it, cc, ang_azi, ang_dip, 99999.9)

    xx = 0.0; yy = 0.0; zz = 0.0;

    for il in range(0,nlag+1):
        index[il] = il
        cov[il] = cova3(0.0,0.0,0.0,xx,yy,zz,nst,c0,9999.9,cc,aa,it,anis, anis_v, rotmat, maxcov)
        gam[il] = maxcov - cov[il]
        ro[il]  = cov[il]/maxcov
        h[il]   = math.sqrt(max((xx*xx + yy*yy + zz*zz),0.0))
        xx = xx + xoff
        yy = yy + yoff
        zz = zz + zoff

# finished
    return index,h,gam,cov,ro

@jit(nopython=True)
def setup_rotmat_3D(c0, nst, it, cc, ang_azi, ang_dip, pmx):
    """Setup rotation matrix.
    :param c0: nugget constant (isotropic)
    :param nst: number of nested structures (max. 4)
    :param it: Variogram shapes (i.e., Gaussian, Exponential, Spherical) of each nested structure
    :param cc: multiplicative factor of each nested structure
    :param ang_azi: azimuths of each nested structure
    :param ang_dip: dips of each nested structure
    :param pmx: constant 9999.0
    :return: TODO
    """
    PI = 3.141_592_65
    DTOR = PI / 180.0

    # The first time around, re-initialize the cosine matrix for the variogram
    # structures
    rotmat = np.zeros((9, nst))
    maxcov = c0
    for js in range(0, nst):
        azmuth = (90.0 + ang_azi[js]) * DTOR
        dip = (ang_dip[js]) * DTOR
        rotmat[0, js] = math.cos(azmuth)
        rotmat[1, js] = -1 * math.sin(azmuth)
        rotmat[2, js] = 0
        rotmat[3, js] = math.cos(dip) * math.sin(azmuth)
        rotmat[4, js] = math.cos(dip) * math.cos(azmuth)
        rotmat[5, js] = -1 * math.sin(dip)
        rotmat[6, js] = math.sin(dip) * math.sin(azmuth)
        rotmat[7, js] = math.sin(dip) * math.cos(azmuth)
        rotmat[8, js] = math.cos(dip)
        if it[js] == 4:
            maxcov = maxcov + pmx
        else:
            maxcov = maxcov + cc[js]
    return rotmat, maxcov

@jit(nopython=True)
def cova3(x1, y1, z1, x2, y2, z2, nst, c0, pmx, cc, aa, it, anis, anis_v, rotmat, maxcov):
    """Calculate the covariance associated with a variogram model specified by a
    nugget effect and nested variogram structures.
    :param x1: x coordinate of first point
    :param y1: y coordinate of first point
    :param z1: z coordinate of first point
    :param x2: x coordinate of second point
    :param y2: y coordinate of second point
    :param z2: z coordinate of second point
    :param nst: number of nested structures (maximum of 4)
    :param c0: isotropic nugget constant (TODO: not used)
    :param pmx: constant 9999.0
    :param cc: multiplicative factor of each nested structure
    :param aa: parameter `a` of each nested structure
    :param it: matrix
    :param ang: TODO: not used
    :param anis: Horizontal aspect ratio
	:param anis_v: Vertical aspect ratio
    :param rotmat: rotation matrices
    :param maxcov:isotropic nugget constant
    :return: TODO
    """
    """ Revised from Wendi Liu's code """

    EPSLON = 0.000001

    # Check for very small distance
    dx = x2 - x1
    dy = y2 - y1
    dz = z2 - z1
    if (dx * dx + dy * dy + dz * dz) < EPSLON:
        cova3_ = maxcov
        return cova3_

    # Non-zero distance, loop over all the structures
    cova3_ = 0.0
    for js in range(0, nst):
        # Compute the appropriate structural distance
        dx1 = dx * rotmat[0, js] + dy * rotmat[1, js] + dz * rotmat[2, js]
        dy1 = (dx * rotmat[3, js] + dy * rotmat[4, js] + dz * rotmat[5, js] ) / anis[js]
        dz1 = (dx * rotmat[6, js] + dy * rotmat[7, js] + dz * rotmat[8, js] ) / anis_v[js]


        h = math.sqrt(max((dx1 * dx1 + dy1 * dy1 + dz1 * dz1 ), 0.0))
        if it[js] == 1:
            # Spherical model
            hr = h / aa[js]
            if hr < 1.0:
                cova3_ = cova3_ + cc[js] * (1.0 - hr * (1.5 - 0.5 * hr * hr))
        elif it[js] == 2:
            # Exponential model
            cova3_ = cova3_ + cc[js] * np.exp(-3.0 * h / aa[js])
        elif it[js] == 3:
            # Gaussian model
            hh = -3.0 * (h * h) / (aa[js] * aa[js])
            cova3_ = cova3_ + cc[js] * np.exp(hh)
        elif it[js] == 4:
            # Power model
            cov1 = pmx - cc[js] * (h ** aa[js])
            cova3_ = cova3_ + cov1
    return cova3_





def gamv_3D(
    df,
    xcol,
    ycol,
    zcol,
    vcol,
    tmin,
    tmax,
    xlag,
    xltol,
    nlag,
    azm,
    dip,
    atol,
	dtol,
    bandwh,
    isill,
):
    """GSLIB's GAMV program (Deutsch and Journel, 1998) converted from the
    original Fortran to Python by Michael Pyrcz, the University of Texas at
    Austin (Nov, 2019).
    Note simplified for 2D, semivariogram only and one direction at a time.
    :param df: pandas DataFrame with the spatial data
    :param xcol: name of the x coordinate column
    :param ycol: name of the y coordinate column
    :param zcol: name of the z coordinate column
    :param vcol: name of the property column
    :param tmin: property trimming limit
    :param tmax: property trimming limit
    :param xlag: lag distance
    :param xltol: lag distance tolerance
    :param nlag: number of lags to calculate
    :param azm: azimuth
    :param dip: dip
    :param atol: azimuth tolerance
    :param dtol: dip tolerance
    :param bandwh: horizontal bandwidth / maximum distance offset orthogonal to
                   azimuth
    :param isill: 1 for standardize sill
    :return: TODO
    """
    # Load the data
    # Trim values outside tmin and tmax
    df_extract = df.loc[(df[vcol] >= tmin) & (df[vcol] <= tmax)]
    nd = len(df_extract)  # TODO: not used
    x = df_extract[xcol].values
    y = df_extract[ycol].values
    z = df_extract[zcol].values
    vr = df_extract[vcol].values

    # Summary statistics for the data after trimming
    avg = vr.mean()  # TODO: not used
    stdev = vr.std()
    sills = stdev ** 2.0
    ssq = sills  # TODO: not used
    vrmin = vr.min()  # TODO: not used
    vrmax = vr.max()  # TODO: not used

    # Define the distance tolerance if it isn't already
    if xltol < 0.0:
        xltol = 0.5 * xlag

    # Loop over combinatorial of data pairs to calculate the variogram
    dis, vario, npp = variogram_loop_3D(
        x, y, z, vr, xlag, xltol, nlag, azm, dip, atol, dtol, bandwh
    )

    # Standardize sill to one by dividing all variogram values by the variance
    for il in range(0, nlag + 2):
        if isill == 1:
            vario[il] = vario[il] / sills

        # Apply 1/2 factor to go from variogram to semivariogram
        vario[il] = 0.5 * vario[il]

    return dis, vario, npp

def cova(x, y, z, vr, xlag, xltol, nlag, azm, dip, atol, dtol, bandwh):
    """Calculate the variogram by looping over combinatorial of data pairs.
    :param x: x values
    :param y: y values
    :param z: z values
    :param vr: property values
    :param xlag: lag distance
    :param xltol: lag distance tolerance
    :param nlag: number of lags to calculate
    :param azm: azimuth
    :param dip: dip
    :param atol: azimuth tolerance
    :param dtol: dip tolerance
    :param bandwh: horizontal bandwidth / maximum distance offset orthogonal to
                   azimuth
    :return: TODO
    """
    # Allocate the needed memory
    nvarg = 1
    mxdlv = nlag + 2  # in gamv the npp etc. arrays go to nlag + 2
    dis = np.zeros(mxdlv)
    lag = np.zeros(mxdlv)  # TODO: not used
    vario = np.zeros(mxdlv)
    hm = np.zeros(mxdlv)
    tm = np.zeros(mxdlv)
    hv = np.zeros(mxdlv)  # TODO: not used
    npp = np.zeros(mxdlv)
    #ivtail = np.zeros(nvarg + 2)
    #ivhead = np.zeros(nvarg + 2)
    #ivtype = np.ones(nvarg + 2)
    #ivtail[0] = 0
    #ivhead[0] = 0
    #ivtype[0] = 0

    EPSLON = 1.0e-20
    nd = len(x)
    # The mathematical azimuth is measured counterclockwise from EW and
    # not clockwise from NS as the conventional azimuth is
    azmuth = (90.0 - azm) * math.pi / 180.0
    dip = (dip) * math.pi / 180.0
    uvxazm = math.cos(azmuth) * math.cos(dip)
    uvyazm = math.sin(azmuth) * math.cos(dip)
    uvzdip = math.sin(dip)
    if atol <= 0.0:
        csatol = math.cos(45.0 * math.pi / 180.0)
    else:
        csatol = math.cos(atol * math.pi / 180.0)

    if dtol <= 0.0:
        csdtol = math.cos(30.0 * math.pi / 180.0)
    else:
        csdtol = math.cos(dtol * math.pi / 180.0)

    # Initialize the arrays for each direction, variogram, and lag
    nsiz = nlag + 2  # TODO: not used
    dismxs = ((float(nlag) + 0.5 - EPSLON) * xlag) ** 2

    # Main loop over all pairs
    for i in range(0, nd):
        for j in range(0, nd):

            # Definition of the lag corresponding to the current pair
            dx = x[j] - x[i]
            dy = y[j] - y[i]
            dz = z[j] - z[i]
            dxs = dx * dx
            dys = dy * dy
            dzs = dz * dz
            hs = dxs + dys + dzs
            if hs <= dismxs:
                if hs < 0.0:
                    hs = 0.0
                h = np.sqrt(hs)

                # Determine which lag this is and skip if outside the defined
                # distance tolerance
                if h <= EPSLON:
                    lagbeg = 0
                    lagend = 0
                else:
                    lagbeg = -1
                    lagend = -1
                    for ilag in range(1, nlag + 1):
                        # reduced to -1
                        if (
                            (xlag * float(ilag - 1) - xltol)
                            <= h
                            <= (xlag * float(ilag - 1) + xltol)
                        ):
                            if lagbeg < 0:
                                lagbeg = ilag
                            lagend = ilag
                if lagend >= 0:
                    # Definition of the direction corresponding to the current
                    # pair. All directions are considered (overlapping of
                    # direction tolerance cones is allowed)

                    # Check for an acceptable azimuth angle
                    dxy = np.sqrt(max((dxs + dys), 0.0))
                    dxyz = np.sqrt(max((dxs + dys + dzs), 0.0))
                    if dxy < EPSLON:
                        dcazm = 1.0
                    else:
                        dcazm = (dx * uvxazm + dy * uvyazm) / dxy
                    if dxyz < EPSLON:
                        dcdip = 1.0
                    else:
                        dcdip = (dx * uvxazm + dy * uvyazm + dz * uvzdip) / dxyz

                    # Check the horizontal bandwidth criteria (maximum deviation
                    # perpendicular to the specified direction azimuth)
                    band = np.cross([dx,dy,dz], [uvxazm, uvyazm, uvzdip])
                    band = np.sqrt(band.dot(band))
                    # Apply all the previous checks at once to avoid a lot of
                    # nested if statements
                    if (abs(dcazm) >= csatol) and (abs(dcdip) >= csdtol) and (abs(band) <= bandwh):
                        # Check whether or not an omni-directional variogram is
                        # being computed
                        omni = False
                        if atol >= 90.0:
                            omni = True

                        # For this variogram, sort out which is the tail and
                        # the head value
                        # iv = 0  # hardcoded just one variogram
                        # it = ivtype[iv]  # TODO: not used
                        if dcazm >= 0.0:
                            vrh = vr[i]
                            vrt = vr[j]
                            if omni:
                                vrtpr = vr[i]
                                vrhpr = vr[j]
                        else:
                            vrh = vr[j]
                            vrt = vr[i]
                            if omni:
                                vrtpr = vr[j]
                                vrhpr = vr[i]

                        # Reject this pair on the basis of missing values

                        # Data was trimmed at the beginning

                        # The Semivariogram (all other types of measures are
                        # removed for now)
                        for il in range(lagbeg, lagend + 1):
                            npp[il] = npp[il] + 1
                            dis[il] = dis[il] + h
                            tm[il] = tm[il] + vrt
                            hm[il] = hm[il] + vrh
                            vario[il] = vario[il] + ((vrh - vrt) * (vrh - vrt))
                            if omni:
                                npp[il] = npp[il] + 1.0
                                dis[il] = dis[il] + h
                                tm[il] = tm[il] + vrtpr
                                hm[il] = hm[il] + vrhpr
                                vario[il] = vario[il] + (
                                    (vrhpr - vrtpr) * (vrhpr - vrtpr)
                                )

    # Get average values for gam, hm, tm, hv, and tv, then compute the correct
    # "variogram" measure
    for il in range(0, nlag + 2):
        i = il
        if npp[i] > 0:
            rnum = npp[i]
            dis[i] = dis[i] / rnum
            vario[i] = vario[i] / rnum
            hm[i] = hm[i] / rnum
            tm[i] = tm[i] / rnum

    return dis, vario, npp<|MERGE_RESOLUTION|>--- conflicted
+++ resolved
@@ -36,15 +36,10 @@
     :param ltpar: lower tail extrapolation parameter
     :param utail: upper tail value
     :param utpar: upper tail extrapolation parameter
-<<<<<<< HEAD
-    :return: returns the new dataframe
-    """
-=======
-
     :return: backtr: the DataFrame column, which has been back transformed using
              the provided transformation table and tail extrapolation.
     """    
->>>>>>> 3015db93
+
 
     EPSLON=1.0e-20
     nd = len(df); nt = len(vr) # number of data to transform and number of data in table
@@ -92,11 +87,8 @@
     :param ltpar: lower tail extrapolation parameter
     :param utail: upper tail value
     :param utpar: upper tail extrapolation parameter
-<<<<<<< HEAD
     :return: returns revised array
-=======
-    :return: TODO
->>>>>>> 3015db93
+
     """
     EPSLON=1.0e-20
     nt = len(vr) # number of data to transform
@@ -133,13 +125,9 @@
 def gcum(x):
     """Calculate the cumulative probability of the standard normal distribution.
     :param x: the value from the standard normal distribution
-<<<<<<< HEAD
-    :return: TODO
-=======
     :type x: float
     :return: probability selected x will be less than or equal to a specific value
     :type: float
->>>>>>> 3015db93
     """
 
     z = x
@@ -168,13 +156,9 @@
     :param iie: end point
     :type: integer
     :param x: given value
-<<<<<<< HEAD
-    :return: value between xx[j] and xx[j+1]
-=======
     :type: integer
     :return: location (index) in array
     :type: int
->>>>>>> 3015db93
     """
 
     n = len(xx)
@@ -496,16 +480,11 @@
     :param anis: Anistropy factors that apply after rotations
     :type anis: array
     :param rotmat: rotation matrices
-<<<<<<< HEAD
-    :param maxcov: isotropic nugget constant (c0)
-    :return: TODO
-=======
     :type rotmat: array
     :param maxcov: maximum covariance value
     :type maxcov: float
     :return: covariance of a nested variogram model described by the inputs
     :type return: float
->>>>>>> 3015db93
     """
     EPSLON = 0.000001
 
